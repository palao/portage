--- conflicted
+++ resolved
@@ -2772,66 +2772,6 @@
 
 
 def getportageversion(portdir, _unused, profile, chost, vardb):
-<<<<<<< HEAD
-	pythonver = 'python %d.%d.%d-%s-%d' % sys.version_info[:]
-	profilever = None
-	repositories = vardb.settings.repositories
-	if profile:
-		profilever = relative_profile_path(portdir, profile)
-		if profilever is None:
-			try:
-				for parent in portage.grabfile(
-					os.path.join(profile, 'parent')):
-					profilever = relative_profile_path(portdir,
-						os.path.join(profile, parent))
-					if profilever is not None:
-						break
-					colon = parent.find(":")
-					if colon != -1:
-						p_repo_name = parent[:colon]
-						try:
-							p_repo_loc = \
-								repositories.get_location_for_name(p_repo_name)
-						except KeyError:
-							pass
-						else:
-							profilever = relative_profile_path(p_repo_loc,
-								os.path.join(p_repo_loc, 'profiles',
-									parent[colon+1:]))
-							if profilever is not None:
-								break
-			except portage.exception.PortageException:
-				pass
-
-			if profilever is None:
-				try:
-					profilever = "!" + os.readlink(profile)
-				except OSError:
-					pass
-
-	if profilever is None:
-		profilever = "unavailable"
-
-	libcver = []
-	libclist = set()
-	for atom in expand_new_virt(vardb, portage.const.LIBC_PACKAGE_ATOM):
-		if not atom.blocker:
-			libclist.update(vardb.match(atom))
-	if libclist:
-		for cpv in sorted(libclist):
-			libc_split = portage.catpkgsplit(cpv)[1:]
-			if libc_split[-1] == "r0":
-				libc_split = libc_split[:-1]
-			libcver.append("-".join(libc_split))
-	else:
-		libcver = ["unavailable"]
-
-	gccver = getgccversion(chost)
-	unameout=platform.release()+" "+platform.machine()
-
-	return "Portage %s (%s, %s, %s, %s, %s)" % \
-		(portage.VERSION + "-multilib", pythonver, profilever, gccver, ",".join(libcver), unameout)
-=======
     pythonver = "python %d.%d.%d-%s-%d" % sys.version_info[:]
     profilever = None
     repositories = vardb.settings.repositories
@@ -2891,14 +2831,13 @@
     unameout = platform.release() + " " + platform.machine()
 
     return "Portage %s (%s, %s, %s, %s, %s)" % (
-        portage.VERSION,
+        portage.VERSION + "-multilib",
         pythonver,
         profilever,
         gccver,
         ",".join(libcver),
         unameout,
     )
->>>>>>> b3e61e8c
 
 
 class _emerge_config(SlotObject):
@@ -3399,513 +3338,6 @@
 
 def run_action(emerge_config):
 
-<<<<<<< HEAD
-	# skip global updates prior to sync, since it's called after sync
-	if emerge_config.action not in ('help', 'info', 'sync', 'version') and \
-		emerge_config.opts.get('--package-moves') != 'n' and \
-		_global_updates(emerge_config.trees,
-		emerge_config.target_config.mtimedb["updates"],
-		quiet=("--quiet" in emerge_config.opts)):
-		emerge_config.target_config.mtimedb.commit()
-		# Reload the whole config from scratch.
-		load_emerge_config(emerge_config=emerge_config)
-
-	xterm_titles = "notitles" not in \
-		emerge_config.target_config.settings.features
-	if xterm_titles:
-		xtermTitle("emerge")
-
-	if "--digest" in emerge_config.opts:
-		os.environ["FEATURES"] = os.environ.get("FEATURES","") + " digest"
-		# Reload the whole config from scratch so that the portdbapi internal
-		# config is updated with new FEATURES.
-		load_emerge_config(emerge_config=emerge_config)
-
-	# NOTE: adjust_configs() can map options to FEATURES, so any relevant
-	# options adjustments should be made prior to calling adjust_configs().
-	if "--buildpkgonly" in emerge_config.opts:
-		emerge_config.opts["--buildpkg"] = True
-
-	if "getbinpkg" in emerge_config.target_config.settings.features:
-		emerge_config.opts["--getbinpkg"] = True
-
-	if "--getbinpkgonly" in emerge_config.opts:
-		emerge_config.opts["--getbinpkg"] = True
-
-	if "--getbinpkgonly" in emerge_config.opts:
-		emerge_config.opts["--usepkgonly"] = True
-
-	if "--getbinpkg" in emerge_config.opts:
-		emerge_config.opts["--usepkg"] = True
-
-	if "--usepkgonly" in emerge_config.opts:
-		emerge_config.opts["--usepkg"] = True
-
-	# Populate the bintree with current --getbinpkg setting.
-	# This needs to happen before:
-	# * expand_set_arguments, in case any sets use the bintree
-	# * adjust_configs and profile_check, in order to propagate settings
-	#   implicit IUSE and USE_EXPAND settings from the binhost(s)
-	if (emerge_config.action in ('search', None) and
-		'--usepkg' in emerge_config.opts):
-		for mytrees in emerge_config.trees.values():
-			kwargs = {}
-			if (mytrees is emerge_config.target_config.trees and
-				emerge_config.target_config is not emerge_config.running_config and
-				emerge_config.opts.get('--quickpkg-direct', 'n') == 'y'):
-				kwargs['add_repos'] = (emerge_config.running_config.trees['vartree'].dbapi,)
-
-			try:
-				mytrees['bintree'].populate(
-					getbinpkgs='--getbinpkg' in emerge_config.opts,
-					**kwargs)
-			except ParseError as e:
-				writemsg('\n\n!!!%s.\nSee make.conf(5) for more info.\n'
-						 % (e,), noiselevel=-1)
-				return 1
-
-	adjust_configs(emerge_config.opts, emerge_config.trees)
-
-	if profile_check(emerge_config.trees, emerge_config.action) != os.EX_OK:
-		return 1
-
-	apply_priorities(emerge_config.target_config.settings)
-
-	if 'force-multilib' in emerge_config.target_config.settings.features:
-		if emerge_config.target_config.settings.get("NO_AUTO_FLAG", "") == "":
-			writemsg_level(bad("!!! Failed to find vars from extra profile") + "\n",level=logging.ERROR, noiselevel=-1)
-			writemsg_level(bad("!!! Please make sure that you did follow the instructions and included the extra profile\n"),level=logging.ERROR, noiselevel=-1)
-			writemsg_level(bad("!!! http://git.overlays.gentoo.org/gitweb/?p=proj/multilib-portage.git;a=blob;f=doc/portage-multilib-instructions\n"),level=logging.ERROR, noiselevel=-1)
-			writemsg_level(bad("!!! has some basic instructions for the setup\n"),level=logging.ERROR, noiselevel=-1)
-			return 1
-	if ("--autounmask-continue" in emerge_config.opts and
-		emerge_config.opts.get("--autounmask") == "n"):
-		writemsg_level(
-			" %s --autounmask-continue has been disabled by --autounmask=n\n" %
-			warn("*"), level=logging.WARNING, noiselevel=-1)
-
-	for fmt in emerge_config.target_config.settings.get("PORTAGE_BINPKG_FORMAT", "").split():
-		if not fmt in portage.const.SUPPORTED_BINPKG_FORMATS:
-			if "--pkg-format" in emerge_config.opts:
-				problematic="--pkg-format"
-			else:
-				problematic="PORTAGE_BINPKG_FORMAT"
-
-			writemsg_level(("emerge: %s is not set correctly. Format " + \
-				"'%s' is not supported.\n") % (problematic, fmt),
-				level=logging.ERROR, noiselevel=-1)
-			return 1
-
-	if emerge_config.action == 'version':
-		writemsg_stdout(getportageversion(
-			emerge_config.target_config.settings["PORTDIR"],
-			None,
-			emerge_config.target_config.settings.profile_path,
-			emerge_config.target_config.settings.get("CHOST"),
-			emerge_config.target_config.trees['vartree'].dbapi) + '\n',
-			noiselevel=-1)
-		return 0
-	if emerge_config.action == 'help':
-		emerge_help()
-		return 0
-
-	spinner = stdout_spinner()
-	if "candy" in emerge_config.target_config.settings.features:
-		spinner.update = spinner.update_scroll
-
-	if "--quiet" not in emerge_config.opts:
-		portage.deprecated_profile_check(
-			settings=emerge_config.target_config.settings)
-		repo_name_check(emerge_config.trees)
-		repo_name_duplicate_check(emerge_config.trees)
-		config_protect_check(emerge_config.trees)
-	check_procfs()
-
-	for mytrees in emerge_config.trees.values():
-		mydb = mytrees["porttree"].dbapi
-		# Freeze the portdbapi for performance (memoize all xmatch results).
-		mydb.freeze()
-
-	del mytrees, mydb
-
-	for x in emerge_config.args:
-		if x.endswith((".ebuild", ".tbz2")) and \
-			os.path.exists(os.path.abspath(x)):
-			print(colorize("BAD", "\n*** emerging by path is broken "
-				"and may not always work!!!\n"))
-			break
-
-	if emerge_config.action == "list-sets":
-		writemsg_stdout("".join("%s\n" % s for s in
-			sorted(emerge_config.target_config.sets)))
-		return os.EX_OK
-	if emerge_config.action == "check-news":
-		news_counts = count_unread_news(
-			emerge_config.target_config.trees["porttree"].dbapi,
-			emerge_config.target_config.trees["vartree"].dbapi)
-		if any(news_counts.values()):
-			display_news_notifications(news_counts)
-		elif "--quiet" not in emerge_config.opts:
-			print("", colorize("GOOD", "*"), "No news items were found.")
-		return os.EX_OK
-
-	ensure_required_sets(emerge_config.trees)
-
-	if emerge_config.action is None and \
-		"--resume" in emerge_config.opts and emerge_config.args:
-		writemsg("emerge: unexpected argument(s) for --resume: %s\n" %
-		   " ".join(emerge_config.args), noiselevel=-1)
-		return 1
-
-	# only expand sets for actions taking package arguments
-	oldargs = emerge_config.args[:]
-	if emerge_config.action in ("clean", "config", "depclean",
-		"info", "prune", "unmerge", "rage-clean", None):
-		newargs, retval = expand_set_arguments(
-			emerge_config.args, emerge_config.action,
-			emerge_config.target_config)
-		if retval != os.EX_OK:
-			return retval
-
-		# Need to handle empty sets specially, otherwise emerge will react
-		# with the help message for empty argument lists
-		if oldargs and not newargs:
-			print("emerge: no targets left after set expansion")
-			return 0
-
-		emerge_config.args = newargs
-
-	if "--tree" in emerge_config.opts and \
-		"--columns" in emerge_config.opts:
-		print("emerge: can't specify both of \"--tree\" and \"--columns\".")
-		return 1
-
-	if '--emptytree' in emerge_config.opts and \
-		'--noreplace' in emerge_config.opts:
-		writemsg_level("emerge: can't specify both of " + \
-			"\"--emptytree\" and \"--noreplace\".\n",
-			level=logging.ERROR, noiselevel=-1)
-		return 1
-
-	if "--quiet" in emerge_config.opts:
-		spinner.update = spinner.update_quiet
-		portage.util.noiselimit = -1
-
-	if "--fetch-all-uri" in emerge_config.opts:
-		emerge_config.opts["--fetchonly"] = True
-
-	if "--skipfirst" in emerge_config.opts and \
-		"--resume" not in emerge_config.opts:
-		emerge_config.opts["--resume"] = True
-
-	# Allow -p to remove --ask
-	if "--pretend" in emerge_config.opts:
-		emerge_config.opts.pop("--ask", None)
-
-	# forbid --ask when not in a terminal
-	# note: this breaks `emerge --ask | tee logfile`, but that doesn't work anyway.
-	if ("--ask" in emerge_config.opts) and (not sys.stdin.isatty()):
-		portage.writemsg("!!! \"--ask\" should only be used in a terminal. Exiting.\n",
-			noiselevel=-1)
-		return 1
-
-	if emerge_config.target_config.settings.get("PORTAGE_DEBUG", "") == "1":
-		spinner.update = spinner.update_quiet
-		portage.util.noiselimit = 0
-		if "python-trace" in emerge_config.target_config.settings.features:
-			portage.debug.set_trace(True)
-
-	if not "--quiet" in emerge_config.opts:
-		if '--nospinner' in emerge_config.opts or \
-			emerge_config.target_config.settings.get('TERM') == 'dumb' or \
-			not sys.stdout.isatty():
-			spinner.update = spinner.update_basic
-
-	if "--debug" in emerge_config.opts:
-		print("myaction", emerge_config.action)
-		print("myopts", emerge_config.opts)
-
-	if not emerge_config.action and not emerge_config.args and \
-		"--resume" not in emerge_config.opts:
-		emerge_help()
-		return 1
-
-	pretend = "--pretend" in emerge_config.opts
-	fetchonly = "--fetchonly" in emerge_config.opts or \
-		"--fetch-all-uri" in emerge_config.opts
-	buildpkgonly = "--buildpkgonly" in emerge_config.opts
-
-	# check if root user is the current user for the actions where emerge needs this
-	if portage.data.secpass < 2:
-		# We've already allowed "--version" and "--help" above.
-		if "--pretend" not in emerge_config.opts and \
-			emerge_config.action not in ("search", "info"):
-			need_superuser = emerge_config.action in ('clean', 'depclean',
-				'deselect', 'prune', 'unmerge', "rage-clean") or not \
-				(fetchonly or \
-				(buildpkgonly and portage.data.secpass >= 1) or \
-				emerge_config.action in ("metadata", "regen", "sync"))
-			if portage.data.secpass < 1 or \
-				need_superuser:
-				if need_superuser:
-					access_desc = "superuser"
-				else:
-					access_desc = "portage group"
-				# Always show portage_group_warning() when only portage group
-				# access is required but the user is not in the portage group.
-				if "--ask" in emerge_config.opts:
-					writemsg_stdout("This action requires %s access...\n" % \
-						(access_desc,), noiselevel=-1)
-					if portage.data.secpass < 1 and not need_superuser:
-						portage.data.portage_group_warning()
-					uq = UserQuery(emerge_config.opts)
-					if uq.query("Would you like to add --pretend to options?",
-						"--ask-enter-invalid" in emerge_config.opts) == "No":
-						return 128 + signal.SIGINT
-					emerge_config.opts["--pretend"] = True
-					emerge_config.opts.pop("--ask")
-				else:
-					sys.stderr.write(("emerge: %s access is required\n") \
-						% access_desc)
-					if portage.data.secpass < 1 and not need_superuser:
-						portage.data.portage_group_warning()
-					return 1
-
-	# Disable emergelog for everything except build or unmerge operations.
-	# This helps minimize parallel emerge.log entries that can confuse log
-	# parsers like genlop.
-	disable_emergelog = False
-
-	emerge_log_dir = emerge_config.target_config.settings.get("EMERGE_LOG_DIR")
-	default_log_dir = os.path.join(
-		os.sep, portage.const.EPREFIX.lstrip(os.sep), "var", "log"
-	)
-	for x in ("--pretend", "--fetchonly", "--fetch-all-uri"):
-		if x in emerge_config.opts:
-			if x == "--fetchonly" and "--quiet" in emerge_config.opts:
-				# Log will be used to store fetch progress
-				log_dir = emerge_log_dir if emerge_log_dir else default_log_dir
-				disable_emergelog = not all(
-					os.access(logfile, os.W_OK)
-					for logfile in set(
-						first_existing(os.path.join(log_dir, logfile))
-						for logfile in ("emerge.log", "emerge-fetch.log")
-					)
-				)
-				break
-			else:
-				disable_emergelog = True
-				break
-	if disable_emergelog:
-		pass
-	elif emerge_config.action in ("search", "info"):
-		disable_emergelog = True
-	elif portage.data.secpass < 1:
-		disable_emergelog = True
-
-	import _emerge.emergelog
-	_emerge.emergelog._disable = disable_emergelog
-
-	if not disable_emergelog:
-		if emerge_log_dir:
-			try:
-				# At least the parent needs to exist for the lock file.
-				portage.util.ensure_dirs(emerge_log_dir)
-			except portage.exception.PortageException as e:
-				writemsg_level("!!! Error creating directory for " + \
-					"EMERGE_LOG_DIR='%s':\n!!! %s\n" % \
-					(emerge_log_dir, e),
-					noiselevel=-1, level=logging.ERROR)
-				portage.util.ensure_dirs(_emerge.emergelog._emerge_log_dir)
-			else:
-				_emerge.emergelog._emerge_log_dir = emerge_log_dir
-		else:
-			_emerge.emergelog._emerge_log_dir = default_log_dir
-			portage.util.ensure_dirs(_emerge.emergelog._emerge_log_dir)
-
-	if not "--pretend" in emerge_config.opts:
-		time_fmt = "%b %d, %Y %H:%M:%S"
-		time_str = time.strftime(time_fmt, time.localtime(time.time()))
-		# Avoid potential UnicodeDecodeError in Python 2, since strftime
-		# returns bytes in Python 2, and %b may contain non-ascii chars.
-		time_str = _unicode_decode(time_str,
-			encoding=_encodings['content'], errors='replace')
-		emergelog(xterm_titles, "Started emerge on: %s" % time_str)
-		myelogstr=""
-		if emerge_config.opts:
-			opt_list = []
-			for opt, arg in emerge_config.opts.items():
-				if arg is True:
-					opt_list.append(opt)
-				elif isinstance(arg, list):
-					# arguments like --exclude that use 'append' action
-					for x in arg:
-						opt_list.append("%s=%s" % (opt, x))
-				else:
-					opt_list.append("%s=%s" % (opt, arg))
-			myelogstr=" ".join(opt_list)
-		if emerge_config.action:
-			myelogstr += " --" + emerge_config.action
-		if oldargs:
-			myelogstr += " " + " ".join(oldargs)
-		emergelog(xterm_titles, " *** emerge " + myelogstr)
-
-	oldargs = None
-
-	def emergeexitsig(signum, frame):
-		signal.signal(signal.SIGTERM, signal.SIG_IGN)
-		portage.util.writemsg(
-			"\n\nExiting on signal %(signal)s\n" % {"signal":signum})
-		sys.exit(128 + signum)
-
-	signal.signal(signal.SIGTERM, emergeexitsig)
-
-	def emergeexit():
-		"""This gets out final log message in before we quit."""
-		if "--pretend" not in emerge_config.opts:
-			emergelog(xterm_titles, " *** terminating.")
-		if xterm_titles:
-			xtermTitleReset()
-	portage.atexit_register(emergeexit)
-
-	if emerge_config.action in ("config", "metadata", "regen", "sync"):
-		if "--pretend" in emerge_config.opts:
-			sys.stderr.write(("emerge: The '%s' action does " + \
-				"not support '--pretend'.\n") % emerge_config.action)
-			return 1
-
-	if "sync" == emerge_config.action:
-		return action_sync(emerge_config)
-	if "metadata" == emerge_config.action:
-		action_metadata(emerge_config.target_config.settings,
-			emerge_config.target_config.trees['porttree'].dbapi,
-			emerge_config.opts)
-	elif emerge_config.action=="regen":
-		validate_ebuild_environment(emerge_config.trees)
-		return action_regen(emerge_config.target_config.settings,
-			emerge_config.target_config.trees['porttree'].dbapi,
-			emerge_config.opts.get("--jobs"),
-			emerge_config.opts.get("--load-average"))
-	# HELP action
-	elif "config" == emerge_config.action:
-		validate_ebuild_environment(emerge_config.trees)
-		return action_config(emerge_config.target_config.settings,
-			emerge_config.trees, emerge_config.opts, emerge_config.args)
-
-	# SEARCH action
-	elif "search" == emerge_config.action:
-		validate_ebuild_environment(emerge_config.trees)
-		action_search(emerge_config.target_config,
-			emerge_config.opts, emerge_config.args, spinner)
-
-	elif emerge_config.action in \
-		('clean', 'depclean', 'deselect', 'prune', 'unmerge', 'rage-clean'):
-		validate_ebuild_environment(emerge_config.trees)
-		rval = action_uninstall(emerge_config.target_config.settings,
-			emerge_config.trees, emerge_config.target_config.mtimedb["ldpath"],
-			emerge_config.opts, emerge_config.action,
-			emerge_config.args, spinner)
-		if not (emerge_config.action == 'deselect' or
-			buildpkgonly or fetchonly or pretend):
-			post_emerge(emerge_config.action, emerge_config.opts,
-				emerge_config.args, emerge_config.target_config.root,
-				emerge_config.trees, emerge_config.target_config.mtimedb, rval)
-		return rval
-
-	elif emerge_config.action == 'info':
-
-		# Ensure atoms are valid before calling unmerge().
-		vardb = emerge_config.target_config.trees['vartree'].dbapi
-		portdb = emerge_config.target_config.trees['porttree'].dbapi
-		bindb = emerge_config.target_config.trees['bintree'].dbapi
-		valid_atoms = []
-		for x in emerge_config.args:
-			if is_valid_package_atom(x, allow_repo=True):
-				try:
-					#look at the installed files first, if there is no match
-					#look at the ebuilds, since EAPI 4 allows running pkg_info
-					#on non-installed packages
-					valid_atom = dep_expand(x, mydb=vardb)
-					if valid_atom.cp.split("/")[0] == "null":
-						valid_atom = dep_expand(x, mydb=portdb)
-
-					if valid_atom.cp.split("/")[0] == "null" and \
-						"--usepkg" in emerge_config.opts:
-						valid_atom = dep_expand(x, mydb=bindb)
-
-					valid_atoms.append(valid_atom)
-
-				except portage.exception.AmbiguousPackageName as e:
-					msg = "The short ebuild name \"" + x + \
-						"\" is ambiguous.  Please specify " + \
-						"one of the following " + \
-						"fully-qualified ebuild names instead:"
-					for line in textwrap.wrap(msg, 70):
-						writemsg_level("!!! %s\n" % (line,),
-							level=logging.ERROR, noiselevel=-1)
-					for i in e.args[0]:
-						writemsg_level("    %s\n" % colorize("INFORM", i),
-							level=logging.ERROR, noiselevel=-1)
-					writemsg_level("\n", level=logging.ERROR, noiselevel=-1)
-					return 1
-				continue
-			msg = []
-			msg.append("'%s' is not a valid package atom." % (x,))
-			msg.append("Please check ebuild(5) for full details.")
-			writemsg_level("".join("!!! %s\n" % line for line in msg),
-				level=logging.ERROR, noiselevel=-1)
-			return 1
-
-		return action_info(emerge_config.target_config.settings,
-			emerge_config.trees, emerge_config.opts, valid_atoms)
-
-	# "update", "system", or just process files:
-	else:
-		validate_ebuild_environment(emerge_config.trees)
-
-		for x in emerge_config.args:
-			if x.startswith(SETPREFIX) or \
-				is_valid_package_atom(x, allow_repo=True):
-				continue
-			if x[:1] == os.sep:
-				continue
-			try:
-				os.lstat(x)
-				continue
-			except OSError:
-				pass
-			msg = []
-			msg.append("'%s' is not a valid package atom." % (x,))
-			msg.append("Please check ebuild(5) for full details.")
-			writemsg_level("".join("!!! %s\n" % line for line in msg),
-				level=logging.ERROR, noiselevel=-1)
-			return 1
-
-		# GLEP 42 says to display news *after* an emerge --pretend
-		if "--pretend" not in emerge_config.opts:
-			uq = UserQuery(emerge_config.opts)
-			if display_news_notification(emerge_config.target_config,
-								emerge_config.opts) \
-				and "--ask" in emerge_config.opts \
-				and "--read-news" in emerge_config.opts \
-				and uq.query("Would you like to read the news items while " \
-						"calculating dependencies?",
-						'--ask-enter-invalid' in emerge_config.opts) == "Yes":
-				try:
-					subprocess.call(['eselect', 'news', 'read'])
-				# If eselect is not installed, Python <3.3 will throw an
-				# OSError. >=3.3 will throw a FileNotFoundError, which is a
-				# subclass of OSError.
-				except OSError:
-					writemsg("Please install eselect to use this feature.\n",
-							noiselevel=-1)
-		retval = action_build(emerge_config, spinner=spinner)
-		post_emerge(emerge_config.action, emerge_config.opts,
-			emerge_config.args, emerge_config.target_config.root,
-			emerge_config.trees, emerge_config.target_config.mtimedb, retval)
-
-		return retval
-=======
     # skip global updates prior to sync, since it's called after sync
     if (
         emerge_config.action not in ("help", "info", "sync", "version")
@@ -3985,6 +3417,13 @@
 
     apply_priorities(emerge_config.target_config.settings)
 
+	if 'force-multilib' in emerge_config.target_config.settings.features:
+		if emerge_config.target_config.settings.get("NO_AUTO_FLAG", "") == "":
+			writemsg_level(bad("!!! Failed to find vars from extra profile") + "\n",level=logging.ERROR, noiselevel=-1)
+			writemsg_level(bad("!!! Please make sure that you did follow the instructions and included the extra profile\n"),level=logging.ERROR, noiselevel=-1)
+			writemsg_level(bad("!!! http://git.overlays.gentoo.org/gitweb/?p=proj/multilib-portage.git;a=blob;f=doc/portage-multilib-instructions\n"),level=logging.ERROR, noiselevel=-1)
+			writemsg_level(bad("!!! has some basic instructions for the setup\n"),level=logging.ERROR, noiselevel=-1)
+			return 1
     if (
         "--autounmask-continue" in emerge_config.opts
         and emerge_config.opts.get("--autounmask") == "n"
@@ -4530,5 +3969,4 @@
             retval,
         )
 
-        return retval
->>>>>>> b3e61e8c
+        return retval