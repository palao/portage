# Copyright 1999-2021 Gentoo Authors
# Distributed under the terms of the GNU General Public License v2

from itertools import chain
import warnings

import portage
from portage.cache.mappings import slot_dict_class
from portage.const import EBUILD_PHASES
from portage.dep import (
    Atom,
    check_required_use,
    use_reduce,
    paren_enclose,
    _slot_separator,
    _repo_separator,
)
from portage.dep.soname.parse import parse_soname_deps
from portage.versions import _pkg_str, _unknown_repo
from portage.eapi import _get_eapi_attrs, eapi_has_use_aliases
from portage.exception import InvalidData, InvalidDependString
from portage.localization import _
from _emerge.Task import Task


class Package(Task):

<<<<<<< HEAD
	__hash__ = Task.__hash__
	__slots__ = ("built", "cpv", "depth",
		"installed", "onlydeps", "operation",
		"root_config", "type_name",
		"category", "counter", "cp", "cpv_split",
		"inherited", "iuse", "mtime",
		"pf", "root", "slot", "sub_slot", "slot_atom", "version") + \
		("_invalid", "_masks", "_metadata", "_provided_cps",
		"_raw_metadata", "_provides", "_requires", "_use",
		"_validated_atoms", "_visible")

	metadata_keys = [
		"BDEPEND",
		"BUILD_ID", "BUILD_TIME", "CHOST", "COUNTER", "DEFINED_PHASES",
		"DEPEND", "EAPI", "IDEPEND", "INHERITED", "IUSE", "KEYWORDS",
		"LICENSE", "MD5", "PDEPEND", "PROVIDES",
		"RDEPEND", "repository", "REQUIRED_USE",
		"PROPERTIES", "REQUIRES", "RESTRICT", "SIZE",
		"SLOT", "USE", "_mtime_", "EPREFIX"]

	_dep_keys = ('BDEPEND', 'DEPEND', 'IDEPEND', 'PDEPEND', 'RDEPEND')
	_buildtime_keys = ('BDEPEND', 'DEPEND')
	_runtime_keys = ('IDEPEND', 'PDEPEND', 'RDEPEND')
	_use_conditional_misc_keys = ('LICENSE', 'PROPERTIES', 'RESTRICT')
	UNKNOWN_REPO = _unknown_repo

	def __init__(self, **kwargs):
		metadata = _PackageMetadataWrapperBase(kwargs.pop('metadata'))
		Task.__init__(self, **kwargs)
		# the SlotObject constructor assigns self.root_config from keyword args
		# and is an instance of a '_emerge.RootConfig.RootConfig class
		self.root = self.root_config.root
		self._raw_metadata = metadata
		self._metadata = _PackageMetadataWrapper(self, metadata)
		if not self.built:
			self._metadata['CHOST'] = self.root_config.settings.get('CHOST', '')
		eapi_attrs = _get_eapi_attrs(self.eapi)

		try:
			db = self.cpv._db
		except AttributeError:
			if self.built:
				# For independence from the source ebuild repository and
				# profile implicit IUSE state, require the _db attribute
				# for built packages.
				raise
			db = self.root_config.trees['porttree'].dbapi

		self.cpv = _pkg_str(self.cpv, metadata=self._metadata,
			settings=self.root_config.settings, db=db)
		if hasattr(self.cpv, 'slot_invalid'):
			self._invalid_metadata('SLOT.invalid',
				"SLOT: invalid value: '%s'" % self._metadata["SLOT"])
		self.cpv_split = self.cpv.cpv_split
		self.category, self.pf = portage.catsplit(self.cpv)
		self.cp = self.cpv.cp
		self.version = self.cpv.version
		self.slot = self.cpv.slot
		self.sub_slot = self.cpv.sub_slot
		self.slot_atom = Atom("%s%s%s" % (self.cp, _slot_separator, self.slot))
		# sync metadata with validated repo (may be UNKNOWN_REPO)
		self._metadata['repository'] = self.cpv.repo

		if self.root_config.settings.local_config:
			implicit_match = db._iuse_implicit_cnstr(self.cpv, self._metadata)
		else:
			implicit_match = db._repoman_iuse_implicit_cnstr(self.cpv, self._metadata)
		usealiases = self.root_config.settings._use_manager.getUseAliases(self)
		self.iuse = self._iuse(self, self._metadata["IUSE"].split(),
			implicit_match, usealiases, self.eapi)

		if (self.iuse.enabled or self.iuse.disabled) and \
			not eapi_attrs.iuse_defaults:
			if not self.installed:
				self._invalid_metadata('EAPI.incompatible',
					"IUSE contains defaults, but EAPI doesn't allow them")
		if self.inherited is None:
			self.inherited = frozenset()

		if self.operation is None:
			if self.onlydeps or self.installed:
				self.operation = "nomerge"
			else:
				self.operation = "merge"

		self._hash_key = Package._gen_hash_key(cpv=self.cpv,
			installed=self.installed, onlydeps=self.onlydeps,
			operation=self.operation, repo_name=self.cpv.repo,
			root_config=self.root_config,
			type_name=self.type_name)
		self._hash_value = hash(self._hash_key)

	@property
	def eapi(self):
		return self._metadata["EAPI"]

	@property
	def build_id(self):
		return self.cpv.build_id

	@property
	def build_time(self):
		if not self.built:
			raise AttributeError('build_time')
		return self.cpv.build_time

	@property
	def defined_phases(self):
		return self._metadata.defined_phases

	@property
	def properties(self):
		return self._metadata.properties

	@property
	def provided_cps(self):
		return (self.cp,)

	@property
	def restrict(self):
		return self._metadata.restrict

	@property
	def metadata(self):
		warnings.warn("_emerge.Package.Package.metadata is deprecated",
			DeprecationWarning, stacklevel=3)
		return self._metadata

	# These are calculated on-demand, so that they are calculated
	# after FakeVartree applies its metadata tweaks.
	@property
	def invalid(self):
		if self._invalid is None:
			self._validate_deps()
			if self._invalid is None:
				self._invalid = False
		return self._invalid

	@property
	def masks(self):
		if self._masks is None:
			self._masks = self._eval_masks()
		return self._masks

	@property
	def visible(self):
		if self._visible is None:
			self._visible = self._eval_visiblity(self.masks)
		return self._visible

	@property
	def validated_atoms(self):
		"""
		Returns *all* validated atoms from the deps, regardless
		of USE conditionals, with USE conditionals inside
		atoms left unevaluated.
		"""
		if self._validated_atoms is None:
			self._validate_deps()
		return self._validated_atoms

	@property
	def stable(self):
		return self.cpv.stable

	@property
	def provides(self):
		self.invalid
		return self._provides

	@property
	def requires(self):
		self.invalid
		return self._requires

	@classmethod
	def _gen_hash_key(cls, cpv=None, installed=None, onlydeps=None,
		operation=None, repo_name=None, root_config=None,
		type_name=None, **kwargs):

		if operation is None:
			if installed or onlydeps:
				operation = "nomerge"
			else:
				operation = "merge"

		root = None
		if root_config is not None:
			root = root_config.root
		else:
			raise TypeError("root_config argument is required")

		elements = [type_name, root, str(cpv), operation]

		# For installed (and binary) packages we don't care for the repo
		# when it comes to hashing, because there can only be one cpv.
		# So overwrite the repo_key with type_name.
		if type_name is None:
			raise TypeError("type_name argument is required")
		elif type_name == "ebuild":
			if repo_name is None:
				raise AssertionError(
					"Package._gen_hash_key() " + \
					"called without 'repo_name' argument")
			elements.append(repo_name)
		elif type_name == "binary":
			# Including a variety of fingerprints in the hash makes
			# it possible to simultaneously consider multiple similar
			# packages. Note that digests are not included here, since
			# they are relatively expensive to compute, and they may
			# not necessarily be available.
			elements.extend([cpv.build_id, cpv.file_size,
				cpv.build_time, cpv.mtime])
		else:
			# For installed (and binary) packages we don't care for the repo
			# when it comes to hashing, because there can only be one cpv.
			# So overwrite the repo_key with type_name.
			elements.append(type_name)

		return tuple(elements)

	def _validate_deps(self):
		"""
		Validate deps. This does not trigger USE calculation since that
		is expensive for ebuilds and therefore we want to avoid doing
		it unnecessarily (like for masked packages).
		"""
		eapi = self.eapi
		dep_eapi = eapi
		dep_valid_flag = self.iuse.is_valid_flag
		if self.installed:
			# Ignore EAPI.incompatible and conditionals missing
			# from IUSE for installed packages since these issues
			# aren't relevant now (re-evaluate when new EAPIs are
			# deployed).
			dep_eapi = None
			dep_valid_flag = None

		validated_atoms = []
		for k in self._dep_keys:
			v = self._metadata.get(k)
			if not v:
				continue
			try:
				atoms = use_reduce(v, eapi=dep_eapi,
					matchall=True, is_valid_flag=dep_valid_flag,
					token_class=Atom, flat=True)
			except InvalidDependString as e:
				self._metadata_exception(k, e)
			else:
				validated_atoms.extend(atoms)
				if not self.built:
					for atom in atoms:
						if not isinstance(atom, Atom):
							continue
						if atom.slot_operator_built:
							e = InvalidDependString(
								_("Improper context for slot-operator "
								"\"built\" atom syntax: %s") %
								(atom.unevaluated_atom,))
							self._metadata_exception(k, e)

		self._validated_atoms = tuple(set(atom for atom in
			validated_atoms if isinstance(atom, Atom)))

		for k in self._use_conditional_misc_keys:
			v = self._metadata.get(k)
			if not v:
				continue
			try:
				use_reduce(v, eapi=dep_eapi, matchall=True,
					is_valid_flag=dep_valid_flag)
			except InvalidDependString as e:
				self._metadata_exception(k, e)

		k = 'REQUIRED_USE'
		v = self._metadata.get(k)
		if v and not self.built:
			if not _get_eapi_attrs(eapi).required_use:
				self._invalid_metadata('EAPI.incompatible',
					"REQUIRED_USE set, but EAPI='%s' doesn't allow it" % eapi)
			else:
				try:
					check_required_use(v, (),
						self.iuse.is_valid_flag, eapi=eapi)
				except InvalidDependString as e:
					self._invalid_metadata(k + ".syntax", "%s: %s" % (k, e))

		k = 'SRC_URI'
		v = self._metadata.get(k)
		if v:
			try:
				use_reduce(v, is_src_uri=True, eapi=eapi, matchall=True,
					is_valid_flag=self.iuse.is_valid_flag)
			except InvalidDependString as e:
				if not self.installed:
					self._metadata_exception(k, e)

		if self.built:
			k = 'PROVIDES'
			try:
				self._provides = frozenset(
					parse_soname_deps(self._metadata[k]))
			except InvalidData as e:
				self._invalid_metadata(k + ".syntax", "%s: %s" % (k, e))

			k = 'REQUIRES'
			try:
				self._requires = frozenset(
					parse_soname_deps(self._metadata[k]))
			except InvalidData as e:
				self._invalid_metadata(k + ".syntax", "%s: %s" % (k, e))

	def copy(self):
		return Package(built=self.built, cpv=self.cpv, depth=self.depth,
			installed=self.installed, metadata=self._raw_metadata,
			onlydeps=self.onlydeps, operation=self.operation,
			root_config=self.root_config, type_name=self.type_name)

	def _eval_masks(self):
		masks = {}
		settings = self.root_config.settings

		if self.invalid is not False:
			masks['invalid'] = self.invalid

		if not settings._accept_chost(self.cpv, self._metadata):
			masks['CHOST'] = self._metadata['CHOST']

		eapi = self.eapi
		if not portage.eapi_is_supported(eapi):
			masks['EAPI.unsupported'] = eapi
		if portage._eapi_is_deprecated(eapi):
			masks['EAPI.deprecated'] = eapi

		missing_keywords = settings._getMissingKeywords(
			self.cpv, self._metadata)
		if missing_keywords:
			masks['KEYWORDS'] = missing_keywords

		try:
			missing_properties = settings._getMissingProperties(
				self.cpv, self._metadata)
			if missing_properties:
				masks['PROPERTIES'] = missing_properties
		except InvalidDependString:
			# already recorded as 'invalid'
			pass

		try:
			missing_restricts = settings._getMissingRestrict(
				self.cpv, self._metadata)
			if missing_restricts:
				masks['RESTRICT'] = missing_restricts
		except InvalidDependString:
			# already recorded as 'invalid'
			pass

		mask_atom = settings._getMaskAtom(self.cpv, self._metadata)
		if mask_atom is not None:
			masks['package.mask'] = mask_atom

		try:
			missing_licenses = settings._getMissingLicenses(
				self.cpv, self._metadata)
			if missing_licenses:
				masks['LICENSE'] = missing_licenses
		except InvalidDependString:
			# already recorded as 'invalid'
			pass

		if not masks:
			masks = False

		return masks

	def _eval_visiblity(self, masks):

		if masks is not False:

			if 'EAPI.unsupported' in masks:
				return False

			if 'invalid' in masks:
				return False

			if not self.installed and ( \
				'CHOST' in masks or \
				'EAPI.deprecated' in masks or \
				'KEYWORDS' in masks or \
				'PROPERTIES' in masks or \
				'RESTRICT' in masks):
				return False

			if 'package.mask' in masks or \
				'LICENSE' in masks:
				return False

		return True

	def get_keyword_mask(self):
		"""returns None, 'missing', or 'unstable'."""

		missing = self.root_config.settings._getRawMissingKeywords(
				self.cpv, self._metadata)

		if not missing:
			return None

		if '**' in missing:
			return 'missing'

		global_accept_keywords = frozenset(
			self.root_config.settings.get("ACCEPT_KEYWORDS", "").split())

		for keyword in missing:
			if keyword.lstrip("~") in global_accept_keywords:
				return 'unstable'

		return 'missing'

	def isHardMasked(self):
		"""returns a bool if the cpv is in the list of
		expanded pmaskdict[cp] available ebuilds"""
		pmask = self.root_config.settings._getRawMaskAtom(
			self.cpv, self._metadata)
		return pmask is not None

	def _metadata_exception(self, k, e):

		if k.endswith('DEPEND'):
			qacat = 'dependency.syntax'
		else:
			qacat = k + ".syntax"

		if not self.installed:
			categorized_error = False
			if e.errors:
				for error in e.errors:
					if getattr(error, 'category', None) is None:
						continue
					categorized_error = True
					self._invalid_metadata(error.category,
						"%s: %s" % (k, error))

			if not categorized_error:
				self._invalid_metadata(qacat,"%s: %s" % (k, e))
		else:
			# For installed packages, show the path of the file
			# containing the invalid metadata, since the user may
			# want to fix the deps by hand.
			vardb = self.root_config.trees['vartree'].dbapi
			path = vardb.getpath(self.cpv, filename=k)
			self._invalid_metadata(qacat, "%s: %s in '%s'" % (k, e, path))

	def _invalid_metadata(self, msg_type, msg):
		if self._invalid is None:
			self._invalid = {}
		msgs = self._invalid.get(msg_type)
		if msgs is None:
			msgs = []
			self._invalid[msg_type] = msgs
		msgs.append(msg)

	def __str__(self):
		if self.operation == "merge":
			if self.type_name == "binary":
				cpv_color = "PKG_BINARY_MERGE"
			else:
				cpv_color = "PKG_MERGE"
		elif self.operation == "uninstall":
			cpv_color = "PKG_UNINSTALL"
		else:
			cpv_color = "PKG_NOMERGE"

		build_id_str = ""
		if isinstance(self.cpv.build_id, int) and self.cpv.build_id > 0:
			build_id_str = "-%s" % self.cpv.build_id

		s = "(%s, %s" \
			% (portage.output.colorize(cpv_color, self.cpv +
			build_id_str + _slot_separator + self.slot + "/" +
			self.sub_slot + _repo_separator + self.repo),
			self.type_name)

		if self.type_name == "installed":
			if self.root_config.settings['ROOT'] != "/":
				s += " in '%s'" % self.root_config.settings['ROOT']
			if self.operation == "uninstall":
				s += " scheduled for uninstall"
		else:
			if self.operation == "merge":
				s += " scheduled for merge"
				if self.root_config.settings['ROOT'] != "/":
					s += " to '%s'" % self.root_config.settings['ROOT']
		s += ")"
		return s

	class _use_class:

		__slots__ = ("enabled", "_expand", "_expand_hidden",
			"_force", "_pkg", "_mask")

		# Share identical frozenset instances when available.
		_frozensets = {}

		def __init__(self, pkg, enabled_flags):
			self._pkg = pkg
			self._expand = None
			self._expand_hidden = None
			self._force = None
			self._mask = None
			if eapi_has_use_aliases(pkg.eapi):
				for enabled_flag in enabled_flags:
					enabled_flags.extend(pkg.iuse.alias_mapping.get(enabled_flag, []))
			self.enabled = frozenset(enabled_flags)
			if pkg.built:
				# Use IUSE to validate USE settings for built packages,
				# in case the package manager that built this package
				# failed to do that for some reason (or in case of
				# data corruption).
				missing_iuse = pkg.iuse.get_missing_iuse(self.enabled)
				if missing_iuse:
					self.enabled = self.enabled.difference(missing_iuse)

		def _init_force_mask(self):
			pkgsettings = self._pkg._get_pkgsettings()
			frozensets = self._frozensets
			s = frozenset(
				pkgsettings.get("USE_EXPAND", "").lower().split())
			self._expand = frozensets.setdefault(s, s)
			s = frozenset(
				pkgsettings.get("USE_EXPAND_HIDDEN", "").lower().split())
			self._expand_hidden = frozensets.setdefault(s, s)
			s = pkgsettings.useforce
			self._force = frozensets.setdefault(s, s)
			s = pkgsettings.usemask
			self._mask = frozensets.setdefault(s, s)

		@property
		def expand(self):
			if self._expand is None:
				self._init_force_mask()
			return self._expand

		@property
		def expand_hidden(self):
			if self._expand_hidden is None:
				self._init_force_mask()
			return self._expand_hidden

		@property
		def force(self):
			if self._force is None:
				self._init_force_mask()
			return self._force

		@property
		def mask(self):
			if self._mask is None:
				self._init_force_mask()
			return self._mask

	@property
	def repo(self):
		return self._metadata['repository']

	@property
	def repo_priority(self):
		repo_info = self.root_config.settings.repositories.prepos.get(self.repo)
		if repo_info is None:
			return None
		return repo_info.priority

	@property
	def use(self):
		if self._use is None:
			self._init_use()
		return self._use

	def _get_pkgsettings(self):
		pkgsettings = self.root_config.trees[
			'porttree'].dbapi.doebuild_settings
		pkgsettings.setcpv(self)
		return pkgsettings

	def _init_use(self):
		if self.built:
			# Use IUSE to validate USE settings for built packages,
			# in case the package manager that built this package
			# failed to do that for some reason (or in case of
			# data corruption). The enabled flags must be consistent
			# with implicit IUSE, in order to avoid potential
			# inconsistencies in USE dep matching (see bug #453400).
			use_str = self._metadata['USE']
			is_valid_flag = self.iuse.is_valid_flag
			enabled_flags = [x for x in use_str.split() if is_valid_flag(x)]
			use_str = " ".join(enabled_flags)
			self._use = self._use_class(
				self, enabled_flags)
		else:
			try:
				use_str = _PackageMetadataWrapperBase.__getitem__(
					self._metadata, 'USE')
			except KeyError:
				use_str = None
			calculated_use = False
			if not use_str:
				use_str = self._get_pkgsettings()["PORTAGE_USE"]
				calculated_use = True
			self._use = self._use_class(
				self, use_str.split())
			# Initialize these now, since USE access has just triggered
			# setcpv, and we want to cache the result of the force/mask
			# calculations that were done.
			if calculated_use:
				self._use._init_force_mask()

		_PackageMetadataWrapperBase.__setitem__(
			self._metadata, 'USE', use_str)

		return use_str

	class _iuse:

		__slots__ = ("__weakref__", "_iuse_implicit_match", "_pkg", "alias_mapping",
			"all", "all_aliases", "enabled", "disabled", "tokens")

		def __init__(self, pkg, tokens, iuse_implicit_match, aliases, eapi):
			self._pkg = pkg
			self.tokens = tuple(tokens)
			self._iuse_implicit_match = iuse_implicit_match
			enabled = []
			disabled = []
			other = []
			enabled_aliases = []
			disabled_aliases = []
			other_aliases = []
			aliases_supported = eapi_has_use_aliases(eapi)
			self.alias_mapping = {}
			for x in tokens:
				prefix = x[:1]
				if prefix == "+":
					enabled.append(x[1:])
					if aliases_supported:
						self.alias_mapping[x[1:]] = aliases.get(x[1:], [])
						enabled_aliases.extend(self.alias_mapping[x[1:]])
				elif prefix == "-":
					disabled.append(x[1:])
					if aliases_supported:
						self.alias_mapping[x[1:]] = aliases.get(x[1:], [])
						disabled_aliases.extend(self.alias_mapping[x[1:]])
				else:
					other.append(x)
					if aliases_supported:
						self.alias_mapping[x] = aliases.get(x, [])
						other_aliases.extend(self.alias_mapping[x])
			self.enabled = frozenset(chain(enabled, enabled_aliases))
			self.disabled = frozenset(chain(disabled, disabled_aliases))
			self.all = frozenset(chain(enabled, disabled, other))
			self.all_aliases = frozenset(chain(enabled_aliases, disabled_aliases, other_aliases))

		def is_valid_flag(self, flags):
			"""
			@return: True if all flags are valid USE values which may
				be specified in USE dependencies, False otherwise.
			"""
			if isinstance(flags, str):
				flags = [flags]

			for flag in flags:
				if not flag in self.all and not flag in self.all_aliases and \
					not self._iuse_implicit_match(flag):
					return False
			return True

		def get_missing_iuse(self, flags):
			"""
			@return: A list of flags missing from IUSE.
			"""
			if isinstance(flags, str):
				flags = [flags]
			missing_iuse = []
			for flag in flags:
				if not flag in self.all and not flag in self.all_aliases and \
					not self._iuse_implicit_match(flag):
					missing_iuse.append(flag)
			return missing_iuse

		def get_real_flag(self, flag):
			"""
			Returns the flag's name within the scope of this package
			(accounting for aliases), or None if the flag is unknown.
			"""
			if flag in self.all:
				return flag

			if flag in self.all_aliases:
				for k, v in self.alias_mapping.items():
					if flag in v:
						return k

			if self._iuse_implicit_match(flag):
				return flag

			return None

	def __len__(self):
		return 4

	def __iter__(self):
		"""
		This is used to generate mtimedb resume mergelist entries, so we
		limit it to 4 items for backward compatibility.
		"""
		return iter(self._hash_key[:4])

	def __lt__(self, other):
		if other.cp != self.cp:
			return self.cp < other.cp
		result = portage.vercmp(self.version, other.version)
		if result < 0:
			return True
		if result == 0 and self.built and other.built:
			return self.build_time < other.build_time
		return False

	def __le__(self, other):
		if other.cp != self.cp:
			return self.cp <= other.cp
		result = portage.vercmp(self.version, other.version)
		if result <= 0:
			return True
		if result == 0 and self.built and other.built:
			return self.build_time <= other.build_time
		return False

	def __gt__(self, other):
		if other.cp != self.cp:
			return self.cp > other.cp
		result = portage.vercmp(self.version, other.version)
		if result > 0:
			return True
		if result == 0 and self.built and other.built:
			return self.build_time > other.build_time
		return False

	def __ge__(self, other):
		if other.cp != self.cp:
			return self.cp >= other.cp
		result = portage.vercmp(self.version, other.version)
		if result >= 0:
			return True
		if result == 0 and self.built and other.built:
			return self.build_time >= other.build_time
		return False

	def with_use(self, use):
		"""
		Return an Package instance with the specified USE flags. The
		current instance may be returned if it has identical USE flags.
		@param use: a set of USE flags
		@type use: frozenset
		@return: A package with the specified USE flags
		@rtype: Package
		"""
		if use is not self.use.enabled:
			pkg = self.copy()
			pkg._metadata["USE"] = " ".join(use)
		else:
			pkg = self
		return pkg

_all_metadata_keys = set(x for x in portage.auxdbkeys \
	if not x.startswith("UNUSED_"))
=======
    __hash__ = Task.__hash__
    __slots__ = (
        "built",
        "cpv",
        "depth",
        "installed",
        "onlydeps",
        "operation",
        "root_config",
        "type_name",
        "category",
        "counter",
        "cp",
        "cpv_split",
        "inherited",
        "iuse",
        "mtime",
        "pf",
        "root",
        "slot",
        "sub_slot",
        "slot_atom",
        "version",
    ) + (
        "_invalid",
        "_masks",
        "_metadata",
        "_provided_cps",
        "_raw_metadata",
        "_provides",
        "_requires",
        "_use",
        "_validated_atoms",
        "_visible",
    )

    metadata_keys = [
        "BDEPEND",
        "BUILD_ID",
        "BUILD_TIME",
        "CHOST",
        "COUNTER",
        "DEFINED_PHASES",
        "DEPEND",
        "EAPI",
        "IDEPEND",
        "INHERITED",
        "IUSE",
        "KEYWORDS",
        "LICENSE",
        "MD5",
        "PDEPEND",
        "PROVIDES",
        "RDEPEND",
        "repository",
        "REQUIRED_USE",
        "PROPERTIES",
        "REQUIRES",
        "RESTRICT",
        "SIZE",
        "SLOT",
        "USE",
        "_mtime_",
    ]

    _dep_keys = ("BDEPEND", "DEPEND", "IDEPEND", "PDEPEND", "RDEPEND")
    _buildtime_keys = ("BDEPEND", "DEPEND")
    _runtime_keys = ("IDEPEND", "PDEPEND", "RDEPEND")
    _use_conditional_misc_keys = ("LICENSE", "PROPERTIES", "RESTRICT")
    UNKNOWN_REPO = _unknown_repo

    def __init__(self, **kwargs):
        metadata = _PackageMetadataWrapperBase(kwargs.pop("metadata"))
        Task.__init__(self, **kwargs)
        # the SlotObject constructor assigns self.root_config from keyword args
        # and is an instance of a '_emerge.RootConfig.RootConfig class
        self.root = self.root_config.root
        self._raw_metadata = metadata
        self._metadata = _PackageMetadataWrapper(self, metadata)
        if not self.built:
            self._metadata["CHOST"] = self.root_config.settings.get("CHOST", "")
        eapi_attrs = _get_eapi_attrs(self.eapi)

        try:
            db = self.cpv._db
        except AttributeError:
            if self.built:
                # For independence from the source ebuild repository and
                # profile implicit IUSE state, require the _db attribute
                # for built packages.
                raise
            db = self.root_config.trees["porttree"].dbapi

        self.cpv = _pkg_str(
            self.cpv, metadata=self._metadata, settings=self.root_config.settings, db=db
        )
        if hasattr(self.cpv, "slot_invalid"):
            self._invalid_metadata(
                "SLOT.invalid", "SLOT: invalid value: '%s'" % self._metadata["SLOT"]
            )
        self.cpv_split = self.cpv.cpv_split
        self.category, self.pf = portage.catsplit(self.cpv)
        self.cp = self.cpv.cp
        self.version = self.cpv.version
        self.slot = self.cpv.slot
        self.sub_slot = self.cpv.sub_slot
        self.slot_atom = Atom("%s%s%s" % (self.cp, _slot_separator, self.slot))
        # sync metadata with validated repo (may be UNKNOWN_REPO)
        self._metadata["repository"] = self.cpv.repo

        if self.root_config.settings.local_config:
            implicit_match = db._iuse_implicit_cnstr(self.cpv, self._metadata)
        else:
            implicit_match = db._repoman_iuse_implicit_cnstr(self.cpv, self._metadata)
        usealiases = self.root_config.settings._use_manager.getUseAliases(self)
        self.iuse = self._iuse(
            self, self._metadata["IUSE"].split(), implicit_match, usealiases, self.eapi
        )

        if (self.iuse.enabled or self.iuse.disabled) and not eapi_attrs.iuse_defaults:
            if not self.installed:
                self._invalid_metadata(
                    "EAPI.incompatible",
                    "IUSE contains defaults, but EAPI doesn't allow them",
                )
        if self.inherited is None:
            self.inherited = frozenset()

        if self.operation is None:
            if self.onlydeps or self.installed:
                self.operation = "nomerge"
            else:
                self.operation = "merge"

        self._hash_key = Package._gen_hash_key(
            cpv=self.cpv,
            installed=self.installed,
            onlydeps=self.onlydeps,
            operation=self.operation,
            repo_name=self.cpv.repo,
            root_config=self.root_config,
            type_name=self.type_name,
        )
        self._hash_value = hash(self._hash_key)

    @property
    def eapi(self):
        return self._metadata["EAPI"]

    @property
    def build_id(self):
        return self.cpv.build_id

    @property
    def build_time(self):
        if not self.built:
            raise AttributeError("build_time")
        return self.cpv.build_time

    @property
    def defined_phases(self):
        return self._metadata.defined_phases

    @property
    def properties(self):
        return self._metadata.properties

    @property
    def provided_cps(self):
        return (self.cp,)

    @property
    def restrict(self):
        return self._metadata.restrict

    @property
    def metadata(self):
        warnings.warn(
            "_emerge.Package.Package.metadata is deprecated",
            DeprecationWarning,
            stacklevel=3,
        )
        return self._metadata

    # These are calculated on-demand, so that they are calculated
    # after FakeVartree applies its metadata tweaks.
    @property
    def invalid(self):
        if self._invalid is None:
            self._validate_deps()
            if self._invalid is None:
                self._invalid = False
        return self._invalid

    @property
    def masks(self):
        if self._masks is None:
            self._masks = self._eval_masks()
        return self._masks

    @property
    def visible(self):
        if self._visible is None:
            self._visible = self._eval_visiblity(self.masks)
        return self._visible

    @property
    def validated_atoms(self):
        """
        Returns *all* validated atoms from the deps, regardless
        of USE conditionals, with USE conditionals inside
        atoms left unevaluated.
        """
        if self._validated_atoms is None:
            self._validate_deps()
        return self._validated_atoms

    @property
    def stable(self):
        return self.cpv.stable

    @property
    def provides(self):
        self.invalid
        return self._provides

    @property
    def requires(self):
        self.invalid
        return self._requires

    @classmethod
    def _gen_hash_key(
        cls,
        cpv=None,
        installed=None,
        onlydeps=None,
        operation=None,
        repo_name=None,
        root_config=None,
        type_name=None,
        **kwargs
    ):

        if operation is None:
            if installed or onlydeps:
                operation = "nomerge"
            else:
                operation = "merge"

        root = None
        if root_config is not None:
            root = root_config.root
        else:
            raise TypeError("root_config argument is required")

        elements = [type_name, root, str(cpv), operation]

        # For installed (and binary) packages we don't care for the repo
        # when it comes to hashing, because there can only be one cpv.
        # So overwrite the repo_key with type_name.
        if type_name is None:
            raise TypeError("type_name argument is required")
        elif type_name == "ebuild":
            if repo_name is None:
                raise AssertionError(
                    "Package._gen_hash_key() " + "called without 'repo_name' argument"
                )
            elements.append(repo_name)
        elif type_name == "binary":
            # Including a variety of fingerprints in the hash makes
            # it possible to simultaneously consider multiple similar
            # packages. Note that digests are not included here, since
            # they are relatively expensive to compute, and they may
            # not necessarily be available.
            elements.extend([cpv.build_id, cpv.file_size, cpv.build_time, cpv.mtime])
        else:
            # For installed (and binary) packages we don't care for the repo
            # when it comes to hashing, because there can only be one cpv.
            # So overwrite the repo_key with type_name.
            elements.append(type_name)

        return tuple(elements)

    def _validate_deps(self):
        """
        Validate deps. This does not trigger USE calculation since that
        is expensive for ebuilds and therefore we want to avoid doing
        it unnecessarily (like for masked packages).
        """
        eapi = self.eapi
        dep_eapi = eapi
        dep_valid_flag = self.iuse.is_valid_flag
        if self.installed:
            # Ignore EAPI.incompatible and conditionals missing
            # from IUSE for installed packages since these issues
            # aren't relevant now (re-evaluate when new EAPIs are
            # deployed).
            dep_eapi = None
            dep_valid_flag = None

        validated_atoms = []
        for k in self._dep_keys:
            v = self._metadata.get(k)
            if not v:
                continue
            try:
                atoms = use_reduce(
                    v,
                    eapi=dep_eapi,
                    matchall=True,
                    is_valid_flag=dep_valid_flag,
                    token_class=Atom,
                    flat=True,
                )
            except InvalidDependString as e:
                self._metadata_exception(k, e)
            else:
                validated_atoms.extend(atoms)
                if not self.built:
                    for atom in atoms:
                        if not isinstance(atom, Atom):
                            continue
                        if atom.slot_operator_built:
                            e = InvalidDependString(
                                _(
                                    "Improper context for slot-operator "
                                    '"built" atom syntax: %s'
                                )
                                % (atom.unevaluated_atom,)
                            )
                            self._metadata_exception(k, e)

        self._validated_atoms = tuple(
            set(atom for atom in validated_atoms if isinstance(atom, Atom))
        )

        for k in self._use_conditional_misc_keys:
            v = self._metadata.get(k)
            if not v:
                continue
            try:
                use_reduce(
                    v, eapi=dep_eapi, matchall=True, is_valid_flag=dep_valid_flag
                )
            except InvalidDependString as e:
                self._metadata_exception(k, e)

        k = "REQUIRED_USE"
        v = self._metadata.get(k)
        if v and not self.built:
            if not _get_eapi_attrs(eapi).required_use:
                self._invalid_metadata(
                    "EAPI.incompatible",
                    "REQUIRED_USE set, but EAPI='%s' doesn't allow it" % eapi,
                )
            else:
                try:
                    check_required_use(v, (), self.iuse.is_valid_flag, eapi=eapi)
                except InvalidDependString as e:
                    self._invalid_metadata(k + ".syntax", "%s: %s" % (k, e))

        k = "SRC_URI"
        v = self._metadata.get(k)
        if v:
            try:
                use_reduce(
                    v,
                    is_src_uri=True,
                    eapi=eapi,
                    matchall=True,
                    is_valid_flag=self.iuse.is_valid_flag,
                )
            except InvalidDependString as e:
                if not self.installed:
                    self._metadata_exception(k, e)

        if self.built:
            k = "PROVIDES"
            try:
                self._provides = frozenset(parse_soname_deps(self._metadata[k]))
            except InvalidData as e:
                self._invalid_metadata(k + ".syntax", "%s: %s" % (k, e))

            k = "REQUIRES"
            try:
                self._requires = frozenset(parse_soname_deps(self._metadata[k]))
            except InvalidData as e:
                self._invalid_metadata(k + ".syntax", "%s: %s" % (k, e))

    def copy(self):
        return Package(
            built=self.built,
            cpv=self.cpv,
            depth=self.depth,
            installed=self.installed,
            metadata=self._raw_metadata,
            onlydeps=self.onlydeps,
            operation=self.operation,
            root_config=self.root_config,
            type_name=self.type_name,
        )

    def _eval_masks(self):
        masks = {}
        settings = self.root_config.settings

        if self.invalid is not False:
            masks["invalid"] = self.invalid

        if not settings._accept_chost(self.cpv, self._metadata):
            masks["CHOST"] = self._metadata["CHOST"]

        eapi = self.eapi
        if not portage.eapi_is_supported(eapi):
            masks["EAPI.unsupported"] = eapi
        if portage._eapi_is_deprecated(eapi):
            masks["EAPI.deprecated"] = eapi

        missing_keywords = settings._getMissingKeywords(self.cpv, self._metadata)
        if missing_keywords:
            masks["KEYWORDS"] = missing_keywords

        try:
            missing_properties = settings._getMissingProperties(
                self.cpv, self._metadata
            )
            if missing_properties:
                masks["PROPERTIES"] = missing_properties
        except InvalidDependString:
            # already recorded as 'invalid'
            pass

        try:
            missing_restricts = settings._getMissingRestrict(self.cpv, self._metadata)
            if missing_restricts:
                masks["RESTRICT"] = missing_restricts
        except InvalidDependString:
            # already recorded as 'invalid'
            pass

        mask_atom = settings._getMaskAtom(self.cpv, self._metadata)
        if mask_atom is not None:
            masks["package.mask"] = mask_atom

        try:
            missing_licenses = settings._getMissingLicenses(self.cpv, self._metadata)
            if missing_licenses:
                masks["LICENSE"] = missing_licenses
        except InvalidDependString:
            # already recorded as 'invalid'
            pass

        if not masks:
            masks = False

        return masks

    def _eval_visiblity(self, masks):

        if masks is not False:

            if "EAPI.unsupported" in masks:
                return False

            if "invalid" in masks:
                return False

            if not self.installed and (
                "CHOST" in masks
                or "EAPI.deprecated" in masks
                or "KEYWORDS" in masks
                or "PROPERTIES" in masks
                or "RESTRICT" in masks
            ):
                return False

            if "package.mask" in masks or "LICENSE" in masks:
                return False

        return True

    def get_keyword_mask(self):
        """returns None, 'missing', or 'unstable'."""

        missing = self.root_config.settings._getRawMissingKeywords(
            self.cpv, self._metadata
        )

        if not missing:
            return None

        if "**" in missing:
            return "missing"

        global_accept_keywords = frozenset(
            self.root_config.settings.get("ACCEPT_KEYWORDS", "").split()
        )

        for keyword in missing:
            if keyword.lstrip("~") in global_accept_keywords:
                return "unstable"

        return "missing"

    def isHardMasked(self):
        """returns a bool if the cpv is in the list of
        expanded pmaskdict[cp] available ebuilds"""
        pmask = self.root_config.settings._getRawMaskAtom(self.cpv, self._metadata)
        return pmask is not None

    def _metadata_exception(self, k, e):

        if k.endswith("DEPEND"):
            qacat = "dependency.syntax"
        else:
            qacat = k + ".syntax"

        if not self.installed:
            categorized_error = False
            if e.errors:
                for error in e.errors:
                    if getattr(error, "category", None) is None:
                        continue
                    categorized_error = True
                    self._invalid_metadata(error.category, "%s: %s" % (k, error))

            if not categorized_error:
                self._invalid_metadata(qacat, "%s: %s" % (k, e))
        else:
            # For installed packages, show the path of the file
            # containing the invalid metadata, since the user may
            # want to fix the deps by hand.
            vardb = self.root_config.trees["vartree"].dbapi
            path = vardb.getpath(self.cpv, filename=k)
            self._invalid_metadata(qacat, "%s: %s in '%s'" % (k, e, path))

    def _invalid_metadata(self, msg_type, msg):
        if self._invalid is None:
            self._invalid = {}
        msgs = self._invalid.get(msg_type)
        if msgs is None:
            msgs = []
            self._invalid[msg_type] = msgs
        msgs.append(msg)

    def __str__(self):
        if self.operation == "merge":
            if self.type_name == "binary":
                cpv_color = "PKG_BINARY_MERGE"
            else:
                cpv_color = "PKG_MERGE"
        elif self.operation == "uninstall":
            cpv_color = "PKG_UNINSTALL"
        else:
            cpv_color = "PKG_NOMERGE"

        build_id_str = ""
        if isinstance(self.cpv.build_id, int) and self.cpv.build_id > 0:
            build_id_str = "-%s" % self.cpv.build_id

        s = "(%s, %s" % (
            portage.output.colorize(
                cpv_color,
                self.cpv
                + build_id_str
                + _slot_separator
                + self.slot
                + "/"
                + self.sub_slot
                + _repo_separator
                + self.repo,
            ),
            self.type_name,
        )

        if self.type_name == "installed":
            if self.root_config.settings["ROOT"] != "/":
                s += " in '%s'" % self.root_config.settings["ROOT"]
            if self.operation == "uninstall":
                s += " scheduled for uninstall"
        else:
            if self.operation == "merge":
                s += " scheduled for merge"
                if self.root_config.settings["ROOT"] != "/":
                    s += " to '%s'" % self.root_config.settings["ROOT"]
        s += ")"
        return s

    class _use_class:

        __slots__ = ("enabled", "_expand", "_expand_hidden", "_force", "_pkg", "_mask")

        # Share identical frozenset instances when available.
        _frozensets = {}

        def __init__(self, pkg, enabled_flags):
            self._pkg = pkg
            self._expand = None
            self._expand_hidden = None
            self._force = None
            self._mask = None
            if eapi_has_use_aliases(pkg.eapi):
                for enabled_flag in enabled_flags:
                    enabled_flags.extend(pkg.iuse.alias_mapping.get(enabled_flag, []))
            self.enabled = frozenset(enabled_flags)
            if pkg.built:
                # Use IUSE to validate USE settings for built packages,
                # in case the package manager that built this package
                # failed to do that for some reason (or in case of
                # data corruption).
                missing_iuse = pkg.iuse.get_missing_iuse(self.enabled)
                if missing_iuse:
                    self.enabled = self.enabled.difference(missing_iuse)

        def _init_force_mask(self):
            pkgsettings = self._pkg._get_pkgsettings()
            frozensets = self._frozensets
            s = frozenset(pkgsettings.get("USE_EXPAND", "").lower().split())
            self._expand = frozensets.setdefault(s, s)
            s = frozenset(pkgsettings.get("USE_EXPAND_HIDDEN", "").lower().split())
            self._expand_hidden = frozensets.setdefault(s, s)
            s = pkgsettings.useforce
            self._force = frozensets.setdefault(s, s)
            s = pkgsettings.usemask
            self._mask = frozensets.setdefault(s, s)

        @property
        def expand(self):
            if self._expand is None:
                self._init_force_mask()
            return self._expand

        @property
        def expand_hidden(self):
            if self._expand_hidden is None:
                self._init_force_mask()
            return self._expand_hidden

        @property
        def force(self):
            if self._force is None:
                self._init_force_mask()
            return self._force

        @property
        def mask(self):
            if self._mask is None:
                self._init_force_mask()
            return self._mask

    @property
    def repo(self):
        return self._metadata["repository"]

    @property
    def repo_priority(self):
        repo_info = self.root_config.settings.repositories.prepos.get(self.repo)
        if repo_info is None:
            return None
        return repo_info.priority

    @property
    def use(self):
        if self._use is None:
            self._init_use()
        return self._use

    def _get_pkgsettings(self):
        pkgsettings = self.root_config.trees["porttree"].dbapi.doebuild_settings
        pkgsettings.setcpv(self)
        return pkgsettings

    def _init_use(self):
        if self.built:
            # Use IUSE to validate USE settings for built packages,
            # in case the package manager that built this package
            # failed to do that for some reason (or in case of
            # data corruption). The enabled flags must be consistent
            # with implicit IUSE, in order to avoid potential
            # inconsistencies in USE dep matching (see bug #453400).
            use_str = self._metadata["USE"]
            is_valid_flag = self.iuse.is_valid_flag
            enabled_flags = [x for x in use_str.split() if is_valid_flag(x)]
            use_str = " ".join(enabled_flags)
            self._use = self._use_class(self, enabled_flags)
        else:
            try:
                use_str = _PackageMetadataWrapperBase.__getitem__(self._metadata, "USE")
            except KeyError:
                use_str = None
            calculated_use = False
            if not use_str:
                use_str = self._get_pkgsettings()["PORTAGE_USE"]
                calculated_use = True
            self._use = self._use_class(self, use_str.split())
            # Initialize these now, since USE access has just triggered
            # setcpv, and we want to cache the result of the force/mask
            # calculations that were done.
            if calculated_use:
                self._use._init_force_mask()

        _PackageMetadataWrapperBase.__setitem__(self._metadata, "USE", use_str)

        return use_str

    class _iuse:

        __slots__ = (
            "__weakref__",
            "_iuse_implicit_match",
            "_pkg",
            "alias_mapping",
            "all",
            "all_aliases",
            "enabled",
            "disabled",
            "tokens",
        )

        def __init__(self, pkg, tokens, iuse_implicit_match, aliases, eapi):
            self._pkg = pkg
            self.tokens = tuple(tokens)
            self._iuse_implicit_match = iuse_implicit_match
            enabled = []
            disabled = []
            other = []
            enabled_aliases = []
            disabled_aliases = []
            other_aliases = []
            aliases_supported = eapi_has_use_aliases(eapi)
            self.alias_mapping = {}
            for x in tokens:
                prefix = x[:1]
                if prefix == "+":
                    enabled.append(x[1:])
                    if aliases_supported:
                        self.alias_mapping[x[1:]] = aliases.get(x[1:], [])
                        enabled_aliases.extend(self.alias_mapping[x[1:]])
                elif prefix == "-":
                    disabled.append(x[1:])
                    if aliases_supported:
                        self.alias_mapping[x[1:]] = aliases.get(x[1:], [])
                        disabled_aliases.extend(self.alias_mapping[x[1:]])
                else:
                    other.append(x)
                    if aliases_supported:
                        self.alias_mapping[x] = aliases.get(x, [])
                        other_aliases.extend(self.alias_mapping[x])
            self.enabled = frozenset(chain(enabled, enabled_aliases))
            self.disabled = frozenset(chain(disabled, disabled_aliases))
            self.all = frozenset(chain(enabled, disabled, other))
            self.all_aliases = frozenset(
                chain(enabled_aliases, disabled_aliases, other_aliases)
            )

        def is_valid_flag(self, flags):
            """
            @return: True if all flags are valid USE values which may
                    be specified in USE dependencies, False otherwise.
            """
            if isinstance(flags, str):
                flags = [flags]

            for flag in flags:
                if (
                    not flag in self.all
                    and not flag in self.all_aliases
                    and not self._iuse_implicit_match(flag)
                ):
                    return False
            return True

        def get_missing_iuse(self, flags):
            """
            @return: A list of flags missing from IUSE.
            """
            if isinstance(flags, str):
                flags = [flags]
            missing_iuse = []
            for flag in flags:
                if (
                    not flag in self.all
                    and not flag in self.all_aliases
                    and not self._iuse_implicit_match(flag)
                ):
                    missing_iuse.append(flag)
            return missing_iuse

        def get_real_flag(self, flag):
            """
            Returns the flag's name within the scope of this package
            (accounting for aliases), or None if the flag is unknown.
            """
            if flag in self.all:
                return flag

            if flag in self.all_aliases:
                for k, v in self.alias_mapping.items():
                    if flag in v:
                        return k

            if self._iuse_implicit_match(flag):
                return flag

            return None

    def __len__(self):
        return 4

    def __iter__(self):
        """
        This is used to generate mtimedb resume mergelist entries, so we
        limit it to 4 items for backward compatibility.
        """
        return iter(self._hash_key[:4])

    def __lt__(self, other):
        if other.cp != self.cp:
            return self.cp < other.cp
        result = portage.vercmp(self.version, other.version)
        if result < 0:
            return True
        if result == 0 and self.built and other.built:
            return self.build_time < other.build_time
        return False

    def __le__(self, other):
        if other.cp != self.cp:
            return self.cp <= other.cp
        result = portage.vercmp(self.version, other.version)
        if result <= 0:
            return True
        if result == 0 and self.built and other.built:
            return self.build_time <= other.build_time
        return False

    def __gt__(self, other):
        if other.cp != self.cp:
            return self.cp > other.cp
        result = portage.vercmp(self.version, other.version)
        if result > 0:
            return True
        if result == 0 and self.built and other.built:
            return self.build_time > other.build_time
        return False

    def __ge__(self, other):
        if other.cp != self.cp:
            return self.cp >= other.cp
        result = portage.vercmp(self.version, other.version)
        if result >= 0:
            return True
        if result == 0 and self.built and other.built:
            return self.build_time >= other.build_time
        return False

    def with_use(self, use):
        """
        Return an Package instance with the specified USE flags. The
        current instance may be returned if it has identical USE flags.
        @param use: a set of USE flags
        @type use: frozenset
        @return: A package with the specified USE flags
        @rtype: Package
        """
        if use is not self.use.enabled:
            pkg = self.copy()
            pkg._metadata["USE"] = " ".join(use)
        else:
            pkg = self
        return pkg


_all_metadata_keys = set(x for x in portage.auxdbkeys)
>>>>>>> e5be7370
_all_metadata_keys.update(Package.metadata_keys)
_all_metadata_keys = frozenset(_all_metadata_keys)

_PackageMetadataWrapperBase = slot_dict_class(_all_metadata_keys)


class _PackageMetadataWrapper(_PackageMetadataWrapperBase):
    """
    Detect metadata updates and synchronize Package attributes.
    """

    __slots__ = ("_pkg",)
    _wrapped_keys = frozenset(["COUNTER", "INHERITED", "USE", "_mtime_"])
    _use_conditional_keys = frozenset(
        [
            "LICENSE",
            "PROPERTIES",
            "RESTRICT",
        ]
    )

    def __init__(self, pkg, metadata):
        _PackageMetadataWrapperBase.__init__(self)
        self._pkg = pkg
        if not pkg.built:
            # USE is lazy, but we want it to show up in self.keys().
            _PackageMetadataWrapperBase.__setitem__(self, "USE", "")

        self.update(metadata)

    def __getitem__(self, k):
        v = _PackageMetadataWrapperBase.__getitem__(self, k)
        if k in self._use_conditional_keys:
            if self._pkg.root_config.settings.local_config and "?" in v:
                try:
                    v = paren_enclose(
                        use_reduce(
                            v,
                            uselist=self._pkg.use.enabled,
                            is_valid_flag=self._pkg.iuse.is_valid_flag,
                        )
                    )
                except InvalidDependString:
                    # This error should already have been registered via
                    # self._pkg._invalid_metadata().
                    pass
                else:
                    self[k] = v

        elif k == "USE" and not self._pkg.built:
            if not v:
                # This is lazy because it's expensive.
                v = self._pkg._init_use()

        return v

    def __setitem__(self, k, v):
        _PackageMetadataWrapperBase.__setitem__(self, k, v)
        if k in self._wrapped_keys:
            getattr(self, "_set_" + k.lower())(k, v)

    def _set_inherited(self, k, v):
        if isinstance(v, str):
            v = frozenset(v.split())
        self._pkg.inherited = v

    def _set_counter(self, k, v):
        if isinstance(v, str):
            try:
                v = int(v.strip())
            except ValueError:
                v = 0
        self._pkg.counter = v

    def _set_use(self, k, v):
        # Force regeneration of _use attribute
        self._pkg._use = None
        # Use raw metadata to restore USE conditional values
        # to unevaluated state
        raw_metadata = self._pkg._raw_metadata
        for x in self._use_conditional_keys:
            try:
                self[x] = raw_metadata[x]
            except KeyError:
                pass

    def _set__mtime_(self, k, v):
        if isinstance(v, str):
            try:
                v = int(v.strip())
            except ValueError:
                v = 0
        self._pkg.mtime = v

    @property
    def properties(self):
        return self["PROPERTIES"].split()

    @property
    def restrict(self):
        return self["RESTRICT"].split()

    @property
    def defined_phases(self):
        """
        Returns tokens from DEFINED_PHASES metadata if it is defined,
        otherwise returns a tuple containing all possible phases. This
        makes it easy to do containment checks to see if it's safe to
        skip execution of a given phase.
        """
        s = self["DEFINED_PHASES"]
        if s:
            return s.split()
        return EBUILD_PHASES<|MERGE_RESOLUTION|>--- conflicted
+++ resolved
@@ -25,783 +25,6 @@
 
 class Package(Task):
 
-<<<<<<< HEAD
-	__hash__ = Task.__hash__
-	__slots__ = ("built", "cpv", "depth",
-		"installed", "onlydeps", "operation",
-		"root_config", "type_name",
-		"category", "counter", "cp", "cpv_split",
-		"inherited", "iuse", "mtime",
-		"pf", "root", "slot", "sub_slot", "slot_atom", "version") + \
-		("_invalid", "_masks", "_metadata", "_provided_cps",
-		"_raw_metadata", "_provides", "_requires", "_use",
-		"_validated_atoms", "_visible")
-
-	metadata_keys = [
-		"BDEPEND",
-		"BUILD_ID", "BUILD_TIME", "CHOST", "COUNTER", "DEFINED_PHASES",
-		"DEPEND", "EAPI", "IDEPEND", "INHERITED", "IUSE", "KEYWORDS",
-		"LICENSE", "MD5", "PDEPEND", "PROVIDES",
-		"RDEPEND", "repository", "REQUIRED_USE",
-		"PROPERTIES", "REQUIRES", "RESTRICT", "SIZE",
-		"SLOT", "USE", "_mtime_", "EPREFIX"]
-
-	_dep_keys = ('BDEPEND', 'DEPEND', 'IDEPEND', 'PDEPEND', 'RDEPEND')
-	_buildtime_keys = ('BDEPEND', 'DEPEND')
-	_runtime_keys = ('IDEPEND', 'PDEPEND', 'RDEPEND')
-	_use_conditional_misc_keys = ('LICENSE', 'PROPERTIES', 'RESTRICT')
-	UNKNOWN_REPO = _unknown_repo
-
-	def __init__(self, **kwargs):
-		metadata = _PackageMetadataWrapperBase(kwargs.pop('metadata'))
-		Task.__init__(self, **kwargs)
-		# the SlotObject constructor assigns self.root_config from keyword args
-		# and is an instance of a '_emerge.RootConfig.RootConfig class
-		self.root = self.root_config.root
-		self._raw_metadata = metadata
-		self._metadata = _PackageMetadataWrapper(self, metadata)
-		if not self.built:
-			self._metadata['CHOST'] = self.root_config.settings.get('CHOST', '')
-		eapi_attrs = _get_eapi_attrs(self.eapi)
-
-		try:
-			db = self.cpv._db
-		except AttributeError:
-			if self.built:
-				# For independence from the source ebuild repository and
-				# profile implicit IUSE state, require the _db attribute
-				# for built packages.
-				raise
-			db = self.root_config.trees['porttree'].dbapi
-
-		self.cpv = _pkg_str(self.cpv, metadata=self._metadata,
-			settings=self.root_config.settings, db=db)
-		if hasattr(self.cpv, 'slot_invalid'):
-			self._invalid_metadata('SLOT.invalid',
-				"SLOT: invalid value: '%s'" % self._metadata["SLOT"])
-		self.cpv_split = self.cpv.cpv_split
-		self.category, self.pf = portage.catsplit(self.cpv)
-		self.cp = self.cpv.cp
-		self.version = self.cpv.version
-		self.slot = self.cpv.slot
-		self.sub_slot = self.cpv.sub_slot
-		self.slot_atom = Atom("%s%s%s" % (self.cp, _slot_separator, self.slot))
-		# sync metadata with validated repo (may be UNKNOWN_REPO)
-		self._metadata['repository'] = self.cpv.repo
-
-		if self.root_config.settings.local_config:
-			implicit_match = db._iuse_implicit_cnstr(self.cpv, self._metadata)
-		else:
-			implicit_match = db._repoman_iuse_implicit_cnstr(self.cpv, self._metadata)
-		usealiases = self.root_config.settings._use_manager.getUseAliases(self)
-		self.iuse = self._iuse(self, self._metadata["IUSE"].split(),
-			implicit_match, usealiases, self.eapi)
-
-		if (self.iuse.enabled or self.iuse.disabled) and \
-			not eapi_attrs.iuse_defaults:
-			if not self.installed:
-				self._invalid_metadata('EAPI.incompatible',
-					"IUSE contains defaults, but EAPI doesn't allow them")
-		if self.inherited is None:
-			self.inherited = frozenset()
-
-		if self.operation is None:
-			if self.onlydeps or self.installed:
-				self.operation = "nomerge"
-			else:
-				self.operation = "merge"
-
-		self._hash_key = Package._gen_hash_key(cpv=self.cpv,
-			installed=self.installed, onlydeps=self.onlydeps,
-			operation=self.operation, repo_name=self.cpv.repo,
-			root_config=self.root_config,
-			type_name=self.type_name)
-		self._hash_value = hash(self._hash_key)
-
-	@property
-	def eapi(self):
-		return self._metadata["EAPI"]
-
-	@property
-	def build_id(self):
-		return self.cpv.build_id
-
-	@property
-	def build_time(self):
-		if not self.built:
-			raise AttributeError('build_time')
-		return self.cpv.build_time
-
-	@property
-	def defined_phases(self):
-		return self._metadata.defined_phases
-
-	@property
-	def properties(self):
-		return self._metadata.properties
-
-	@property
-	def provided_cps(self):
-		return (self.cp,)
-
-	@property
-	def restrict(self):
-		return self._metadata.restrict
-
-	@property
-	def metadata(self):
-		warnings.warn("_emerge.Package.Package.metadata is deprecated",
-			DeprecationWarning, stacklevel=3)
-		return self._metadata
-
-	# These are calculated on-demand, so that they are calculated
-	# after FakeVartree applies its metadata tweaks.
-	@property
-	def invalid(self):
-		if self._invalid is None:
-			self._validate_deps()
-			if self._invalid is None:
-				self._invalid = False
-		return self._invalid
-
-	@property
-	def masks(self):
-		if self._masks is None:
-			self._masks = self._eval_masks()
-		return self._masks
-
-	@property
-	def visible(self):
-		if self._visible is None:
-			self._visible = self._eval_visiblity(self.masks)
-		return self._visible
-
-	@property
-	def validated_atoms(self):
-		"""
-		Returns *all* validated atoms from the deps, regardless
-		of USE conditionals, with USE conditionals inside
-		atoms left unevaluated.
-		"""
-		if self._validated_atoms is None:
-			self._validate_deps()
-		return self._validated_atoms
-
-	@property
-	def stable(self):
-		return self.cpv.stable
-
-	@property
-	def provides(self):
-		self.invalid
-		return self._provides
-
-	@property
-	def requires(self):
-		self.invalid
-		return self._requires
-
-	@classmethod
-	def _gen_hash_key(cls, cpv=None, installed=None, onlydeps=None,
-		operation=None, repo_name=None, root_config=None,
-		type_name=None, **kwargs):
-
-		if operation is None:
-			if installed or onlydeps:
-				operation = "nomerge"
-			else:
-				operation = "merge"
-
-		root = None
-		if root_config is not None:
-			root = root_config.root
-		else:
-			raise TypeError("root_config argument is required")
-
-		elements = [type_name, root, str(cpv), operation]
-
-		# For installed (and binary) packages we don't care for the repo
-		# when it comes to hashing, because there can only be one cpv.
-		# So overwrite the repo_key with type_name.
-		if type_name is None:
-			raise TypeError("type_name argument is required")
-		elif type_name == "ebuild":
-			if repo_name is None:
-				raise AssertionError(
-					"Package._gen_hash_key() " + \
-					"called without 'repo_name' argument")
-			elements.append(repo_name)
-		elif type_name == "binary":
-			# Including a variety of fingerprints in the hash makes
-			# it possible to simultaneously consider multiple similar
-			# packages. Note that digests are not included here, since
-			# they are relatively expensive to compute, and they may
-			# not necessarily be available.
-			elements.extend([cpv.build_id, cpv.file_size,
-				cpv.build_time, cpv.mtime])
-		else:
-			# For installed (and binary) packages we don't care for the repo
-			# when it comes to hashing, because there can only be one cpv.
-			# So overwrite the repo_key with type_name.
-			elements.append(type_name)
-
-		return tuple(elements)
-
-	def _validate_deps(self):
-		"""
-		Validate deps. This does not trigger USE calculation since that
-		is expensive for ebuilds and therefore we want to avoid doing
-		it unnecessarily (like for masked packages).
-		"""
-		eapi = self.eapi
-		dep_eapi = eapi
-		dep_valid_flag = self.iuse.is_valid_flag
-		if self.installed:
-			# Ignore EAPI.incompatible and conditionals missing
-			# from IUSE for installed packages since these issues
-			# aren't relevant now (re-evaluate when new EAPIs are
-			# deployed).
-			dep_eapi = None
-			dep_valid_flag = None
-
-		validated_atoms = []
-		for k in self._dep_keys:
-			v = self._metadata.get(k)
-			if not v:
-				continue
-			try:
-				atoms = use_reduce(v, eapi=dep_eapi,
-					matchall=True, is_valid_flag=dep_valid_flag,
-					token_class=Atom, flat=True)
-			except InvalidDependString as e:
-				self._metadata_exception(k, e)
-			else:
-				validated_atoms.extend(atoms)
-				if not self.built:
-					for atom in atoms:
-						if not isinstance(atom, Atom):
-							continue
-						if atom.slot_operator_built:
-							e = InvalidDependString(
-								_("Improper context for slot-operator "
-								"\"built\" atom syntax: %s") %
-								(atom.unevaluated_atom,))
-							self._metadata_exception(k, e)
-
-		self._validated_atoms = tuple(set(atom for atom in
-			validated_atoms if isinstance(atom, Atom)))
-
-		for k in self._use_conditional_misc_keys:
-			v = self._metadata.get(k)
-			if not v:
-				continue
-			try:
-				use_reduce(v, eapi=dep_eapi, matchall=True,
-					is_valid_flag=dep_valid_flag)
-			except InvalidDependString as e:
-				self._metadata_exception(k, e)
-
-		k = 'REQUIRED_USE'
-		v = self._metadata.get(k)
-		if v and not self.built:
-			if not _get_eapi_attrs(eapi).required_use:
-				self._invalid_metadata('EAPI.incompatible',
-					"REQUIRED_USE set, but EAPI='%s' doesn't allow it" % eapi)
-			else:
-				try:
-					check_required_use(v, (),
-						self.iuse.is_valid_flag, eapi=eapi)
-				except InvalidDependString as e:
-					self._invalid_metadata(k + ".syntax", "%s: %s" % (k, e))
-
-		k = 'SRC_URI'
-		v = self._metadata.get(k)
-		if v:
-			try:
-				use_reduce(v, is_src_uri=True, eapi=eapi, matchall=True,
-					is_valid_flag=self.iuse.is_valid_flag)
-			except InvalidDependString as e:
-				if not self.installed:
-					self._metadata_exception(k, e)
-
-		if self.built:
-			k = 'PROVIDES'
-			try:
-				self._provides = frozenset(
-					parse_soname_deps(self._metadata[k]))
-			except InvalidData as e:
-				self._invalid_metadata(k + ".syntax", "%s: %s" % (k, e))
-
-			k = 'REQUIRES'
-			try:
-				self._requires = frozenset(
-					parse_soname_deps(self._metadata[k]))
-			except InvalidData as e:
-				self._invalid_metadata(k + ".syntax", "%s: %s" % (k, e))
-
-	def copy(self):
-		return Package(built=self.built, cpv=self.cpv, depth=self.depth,
-			installed=self.installed, metadata=self._raw_metadata,
-			onlydeps=self.onlydeps, operation=self.operation,
-			root_config=self.root_config, type_name=self.type_name)
-
-	def _eval_masks(self):
-		masks = {}
-		settings = self.root_config.settings
-
-		if self.invalid is not False:
-			masks['invalid'] = self.invalid
-
-		if not settings._accept_chost(self.cpv, self._metadata):
-			masks['CHOST'] = self._metadata['CHOST']
-
-		eapi = self.eapi
-		if not portage.eapi_is_supported(eapi):
-			masks['EAPI.unsupported'] = eapi
-		if portage._eapi_is_deprecated(eapi):
-			masks['EAPI.deprecated'] = eapi
-
-		missing_keywords = settings._getMissingKeywords(
-			self.cpv, self._metadata)
-		if missing_keywords:
-			masks['KEYWORDS'] = missing_keywords
-
-		try:
-			missing_properties = settings._getMissingProperties(
-				self.cpv, self._metadata)
-			if missing_properties:
-				masks['PROPERTIES'] = missing_properties
-		except InvalidDependString:
-			# already recorded as 'invalid'
-			pass
-
-		try:
-			missing_restricts = settings._getMissingRestrict(
-				self.cpv, self._metadata)
-			if missing_restricts:
-				masks['RESTRICT'] = missing_restricts
-		except InvalidDependString:
-			# already recorded as 'invalid'
-			pass
-
-		mask_atom = settings._getMaskAtom(self.cpv, self._metadata)
-		if mask_atom is not None:
-			masks['package.mask'] = mask_atom
-
-		try:
-			missing_licenses = settings._getMissingLicenses(
-				self.cpv, self._metadata)
-			if missing_licenses:
-				masks['LICENSE'] = missing_licenses
-		except InvalidDependString:
-			# already recorded as 'invalid'
-			pass
-
-		if not masks:
-			masks = False
-
-		return masks
-
-	def _eval_visiblity(self, masks):
-
-		if masks is not False:
-
-			if 'EAPI.unsupported' in masks:
-				return False
-
-			if 'invalid' in masks:
-				return False
-
-			if not self.installed and ( \
-				'CHOST' in masks or \
-				'EAPI.deprecated' in masks or \
-				'KEYWORDS' in masks or \
-				'PROPERTIES' in masks or \
-				'RESTRICT' in masks):
-				return False
-
-			if 'package.mask' in masks or \
-				'LICENSE' in masks:
-				return False
-
-		return True
-
-	def get_keyword_mask(self):
-		"""returns None, 'missing', or 'unstable'."""
-
-		missing = self.root_config.settings._getRawMissingKeywords(
-				self.cpv, self._metadata)
-
-		if not missing:
-			return None
-
-		if '**' in missing:
-			return 'missing'
-
-		global_accept_keywords = frozenset(
-			self.root_config.settings.get("ACCEPT_KEYWORDS", "").split())
-
-		for keyword in missing:
-			if keyword.lstrip("~") in global_accept_keywords:
-				return 'unstable'
-
-		return 'missing'
-
-	def isHardMasked(self):
-		"""returns a bool if the cpv is in the list of
-		expanded pmaskdict[cp] available ebuilds"""
-		pmask = self.root_config.settings._getRawMaskAtom(
-			self.cpv, self._metadata)
-		return pmask is not None
-
-	def _metadata_exception(self, k, e):
-
-		if k.endswith('DEPEND'):
-			qacat = 'dependency.syntax'
-		else:
-			qacat = k + ".syntax"
-
-		if not self.installed:
-			categorized_error = False
-			if e.errors:
-				for error in e.errors:
-					if getattr(error, 'category', None) is None:
-						continue
-					categorized_error = True
-					self._invalid_metadata(error.category,
-						"%s: %s" % (k, error))
-
-			if not categorized_error:
-				self._invalid_metadata(qacat,"%s: %s" % (k, e))
-		else:
-			# For installed packages, show the path of the file
-			# containing the invalid metadata, since the user may
-			# want to fix the deps by hand.
-			vardb = self.root_config.trees['vartree'].dbapi
-			path = vardb.getpath(self.cpv, filename=k)
-			self._invalid_metadata(qacat, "%s: %s in '%s'" % (k, e, path))
-
-	def _invalid_metadata(self, msg_type, msg):
-		if self._invalid is None:
-			self._invalid = {}
-		msgs = self._invalid.get(msg_type)
-		if msgs is None:
-			msgs = []
-			self._invalid[msg_type] = msgs
-		msgs.append(msg)
-
-	def __str__(self):
-		if self.operation == "merge":
-			if self.type_name == "binary":
-				cpv_color = "PKG_BINARY_MERGE"
-			else:
-				cpv_color = "PKG_MERGE"
-		elif self.operation == "uninstall":
-			cpv_color = "PKG_UNINSTALL"
-		else:
-			cpv_color = "PKG_NOMERGE"
-
-		build_id_str = ""
-		if isinstance(self.cpv.build_id, int) and self.cpv.build_id > 0:
-			build_id_str = "-%s" % self.cpv.build_id
-
-		s = "(%s, %s" \
-			% (portage.output.colorize(cpv_color, self.cpv +
-			build_id_str + _slot_separator + self.slot + "/" +
-			self.sub_slot + _repo_separator + self.repo),
-			self.type_name)
-
-		if self.type_name == "installed":
-			if self.root_config.settings['ROOT'] != "/":
-				s += " in '%s'" % self.root_config.settings['ROOT']
-			if self.operation == "uninstall":
-				s += " scheduled for uninstall"
-		else:
-			if self.operation == "merge":
-				s += " scheduled for merge"
-				if self.root_config.settings['ROOT'] != "/":
-					s += " to '%s'" % self.root_config.settings['ROOT']
-		s += ")"
-		return s
-
-	class _use_class:
-
-		__slots__ = ("enabled", "_expand", "_expand_hidden",
-			"_force", "_pkg", "_mask")
-
-		# Share identical frozenset instances when available.
-		_frozensets = {}
-
-		def __init__(self, pkg, enabled_flags):
-			self._pkg = pkg
-			self._expand = None
-			self._expand_hidden = None
-			self._force = None
-			self._mask = None
-			if eapi_has_use_aliases(pkg.eapi):
-				for enabled_flag in enabled_flags:
-					enabled_flags.extend(pkg.iuse.alias_mapping.get(enabled_flag, []))
-			self.enabled = frozenset(enabled_flags)
-			if pkg.built:
-				# Use IUSE to validate USE settings for built packages,
-				# in case the package manager that built this package
-				# failed to do that for some reason (or in case of
-				# data corruption).
-				missing_iuse = pkg.iuse.get_missing_iuse(self.enabled)
-				if missing_iuse:
-					self.enabled = self.enabled.difference(missing_iuse)
-
-		def _init_force_mask(self):
-			pkgsettings = self._pkg._get_pkgsettings()
-			frozensets = self._frozensets
-			s = frozenset(
-				pkgsettings.get("USE_EXPAND", "").lower().split())
-			self._expand = frozensets.setdefault(s, s)
-			s = frozenset(
-				pkgsettings.get("USE_EXPAND_HIDDEN", "").lower().split())
-			self._expand_hidden = frozensets.setdefault(s, s)
-			s = pkgsettings.useforce
-			self._force = frozensets.setdefault(s, s)
-			s = pkgsettings.usemask
-			self._mask = frozensets.setdefault(s, s)
-
-		@property
-		def expand(self):
-			if self._expand is None:
-				self._init_force_mask()
-			return self._expand
-
-		@property
-		def expand_hidden(self):
-			if self._expand_hidden is None:
-				self._init_force_mask()
-			return self._expand_hidden
-
-		@property
-		def force(self):
-			if self._force is None:
-				self._init_force_mask()
-			return self._force
-
-		@property
-		def mask(self):
-			if self._mask is None:
-				self._init_force_mask()
-			return self._mask
-
-	@property
-	def repo(self):
-		return self._metadata['repository']
-
-	@property
-	def repo_priority(self):
-		repo_info = self.root_config.settings.repositories.prepos.get(self.repo)
-		if repo_info is None:
-			return None
-		return repo_info.priority
-
-	@property
-	def use(self):
-		if self._use is None:
-			self._init_use()
-		return self._use
-
-	def _get_pkgsettings(self):
-		pkgsettings = self.root_config.trees[
-			'porttree'].dbapi.doebuild_settings
-		pkgsettings.setcpv(self)
-		return pkgsettings
-
-	def _init_use(self):
-		if self.built:
-			# Use IUSE to validate USE settings for built packages,
-			# in case the package manager that built this package
-			# failed to do that for some reason (or in case of
-			# data corruption). The enabled flags must be consistent
-			# with implicit IUSE, in order to avoid potential
-			# inconsistencies in USE dep matching (see bug #453400).
-			use_str = self._metadata['USE']
-			is_valid_flag = self.iuse.is_valid_flag
-			enabled_flags = [x for x in use_str.split() if is_valid_flag(x)]
-			use_str = " ".join(enabled_flags)
-			self._use = self._use_class(
-				self, enabled_flags)
-		else:
-			try:
-				use_str = _PackageMetadataWrapperBase.__getitem__(
-					self._metadata, 'USE')
-			except KeyError:
-				use_str = None
-			calculated_use = False
-			if not use_str:
-				use_str = self._get_pkgsettings()["PORTAGE_USE"]
-				calculated_use = True
-			self._use = self._use_class(
-				self, use_str.split())
-			# Initialize these now, since USE access has just triggered
-			# setcpv, and we want to cache the result of the force/mask
-			# calculations that were done.
-			if calculated_use:
-				self._use._init_force_mask()
-
-		_PackageMetadataWrapperBase.__setitem__(
-			self._metadata, 'USE', use_str)
-
-		return use_str
-
-	class _iuse:
-
-		__slots__ = ("__weakref__", "_iuse_implicit_match", "_pkg", "alias_mapping",
-			"all", "all_aliases", "enabled", "disabled", "tokens")
-
-		def __init__(self, pkg, tokens, iuse_implicit_match, aliases, eapi):
-			self._pkg = pkg
-			self.tokens = tuple(tokens)
-			self._iuse_implicit_match = iuse_implicit_match
-			enabled = []
-			disabled = []
-			other = []
-			enabled_aliases = []
-			disabled_aliases = []
-			other_aliases = []
-			aliases_supported = eapi_has_use_aliases(eapi)
-			self.alias_mapping = {}
-			for x in tokens:
-				prefix = x[:1]
-				if prefix == "+":
-					enabled.append(x[1:])
-					if aliases_supported:
-						self.alias_mapping[x[1:]] = aliases.get(x[1:], [])
-						enabled_aliases.extend(self.alias_mapping[x[1:]])
-				elif prefix == "-":
-					disabled.append(x[1:])
-					if aliases_supported:
-						self.alias_mapping[x[1:]] = aliases.get(x[1:], [])
-						disabled_aliases.extend(self.alias_mapping[x[1:]])
-				else:
-					other.append(x)
-					if aliases_supported:
-						self.alias_mapping[x] = aliases.get(x, [])
-						other_aliases.extend(self.alias_mapping[x])
-			self.enabled = frozenset(chain(enabled, enabled_aliases))
-			self.disabled = frozenset(chain(disabled, disabled_aliases))
-			self.all = frozenset(chain(enabled, disabled, other))
-			self.all_aliases = frozenset(chain(enabled_aliases, disabled_aliases, other_aliases))
-
-		def is_valid_flag(self, flags):
-			"""
-			@return: True if all flags are valid USE values which may
-				be specified in USE dependencies, False otherwise.
-			"""
-			if isinstance(flags, str):
-				flags = [flags]
-
-			for flag in flags:
-				if not flag in self.all and not flag in self.all_aliases and \
-					not self._iuse_implicit_match(flag):
-					return False
-			return True
-
-		def get_missing_iuse(self, flags):
-			"""
-			@return: A list of flags missing from IUSE.
-			"""
-			if isinstance(flags, str):
-				flags = [flags]
-			missing_iuse = []
-			for flag in flags:
-				if not flag in self.all and not flag in self.all_aliases and \
-					not self._iuse_implicit_match(flag):
-					missing_iuse.append(flag)
-			return missing_iuse
-
-		def get_real_flag(self, flag):
-			"""
-			Returns the flag's name within the scope of this package
-			(accounting for aliases), or None if the flag is unknown.
-			"""
-			if flag in self.all:
-				return flag
-
-			if flag in self.all_aliases:
-				for k, v in self.alias_mapping.items():
-					if flag in v:
-						return k
-
-			if self._iuse_implicit_match(flag):
-				return flag
-
-			return None
-
-	def __len__(self):
-		return 4
-
-	def __iter__(self):
-		"""
-		This is used to generate mtimedb resume mergelist entries, so we
-		limit it to 4 items for backward compatibility.
-		"""
-		return iter(self._hash_key[:4])
-
-	def __lt__(self, other):
-		if other.cp != self.cp:
-			return self.cp < other.cp
-		result = portage.vercmp(self.version, other.version)
-		if result < 0:
-			return True
-		if result == 0 and self.built and other.built:
-			return self.build_time < other.build_time
-		return False
-
-	def __le__(self, other):
-		if other.cp != self.cp:
-			return self.cp <= other.cp
-		result = portage.vercmp(self.version, other.version)
-		if result <= 0:
-			return True
-		if result == 0 and self.built and other.built:
-			return self.build_time <= other.build_time
-		return False
-
-	def __gt__(self, other):
-		if other.cp != self.cp:
-			return self.cp > other.cp
-		result = portage.vercmp(self.version, other.version)
-		if result > 0:
-			return True
-		if result == 0 and self.built and other.built:
-			return self.build_time > other.build_time
-		return False
-
-	def __ge__(self, other):
-		if other.cp != self.cp:
-			return self.cp >= other.cp
-		result = portage.vercmp(self.version, other.version)
-		if result >= 0:
-			return True
-		if result == 0 and self.built and other.built:
-			return self.build_time >= other.build_time
-		return False
-
-	def with_use(self, use):
-		"""
-		Return an Package instance with the specified USE flags. The
-		current instance may be returned if it has identical USE flags.
-		@param use: a set of USE flags
-		@type use: frozenset
-		@return: A package with the specified USE flags
-		@rtype: Package
-		"""
-		if use is not self.use.enabled:
-			pkg = self.copy()
-			pkg._metadata["USE"] = " ".join(use)
-		else:
-			pkg = self
-		return pkg
-
-_all_metadata_keys = set(x for x in portage.auxdbkeys \
-	if not x.startswith("UNUSED_"))
-=======
     __hash__ = Task.__hash__
     __slots__ = (
         "built",
@@ -865,6 +88,8 @@
         "SLOT",
         "USE",
         "_mtime_",
+        # PREFIX LOCAL
+        "EPREFIX",
     ]
 
     _dep_keys = ("BDEPEND", "DEPEND", "IDEPEND", "PDEPEND", "RDEPEND")
@@ -1677,7 +902,6 @@
 
 
 _all_metadata_keys = set(x for x in portage.auxdbkeys)
->>>>>>> e5be7370
 _all_metadata_keys.update(Package.metadata_keys)
 _all_metadata_keys = frozenset(_all_metadata_keys)
 
