# Copyright 2010-2021 Gentoo Authors
# Distributed under the terms of the GNU General Public License v2

import bz2
import fnmatch
import tempfile
import portage

from itertools import permutations
from portage import os
from portage import shutil
from portage.const import (
    GLOBAL_CONFIG_PATH,
    PORTAGE_BIN_PATH,
    USER_CONFIG_PATH,
)
from portage.process import find_binary
from portage.dep import Atom, _repo_separator
from portage.package.ebuild.config import config
from portage.package.ebuild.digestgen import digestgen
from portage._sets import load_default_config
from portage._sets.base import InternalPackageSet
from portage.tests import cnf_path
from portage.util import ensure_dirs, normalize_path
from portage.versions import catsplit

import _emerge
from _emerge.actions import _calc_depclean
from _emerge.Blocker import Blocker
from _emerge.create_depgraph_params import create_depgraph_params
from _emerge.DependencyArg import DependencyArg
from _emerge.depgraph import backtrack_depgraph
from _emerge.RootConfig import RootConfig

try:
    from repoman.tests import cnf_path_repoman
except ImportError:
    cnf_path_repoman = None


class ResolverPlayground:
    """
    This class helps to create the necessary files on disk and
    the needed settings instances, etc. for the resolver to do
    its work.
    """

    config_files = frozenset(
        (
            "eapi",
            "layout.conf",
            "make.conf",
            "modules",
            "package.accept_keywords",
            "package.keywords",
            "package.license",
            "package.mask",
            "package.properties",
            "package.provided",
            "packages",
            "package.unmask",
            "package.use",
            "package.use.aliases",
            "package.use.force",
            "package.use.mask",
            "package.use.stable.force",
            "package.use.stable.mask",
            "soname.provided",
            "unpack_dependencies",
            "use.aliases",
            "use.force",
            "use.mask",
            "layout.conf",
        )
    )

    metadata_xml_template = """<?xml version="1.0" encoding="UTF-8"?>
<!DOCTYPE pkgmetadata SYSTEM "https://www.gentoo.org/dtd/metadata.dtd">
<pkgmetadata>
<maintainer type="person">
<email>maintainer-needed@gentoo.org</email>
<description>Description of the maintainership</description>
</maintainer>
<longdescription>Long description of the package</longdescription>
<use>
%(flags)s
</use>
</pkgmetadata>
"""

<<<<<<< HEAD
	portage_bin = (
		'ebuild',
		'egencache',
		'emerge',
		'emerge-webrsync',
		'emirrordist',
		'glsa-check',
		'portageq',
		'quickpkg',
	)

	portage_sbin = (
		'archive-conf',
		'dispatch-conf',
		'emaint',
		'env-update',
		'etc-update',
		'fixpackages',
		'regenworld',
	)

	def __init__(self, ebuilds={}, binpkgs={}, installed={}, profile={}, repo_configs={}, \
		user_config={}, sets={}, world=[], world_sets=[], distfiles={}, eclasses={},
		eprefix=None, targetroot=False, debug=False):
		"""
		ebuilds: cpv -> metadata mapping simulating available ebuilds.
		installed: cpv -> metadata mapping simulating installed packages.
			If a metadata key is missing, it gets a default value.
		profile: settings defined by the profile.
		"""

		self.debug = debug
		if eprefix is None:
			self.eprefix = normalize_path(tempfile.mkdtemp())

			# EPREFIX/bin is used by fake true_binaries. Real binaries goes into EPREFIX/usr/bin
			eubin = os.path.join(self.eprefix, "usr", "bin")
			ensure_dirs(eubin)
			for x in self.portage_bin:
				os.symlink(os.path.join(PORTAGE_BIN_PATH, x), os.path.join(eubin, x))

			eusbin = os.path.join(self.eprefix, "usr", "sbin")
			ensure_dirs(eusbin)
			for x in self.portage_sbin:
				os.symlink(os.path.join(PORTAGE_BIN_PATH, x), os.path.join(eusbin, x))

			essential_binaries = (
				"awk",
				"basename",
				"bzip2",
				"cat",
				"chgrp",
				"chmod",
				"chown",
				"comm",
				"cp",
				"egrep",
				"env",
				"find",
				"grep",
				"head",
				"install",
				"ln",
				"mkdir",
				"mkfifo",
				"mktemp",
				"mv",
				"readlink",
				"rm",
				"sed",
				"sort",
				"tar",
				"tr",
				"uname",
				"uniq",
				"xargs",
				"zstd",
			)
			# Exclude internal wrappers from PATH lookup.
			orig_path = os.environ['PATH']
			included_paths = []
			for path in orig_path.split(':'):
				if path and not fnmatch.fnmatch(path, '*/portage/*/ebuild-helpers*'):
					included_paths.append(path)
			try:
				os.environ['PATH'] = ':'.join(included_paths)
				for x in essential_binaries:
					path = find_binary(x)
					if path is None:
						raise portage.exception.CommandNotFound(x)
					os.symlink(path, os.path.join(eubin, x))
			finally:
				os.environ['PATH'] = orig_path
		else:
			self.eprefix = normalize_path(eprefix)

		# Tests may override portage.const.EPREFIX in order to
		# simulate a prefix installation. It's reasonable to do
		# this because tests should be self-contained such that
		# the "real" value of portage.const.EPREFIX is entirely
		# irrelevant (see bug #492932).
		self._orig_eprefix = portage.const.EPREFIX
		portage.const.EPREFIX = self.eprefix.rstrip(os.sep)

		self.eroot = self.eprefix + os.sep
		if targetroot:
			self.target_root = os.path.join(self.eroot, 'target_root')
		else:
			self.target_root = os.sep
		self.distdir = os.path.join(self.eroot, "var", "portage", "distfiles")
		self.pkgdir = os.path.join(self.eprefix, "pkgdir")
		self.vdbdir = os.path.join(self.eroot, "var/db/pkg")
		os.makedirs(self.vdbdir)

		if not debug:
			portage.util.noiselimit = -2

		self._repositories = {}
		#Make sure the main repo is always created
		self._get_repo_dir("test_repo")

		self._create_distfiles(distfiles)
		self._create_ebuilds(ebuilds)
		self._create_binpkgs(binpkgs)
		self._create_installed(installed)
		self._create_profile(ebuilds, eclasses, installed, profile, repo_configs, user_config, sets)
		self._create_world(world, world_sets)

		self.settings, self.trees = self._load_config()

		self._create_ebuild_manifests(ebuilds)

		portage.util.noiselimit = 0

	def reload_config(self):
		"""
		Reload configuration from disk, which is useful if it has
		been modified after the constructor has been called.
		"""
		for eroot in self.trees:
			portdb = self.trees[eroot]["porttree"].dbapi
			portdb.close_caches()
		self.settings, self.trees = self._load_config()

	def _get_repo_dir(self, repo):
		"""
		Create the repo directory if needed.
		"""
		if repo not in self._repositories:
			if repo == "test_repo":
				self._repositories["DEFAULT"] = {"main-repo": repo}

			repo_path = os.path.join(self.eroot, "var", "repositories", repo)
			self._repositories[repo] = {"location": repo_path}
			profile_path = os.path.join(repo_path, "profiles")

			try:
				os.makedirs(profile_path)
			except os.error:
				pass

			repo_name_file = os.path.join(profile_path, "repo_name")
			with open(repo_name_file, "w") as f:
				f.write("%s\n" % repo)

		return self._repositories[repo]["location"]

	def _create_distfiles(self, distfiles):
		os.makedirs(self.distdir)
		for k, v in distfiles.items():
			with open(os.path.join(self.distdir, k), 'wb') as f:
				f.write(v)

	def _create_ebuilds(self, ebuilds):
		for cpv in ebuilds:
			a = Atom("=" + cpv, allow_repo=True)
			repo = a.repo
			if repo is None:
				repo = "test_repo"

			metadata = ebuilds[cpv].copy()
			copyright_header = metadata.pop("COPYRIGHT_HEADER", None)
			eapi = metadata.pop("EAPI", "0")
			misc_content = metadata.pop("MISC_CONTENT", None)
			metadata.setdefault("DEPEND", "")
			metadata.setdefault("SLOT", "0")
			metadata.setdefault("KEYWORDS", "x86")
			metadata.setdefault("IUSE", "")

			unknown_keys = set(metadata).difference(
				portage.dbapi.dbapi._known_keys)
			if unknown_keys:
				raise ValueError("metadata of ebuild '%s' contains unknown keys: %s" %
					(cpv, sorted(unknown_keys)))

			repo_dir = self._get_repo_dir(repo)
			ebuild_dir = os.path.join(repo_dir, a.cp)
			ebuild_path = os.path.join(ebuild_dir, a.cpv.split("/")[1] + ".ebuild")
			try:
				os.makedirs(ebuild_dir)
			except os.error:
				pass

			with open(ebuild_path, "w") as f:
				if copyright_header is not None:
					f.write(copyright_header)
				f.write('EAPI="%s"\n' % eapi)
				for k, v in metadata.items():
					f.write('%s="%s"\n' % (k, v))
				if misc_content is not None:
					f.write(misc_content)

	def _create_ebuild_manifests(self, ebuilds):
		tmpsettings = config(clone=self.settings)
		tmpsettings['PORTAGE_QUIET'] = '1'
		for cpv in ebuilds:
			a = Atom("=" + cpv, allow_repo=True)
			repo = a.repo
			if repo is None:
				repo = "test_repo"

			repo_dir = self._get_repo_dir(repo)
			ebuild_dir = os.path.join(repo_dir, a.cp)
			ebuild_path = os.path.join(ebuild_dir, a.cpv.split("/")[1] + ".ebuild")

			portdb = self.trees[self.eroot]["porttree"].dbapi
			tmpsettings['O'] = ebuild_dir
			if not digestgen(mysettings=tmpsettings, myportdb=portdb):
				raise AssertionError('digest creation failed for %s' % ebuild_path)

	def _create_binpkgs(self, binpkgs):
		# When using BUILD_ID, there can be mutiple instances for the
		# same cpv. Therefore, binpkgs may be an iterable instead of
		# a dict.
		items = getattr(binpkgs, 'items', None)
		items = items() if items is not None else binpkgs
		for cpv, metadata in items:
			a = Atom("=" + cpv, allow_repo=True)
			repo = a.repo
			if repo is None:
				repo = "test_repo"

			pn = catsplit(a.cp)[1]
			cat, pf = catsplit(a.cpv)
			metadata = metadata.copy()
			metadata.setdefault("SLOT", "0")
			metadata.setdefault("KEYWORDS", "x86")
			metadata.setdefault("BUILD_TIME", "0")
			metadata["repository"] = repo
			metadata["CATEGORY"] = cat
			metadata["PF"] = pf
			metadata["EPREFIX"] = self.eprefix

			repo_dir = self.pkgdir
			category_dir = os.path.join(repo_dir, cat)
			if "BUILD_ID" in metadata:
				binpkg_path = os.path.join(category_dir, pn,
					"%s-%s.xpak"% (pf, metadata["BUILD_ID"]))
			else:
				binpkg_path = os.path.join(category_dir, pf + ".tbz2")

			ensure_dirs(os.path.dirname(binpkg_path))
			t = portage.xpak.tbz2(binpkg_path)
			t.recompose_mem(portage.xpak.xpak_mem(metadata))

	def _create_installed(self, installed):
		for cpv in installed:
			a = Atom("=" + cpv, allow_repo=True)
			repo = a.repo
			if repo is None:
				repo = "test_repo"

			vdb_pkg_dir = os.path.join(self.vdbdir, a.cpv)
			try:
				os.makedirs(vdb_pkg_dir)
			except os.error:
				pass

			metadata = installed[cpv].copy()
			metadata.setdefault("SLOT", "0")
			metadata.setdefault("BUILD_TIME", "0")
			metadata.setdefault("COUNTER", "0")
			metadata.setdefault("KEYWORDS", "~x86")

			unknown_keys = set(metadata).difference(
				portage.dbapi.dbapi._known_keys)
			unknown_keys.discard("BUILD_TIME")
			unknown_keys.discard("BUILD_ID")
			unknown_keys.discard("COUNTER")
			unknown_keys.discard("repository")
			unknown_keys.discard("USE")
			unknown_keys.discard("PROVIDES")
			unknown_keys.discard("REQUIRES")
			if unknown_keys:
				raise ValueError("metadata of installed '%s' contains unknown keys: %s" %
					(cpv, sorted(unknown_keys)))

			metadata["repository"] = repo
			for k, v in metadata.items():
				with open(os.path.join(vdb_pkg_dir, k), "w") as f:
					f.write("%s\n" % v)

			ebuild_path = os.path.join(vdb_pkg_dir, a.cpv.split("/")[1] + ".ebuild")
			with open(ebuild_path, "w") as f:
				f.write('EAPI="%s"\n' % metadata.pop('EAPI', '0'))
				for k, v in metadata.items():
					f.write('%s="%s"\n' % (k, v))

			env_path = os.path.join(vdb_pkg_dir, 'environment.bz2')
			with bz2.BZ2File(env_path, mode='w') as f:
				with open(ebuild_path, 'rb') as inputfile:
					f.write(inputfile.read())

	def _create_profile(self, ebuilds, eclasses, installed, profile, repo_configs, user_config, sets):

		user_config_dir = os.path.join(self.eroot, USER_CONFIG_PATH)

		try:
			os.makedirs(user_config_dir)
		except os.error:
			pass

		for repo in self._repositories:
			if repo == "DEFAULT":
				continue

			repo_dir = self._get_repo_dir(repo)
			profile_dir = os.path.join(repo_dir, "profiles")
			metadata_dir = os.path.join(repo_dir, "metadata")
			os.makedirs(metadata_dir)

			#Create $REPO/profiles/categories
			categories = set()
			for cpv in ebuilds:
				ebuilds_repo = Atom("="+cpv, allow_repo=True).repo
				if ebuilds_repo is None:
					ebuilds_repo = "test_repo"
				if ebuilds_repo == repo:
					categories.add(catsplit(cpv)[0])

			categories_file = os.path.join(profile_dir, "categories")
			with open(categories_file, "w") as f:
				for cat in categories:
					f.write(cat + "\n")

			#Create $REPO/profiles/license_groups
			license_file = os.path.join(profile_dir, "license_groups")
			with open(license_file, "w") as f:
				f.write("EULA TEST\n")

			repo_config = repo_configs.get(repo)
			if repo_config:
				for config_file, lines in repo_config.items():
					if config_file not in self.config_files and not any(fnmatch.fnmatch(config_file, os.path.join(x, "*")) for x in self.config_files):
						raise ValueError("Unknown config file: '%s'" % config_file)

					if config_file in ("layout.conf",):
						file_name = os.path.join(repo_dir, "metadata", config_file)
					else:
						file_name = os.path.join(profile_dir, config_file)
						if "/" in config_file and not os.path.isdir(os.path.dirname(file_name)):
							os.makedirs(os.path.dirname(file_name))
					with open(file_name, "w") as f:
						for line in lines:
							f.write("%s\n" % line)
						# Temporarily write empty value of masters until it becomes default.
						# TODO: Delete all references to "# use implicit masters" when empty value becomes default.
						if config_file == "layout.conf" and not any(line.startswith(("masters =", "# use implicit masters")) for line in lines):
							f.write("masters =\n")

			#Create $profile_dir/eclass (we fail to digest the ebuilds if it's not there)
			eclass_dir = os.path.join(repo_dir, "eclass")
			os.makedirs(eclass_dir)

			for eclass_name, eclass_content in eclasses.items():
				with open(os.path.join(eclass_dir, "{}.eclass".format(eclass_name)), 'wt') as f:
					if isinstance(eclass_content, str):
						eclass_content = [eclass_content]
					for line in eclass_content:
						f.write("{}\n".format(line))

			# Temporarily write empty value of masters until it becomes default.
			if not repo_config or "layout.conf" not in repo_config:
				layout_conf_path = os.path.join(repo_dir, "metadata", "layout.conf")
				with open(layout_conf_path, "w") as f:
					f.write("masters =\n")

			if repo == "test_repo":
				#Create a minimal profile in /var/db/repos/gentoo
				sub_profile_dir = os.path.join(profile_dir, "default", "linux", "x86", "test_profile")
				os.makedirs(sub_profile_dir)

				if not (profile and "eapi" in profile):
					eapi_file = os.path.join(sub_profile_dir, "eapi")
					with open(eapi_file, "w") as f:
						f.write("0\n")

				make_defaults_file = os.path.join(sub_profile_dir, "make.defaults")
				with open(make_defaults_file, "w") as f:
					f.write("ARCH=\"x86\"\n")
					f.write("ACCEPT_KEYWORDS=\"x86\"\n")

				use_force_file = os.path.join(sub_profile_dir, "use.force")
				with open(use_force_file, "w") as f:
					f.write("x86\n")

				parent_file = os.path.join(sub_profile_dir, "parent")
				with open(parent_file, "w") as f:
					f.write("..\n")

				if profile:
					for config_file, lines in profile.items():
						if config_file not in self.config_files:
							raise ValueError("Unknown config file: '%s'" % config_file)

						file_name = os.path.join(sub_profile_dir, config_file)
						with open(file_name, "w") as f:
							for line in lines:
								f.write("%s\n" % line)

				#Create profile symlink
				os.symlink(sub_profile_dir, os.path.join(user_config_dir, "make.profile"))

		make_conf = {
			"ACCEPT_KEYWORDS": "x86",
			"CLEAN_DELAY": "0",
			"DISTDIR" : self.distdir,
			"EMERGE_WARNING_DELAY": "0",
			"PKGDIR": self.pkgdir,
			"PORTAGE_INST_GID": str(portage.data.portage_gid),
			"PORTAGE_INST_UID": str(portage.data.portage_uid),
			"PORTAGE_TMPDIR": os.path.join(self.eroot, 'var/tmp'),
		}

		if os.environ.get("NOCOLOR"):
			make_conf["NOCOLOR"] = os.environ["NOCOLOR"]

		# Pass along PORTAGE_USERNAME and PORTAGE_GRPNAME since they
		# need to be inherited by ebuild subprocesses.
		if 'PORTAGE_USERNAME' in os.environ:
			make_conf['PORTAGE_USERNAME'] = os.environ['PORTAGE_USERNAME']
		if 'PORTAGE_GRPNAME' in os.environ:
			make_conf['PORTAGE_GRPNAME'] = os.environ['PORTAGE_GRPNAME']

		make_conf_lines = []
		for k_v in make_conf.items():
			make_conf_lines.append('%s="%s"' % k_v)

		if "make.conf" in user_config:
			make_conf_lines.extend(user_config["make.conf"])

		if not portage.process.sandbox_capable or \
			os.environ.get("SANDBOX_ON") == "1":
			# avoid problems from nested sandbox instances
			make_conf_lines.append('FEATURES="${FEATURES} -sandbox -usersandbox"')

		configs = user_config.copy()
		configs["make.conf"] = make_conf_lines

		for config_file, lines in configs.items():
			if config_file not in self.config_files:
				raise ValueError("Unknown config file: '%s'" % config_file)

			file_name = os.path.join(user_config_dir, config_file)
			with open(file_name, "w") as f:
				for line in lines:
					f.write("%s\n" % line)

		#Create /usr/share/portage/config/make.globals
		make_globals_path = os.path.join(self.eroot,
			GLOBAL_CONFIG_PATH.lstrip(os.sep), "make.globals")
		ensure_dirs(os.path.dirname(make_globals_path))
		os.symlink(os.path.join(cnf_path, "make.globals"),
			make_globals_path)

		#Create /usr/share/portage/config/sets/portage.conf
		default_sets_conf_dir = os.path.join(self.eroot, "usr/share/portage/config/sets")

		try:
			os.makedirs(default_sets_conf_dir)
		except os.error:
			pass

		provided_sets_portage_conf = (
			os.path.join(cnf_path, "sets", "portage.conf"))
		os.symlink(provided_sets_portage_conf, os.path.join(default_sets_conf_dir, "portage.conf"))

		set_config_dir = os.path.join(user_config_dir, "sets")

		try:
			os.makedirs(set_config_dir)
		except os.error:
			pass

		for sets_file, lines in sets.items():
			file_name = os.path.join(set_config_dir, sets_file)
			with open(file_name, "w") as f:
				for line in lines:
					f.write("%s\n" % line)

		if cnf_path_repoman is not None:
			#Create /usr/share/repoman
			repoman_share_dir = os.path.join(self.eroot, 'usr', 'share', 'repoman')
			os.symlink(cnf_path_repoman, repoman_share_dir)

	def _create_world(self, world, world_sets):
		#Create /var/lib/portage/world
		var_lib_portage = os.path.join(self.eroot, "var", "lib", "portage")
		os.makedirs(var_lib_portage)

		world_file = os.path.join(var_lib_portage, "world")
		world_set_file = os.path.join(var_lib_portage, "world_sets")

		with open(world_file, "w") as f:
			for atom in world:
				f.write("%s\n" % atom)

		with open(world_set_file, "w") as f:
			for atom in world_sets:
				f.write("%s\n" % atom)

	def _load_config(self):

		create_trees_kwargs = {}
		if self.target_root != os.sep:
			create_trees_kwargs["target_root"] = self.target_root

		env = {
			"PORTAGE_REPOSITORIES": "\n".join("[%s]\n%s" % (repo_name, "\n".join("%s = %s" % (k, v) for k, v in repo_config.items())) for repo_name, repo_config in self._repositories.items())
		}

		if self.debug:
			env["PORTAGE_DEBUG"] = "1"

		trees = portage.create_trees(env=env, eprefix=self.eprefix,
			**create_trees_kwargs)

		for root, root_trees in trees.items():
			settings = root_trees["vartree"].settings
			settings._init_dirs()
			setconfig = load_default_config(settings, root_trees)
			root_trees["root_config"] = RootConfig(settings, root_trees, setconfig)

		return trees[trees._target_eroot]["vartree"].settings, trees

	def run(self, atoms, options={}, action=None):
		options = options.copy()
		options["--pretend"] = True
		if self.debug:
			options["--debug"] = True

		if action is None:
			if options.get("--depclean"):
				action = "depclean"
			elif options.get("--prune"):
				action = "prune"

		if "--usepkgonly" in options:
			options["--usepkg"] = True

		global_noiselimit = portage.util.noiselimit
		global_emergelog_disable = _emerge.emergelog._disable
		try:

			if not self.debug:
				portage.util.noiselimit = -2
			_emerge.emergelog._disable = True

			if action in ("depclean", "prune"):
				depclean_result = _calc_depclean(self.settings, self.trees, None,
					options, action, InternalPackageSet(initial_atoms=atoms, allow_wildcard=True), None)
				result = ResolverPlaygroundDepcleanResult(
					atoms,
					depclean_result.returncode,
					depclean_result.cleanlist,
					depclean_result.ordered,
					depclean_result.req_pkg_count,
					depclean_result.depgraph,
				)
			else:
				params = create_depgraph_params(options, action)
				success, depgraph, favorites = backtrack_depgraph(
					self.settings, self.trees, options, params, action, atoms, None)
				depgraph._show_merge_list()
				depgraph.display_problems()
				result = ResolverPlaygroundResult(atoms, success, depgraph, favorites)
		finally:
			portage.util.noiselimit = global_noiselimit
			_emerge.emergelog._disable = global_emergelog_disable

		return result

	def run_TestCase(self, test_case):
		if not isinstance(test_case, ResolverPlaygroundTestCase):
			raise TypeError("ResolverPlayground needs a ResolverPlaygroundTestCase")
		for atoms in test_case.requests:
			result = self.run(atoms, test_case.options, test_case.action)
			if not test_case.compare_with_result(result):
				return

	def cleanup(self):
		for eroot in self.trees:
			portdb = self.trees[eroot]["porttree"].dbapi
			portdb.close_caches()
		if self.debug:
			print("\nEROOT=%s" % self.eroot)
		else:
			shutil.rmtree(self.eroot)
		if hasattr(self, '_orig_eprefix'):
			portage.const.EPREFIX = self._orig_eprefix
=======
    portage_bin = (
        "ebuild",
        "egencache",
        "emerge",
        "emerge-webrsync",
        "emirrordist",
        "glsa-check",
        "portageq",
        "quickpkg",
    )

    portage_sbin = (
        "archive-conf",
        "dispatch-conf",
        "emaint",
        "env-update",
        "etc-update",
        "fixpackages",
        "regenworld",
    )

    def __init__(
        self,
        ebuilds={},
        binpkgs={},
        installed={},
        profile={},
        repo_configs={},
        user_config={},
        sets={},
        world=[],
        world_sets=[],
        distfiles={},
        eclasses={},
        eprefix=None,
        targetroot=False,
        debug=False,
    ):
        """
        ebuilds: cpv -> metadata mapping simulating available ebuilds.
        installed: cpv -> metadata mapping simulating installed packages.
                If a metadata key is missing, it gets a default value.
        profile: settings defined by the profile.
        """

        self.debug = debug
        if eprefix is None:
            self.eprefix = normalize_path(tempfile.mkdtemp())

            # EPREFIX/bin is used by fake true_binaries. Real binaries goes into EPREFIX/usr/bin
            eubin = os.path.join(self.eprefix, "usr", "bin")
            ensure_dirs(eubin)
            for x in self.portage_bin:
                os.symlink(os.path.join(PORTAGE_BIN_PATH, x), os.path.join(eubin, x))

            eusbin = os.path.join(self.eprefix, "usr", "sbin")
            ensure_dirs(eusbin)
            for x in self.portage_sbin:
                os.symlink(os.path.join(PORTAGE_BIN_PATH, x), os.path.join(eusbin, x))

            essential_binaries = (
                "awk",
                "basename",
                "bzip2",
                "cat",
                "chgrp",
                "chmod",
                "chown",
                "comm",
                "cp",
                "egrep",
                "env",
                "find",
                "grep",
                "head",
                "install",
                "ln",
                "mkdir",
                "mkfifo",
                "mktemp",
                "mv",
                "readlink",
                "rm",
                "sed",
                "sort",
                "tar",
                "tr",
                "uname",
                "uniq",
                "xargs",
                "zstd",
            )
            # Exclude internal wrappers from PATH lookup.
            orig_path = os.environ["PATH"]
            included_paths = []
            for path in orig_path.split(":"):
                if path and not fnmatch.fnmatch(path, "*/portage/*/ebuild-helpers*"):
                    included_paths.append(path)
            try:
                os.environ["PATH"] = ":".join(included_paths)
                for x in essential_binaries:
                    path = find_binary(x)
                    if path is None:
                        raise portage.exception.CommandNotFound(x)
                    os.symlink(path, os.path.join(eubin, x))
            finally:
                os.environ["PATH"] = orig_path
        else:
            self.eprefix = normalize_path(eprefix)

        # Tests may override portage.const.EPREFIX in order to
        # simulate a prefix installation. It's reasonable to do
        # this because tests should be self-contained such that
        # the "real" value of portage.const.EPREFIX is entirely
        # irrelevant (see bug #492932).
        self._orig_eprefix = portage.const.EPREFIX
        portage.const.EPREFIX = self.eprefix.rstrip(os.sep)

        self.eroot = self.eprefix + os.sep
        if targetroot:
            self.target_root = os.path.join(self.eroot, "target_root")
        else:
            self.target_root = os.sep
        self.distdir = os.path.join(self.eroot, "var", "portage", "distfiles")
        self.pkgdir = os.path.join(self.eprefix, "pkgdir")
        self.vdbdir = os.path.join(self.eroot, "var/db/pkg")
        os.makedirs(self.vdbdir)

        if not debug:
            portage.util.noiselimit = -2

        self._repositories = {}
        # Make sure the main repo is always created
        self._get_repo_dir("test_repo")

        self._create_distfiles(distfiles)
        self._create_ebuilds(ebuilds)
        self._create_binpkgs(binpkgs)
        self._create_installed(installed)
        self._create_profile(
            ebuilds, eclasses, installed, profile, repo_configs, user_config, sets
        )
        self._create_world(world, world_sets)

        self.settings, self.trees = self._load_config()

        self._create_ebuild_manifests(ebuilds)

        portage.util.noiselimit = 0

    def reload_config(self):
        """
        Reload configuration from disk, which is useful if it has
        been modified after the constructor has been called.
        """
        for eroot in self.trees:
            portdb = self.trees[eroot]["porttree"].dbapi
            portdb.close_caches()
        self.settings, self.trees = self._load_config()

    def _get_repo_dir(self, repo):
        """
        Create the repo directory if needed.
        """
        if repo not in self._repositories:
            if repo == "test_repo":
                self._repositories["DEFAULT"] = {"main-repo": repo}

            repo_path = os.path.join(self.eroot, "var", "repositories", repo)
            self._repositories[repo] = {"location": repo_path}
            profile_path = os.path.join(repo_path, "profiles")

            try:
                os.makedirs(profile_path)
            except os.error:
                pass

            repo_name_file = os.path.join(profile_path, "repo_name")
            with open(repo_name_file, "w") as f:
                f.write("%s\n" % repo)

        return self._repositories[repo]["location"]

    def _create_distfiles(self, distfiles):
        os.makedirs(self.distdir)
        for k, v in distfiles.items():
            with open(os.path.join(self.distdir, k), "wb") as f:
                f.write(v)

    def _create_ebuilds(self, ebuilds):
        for cpv in ebuilds:
            a = Atom("=" + cpv, allow_repo=True)
            repo = a.repo
            if repo is None:
                repo = "test_repo"

            metadata = ebuilds[cpv].copy()
            copyright_header = metadata.pop("COPYRIGHT_HEADER", None)
            eapi = metadata.pop("EAPI", "0")
            misc_content = metadata.pop("MISC_CONTENT", None)
            metadata.setdefault("DEPEND", "")
            metadata.setdefault("SLOT", "0")
            metadata.setdefault("KEYWORDS", "x86")
            metadata.setdefault("IUSE", "")

            unknown_keys = set(metadata).difference(portage.dbapi.dbapi._known_keys)
            if unknown_keys:
                raise ValueError(
                    "metadata of ebuild '%s' contains unknown keys: %s"
                    % (cpv, sorted(unknown_keys))
                )

            repo_dir = self._get_repo_dir(repo)
            ebuild_dir = os.path.join(repo_dir, a.cp)
            ebuild_path = os.path.join(ebuild_dir, a.cpv.split("/")[1] + ".ebuild")
            try:
                os.makedirs(ebuild_dir)
            except os.error:
                pass

            with open(ebuild_path, "w") as f:
                if copyright_header is not None:
                    f.write(copyright_header)
                f.write('EAPI="%s"\n' % eapi)
                for k, v in metadata.items():
                    f.write('%s="%s"\n' % (k, v))
                if misc_content is not None:
                    f.write(misc_content)

    def _create_ebuild_manifests(self, ebuilds):
        tmpsettings = config(clone=self.settings)
        tmpsettings["PORTAGE_QUIET"] = "1"
        for cpv in ebuilds:
            a = Atom("=" + cpv, allow_repo=True)
            repo = a.repo
            if repo is None:
                repo = "test_repo"

            repo_dir = self._get_repo_dir(repo)
            ebuild_dir = os.path.join(repo_dir, a.cp)
            ebuild_path = os.path.join(ebuild_dir, a.cpv.split("/")[1] + ".ebuild")

            portdb = self.trees[self.eroot]["porttree"].dbapi
            tmpsettings["O"] = ebuild_dir
            if not digestgen(mysettings=tmpsettings, myportdb=portdb):
                raise AssertionError("digest creation failed for %s" % ebuild_path)

    def _create_binpkgs(self, binpkgs):
        # When using BUILD_ID, there can be mutiple instances for the
        # same cpv. Therefore, binpkgs may be an iterable instead of
        # a dict.
        items = getattr(binpkgs, "items", None)
        items = items() if items is not None else binpkgs
        for cpv, metadata in items:
            a = Atom("=" + cpv, allow_repo=True)
            repo = a.repo
            if repo is None:
                repo = "test_repo"

            pn = catsplit(a.cp)[1]
            cat, pf = catsplit(a.cpv)
            metadata = metadata.copy()
            metadata.setdefault("SLOT", "0")
            metadata.setdefault("KEYWORDS", "x86")
            metadata.setdefault("BUILD_TIME", "0")
            metadata["repository"] = repo
            metadata["CATEGORY"] = cat
            metadata["PF"] = pf

            repo_dir = self.pkgdir
            category_dir = os.path.join(repo_dir, cat)
            if "BUILD_ID" in metadata:
                binpkg_path = os.path.join(
                    category_dir, pn, "%s-%s.xpak" % (pf, metadata["BUILD_ID"])
                )
            else:
                binpkg_path = os.path.join(category_dir, pf + ".tbz2")

            ensure_dirs(os.path.dirname(binpkg_path))
            t = portage.xpak.tbz2(binpkg_path)
            t.recompose_mem(portage.xpak.xpak_mem(metadata))

    def _create_installed(self, installed):
        for cpv in installed:
            a = Atom("=" + cpv, allow_repo=True)
            repo = a.repo
            if repo is None:
                repo = "test_repo"

            vdb_pkg_dir = os.path.join(self.vdbdir, a.cpv)
            try:
                os.makedirs(vdb_pkg_dir)
            except os.error:
                pass

            metadata = installed[cpv].copy()
            metadata.setdefault("SLOT", "0")
            metadata.setdefault("BUILD_TIME", "0")
            metadata.setdefault("COUNTER", "0")
            metadata.setdefault("KEYWORDS", "~x86")

            unknown_keys = set(metadata).difference(portage.dbapi.dbapi._known_keys)
            unknown_keys.discard("BUILD_TIME")
            unknown_keys.discard("BUILD_ID")
            unknown_keys.discard("COUNTER")
            unknown_keys.discard("repository")
            unknown_keys.discard("USE")
            unknown_keys.discard("PROVIDES")
            unknown_keys.discard("REQUIRES")
            if unknown_keys:
                raise ValueError(
                    "metadata of installed '%s' contains unknown keys: %s"
                    % (cpv, sorted(unknown_keys))
                )

            metadata["repository"] = repo
            for k, v in metadata.items():
                with open(os.path.join(vdb_pkg_dir, k), "w") as f:
                    f.write("%s\n" % v)

            ebuild_path = os.path.join(vdb_pkg_dir, a.cpv.split("/")[1] + ".ebuild")
            with open(ebuild_path, "w") as f:
                f.write('EAPI="%s"\n' % metadata.pop("EAPI", "0"))
                for k, v in metadata.items():
                    f.write('%s="%s"\n' % (k, v))

            env_path = os.path.join(vdb_pkg_dir, "environment.bz2")
            with bz2.BZ2File(env_path, mode="w") as f:
                with open(ebuild_path, "rb") as inputfile:
                    f.write(inputfile.read())

    def _create_profile(
        self, ebuilds, eclasses, installed, profile, repo_configs, user_config, sets
    ):

        user_config_dir = os.path.join(self.eroot, USER_CONFIG_PATH)

        try:
            os.makedirs(user_config_dir)
        except os.error:
            pass

        for repo in self._repositories:
            if repo == "DEFAULT":
                continue

            repo_dir = self._get_repo_dir(repo)
            profile_dir = os.path.join(repo_dir, "profiles")
            metadata_dir = os.path.join(repo_dir, "metadata")
            os.makedirs(metadata_dir)

            # Create $REPO/profiles/categories
            categories = set()
            for cpv in ebuilds:
                ebuilds_repo = Atom("=" + cpv, allow_repo=True).repo
                if ebuilds_repo is None:
                    ebuilds_repo = "test_repo"
                if ebuilds_repo == repo:
                    categories.add(catsplit(cpv)[0])

            categories_file = os.path.join(profile_dir, "categories")
            with open(categories_file, "w") as f:
                for cat in categories:
                    f.write(cat + "\n")

            # Create $REPO/profiles/license_groups
            license_file = os.path.join(profile_dir, "license_groups")
            with open(license_file, "w") as f:
                f.write("EULA TEST\n")

            repo_config = repo_configs.get(repo)
            if repo_config:
                for config_file, lines in repo_config.items():
                    if config_file not in self.config_files and not any(
                        fnmatch.fnmatch(config_file, os.path.join(x, "*"))
                        for x in self.config_files
                    ):
                        raise ValueError("Unknown config file: '%s'" % config_file)

                    if config_file in ("layout.conf",):
                        file_name = os.path.join(repo_dir, "metadata", config_file)
                    else:
                        file_name = os.path.join(profile_dir, config_file)
                        if "/" in config_file and not os.path.isdir(
                            os.path.dirname(file_name)
                        ):
                            os.makedirs(os.path.dirname(file_name))
                    with open(file_name, "w") as f:
                        for line in lines:
                            f.write("%s\n" % line)
                        # Temporarily write empty value of masters until it becomes default.
                        # TODO: Delete all references to "# use implicit masters" when empty value becomes default.
                        if config_file == "layout.conf" and not any(
                            line.startswith(("masters =", "# use implicit masters"))
                            for line in lines
                        ):
                            f.write("masters =\n")

            # Create $profile_dir/eclass (we fail to digest the ebuilds if it's not there)
            eclass_dir = os.path.join(repo_dir, "eclass")
            os.makedirs(eclass_dir)

            for eclass_name, eclass_content in eclasses.items():
                with open(
                    os.path.join(eclass_dir, "{}.eclass".format(eclass_name)), "wt"
                ) as f:
                    if isinstance(eclass_content, str):
                        eclass_content = [eclass_content]
                    for line in eclass_content:
                        f.write("{}\n".format(line))

            # Temporarily write empty value of masters until it becomes default.
            if not repo_config or "layout.conf" not in repo_config:
                layout_conf_path = os.path.join(repo_dir, "metadata", "layout.conf")
                with open(layout_conf_path, "w") as f:
                    f.write("masters =\n")

            if repo == "test_repo":
                # Create a minimal profile in /var/db/repos/gentoo
                sub_profile_dir = os.path.join(
                    profile_dir, "default", "linux", "x86", "test_profile"
                )
                os.makedirs(sub_profile_dir)

                if not (profile and "eapi" in profile):
                    eapi_file = os.path.join(sub_profile_dir, "eapi")
                    with open(eapi_file, "w") as f:
                        f.write("0\n")

                make_defaults_file = os.path.join(sub_profile_dir, "make.defaults")
                with open(make_defaults_file, "w") as f:
                    f.write('ARCH="x86"\n')
                    f.write('ACCEPT_KEYWORDS="x86"\n')

                use_force_file = os.path.join(sub_profile_dir, "use.force")
                with open(use_force_file, "w") as f:
                    f.write("x86\n")

                parent_file = os.path.join(sub_profile_dir, "parent")
                with open(parent_file, "w") as f:
                    f.write("..\n")

                if profile:
                    for config_file, lines in profile.items():
                        if config_file not in self.config_files:
                            raise ValueError("Unknown config file: '%s'" % config_file)

                        file_name = os.path.join(sub_profile_dir, config_file)
                        with open(file_name, "w") as f:
                            for line in lines:
                                f.write("%s\n" % line)

                # Create profile symlink
                os.symlink(
                    sub_profile_dir, os.path.join(user_config_dir, "make.profile")
                )

        make_conf = {
            "ACCEPT_KEYWORDS": "x86",
            "CLEAN_DELAY": "0",
            "DISTDIR": self.distdir,
            "EMERGE_WARNING_DELAY": "0",
            "PKGDIR": self.pkgdir,
            "PORTAGE_INST_GID": str(portage.data.portage_gid),
            "PORTAGE_INST_UID": str(portage.data.portage_uid),
            "PORTAGE_TMPDIR": os.path.join(self.eroot, "var/tmp"),
        }

        if os.environ.get("NOCOLOR"):
            make_conf["NOCOLOR"] = os.environ["NOCOLOR"]

        # Pass along PORTAGE_USERNAME and PORTAGE_GRPNAME since they
        # need to be inherited by ebuild subprocesses.
        if "PORTAGE_USERNAME" in os.environ:
            make_conf["PORTAGE_USERNAME"] = os.environ["PORTAGE_USERNAME"]
        if "PORTAGE_GRPNAME" in os.environ:
            make_conf["PORTAGE_GRPNAME"] = os.environ["PORTAGE_GRPNAME"]

        make_conf_lines = []
        for k_v in make_conf.items():
            make_conf_lines.append('%s="%s"' % k_v)

        if "make.conf" in user_config:
            make_conf_lines.extend(user_config["make.conf"])

        if not portage.process.sandbox_capable or os.environ.get("SANDBOX_ON") == "1":
            # avoid problems from nested sandbox instances
            make_conf_lines.append('FEATURES="${FEATURES} -sandbox -usersandbox"')

        configs = user_config.copy()
        configs["make.conf"] = make_conf_lines

        for config_file, lines in configs.items():
            if config_file not in self.config_files:
                raise ValueError("Unknown config file: '%s'" % config_file)

            file_name = os.path.join(user_config_dir, config_file)
            with open(file_name, "w") as f:
                for line in lines:
                    f.write("%s\n" % line)

        # Create /usr/share/portage/config/make.globals
        make_globals_path = os.path.join(
            self.eroot, GLOBAL_CONFIG_PATH.lstrip(os.sep), "make.globals"
        )
        ensure_dirs(os.path.dirname(make_globals_path))
        os.symlink(os.path.join(cnf_path, "make.globals"), make_globals_path)

        # Create /usr/share/portage/config/sets/portage.conf
        default_sets_conf_dir = os.path.join(
            self.eroot, "usr/share/portage/config/sets"
        )

        try:
            os.makedirs(default_sets_conf_dir)
        except os.error:
            pass

        provided_sets_portage_conf = os.path.join(cnf_path, "sets", "portage.conf")
        os.symlink(
            provided_sets_portage_conf,
            os.path.join(default_sets_conf_dir, "portage.conf"),
        )

        set_config_dir = os.path.join(user_config_dir, "sets")

        try:
            os.makedirs(set_config_dir)
        except os.error:
            pass

        for sets_file, lines in sets.items():
            file_name = os.path.join(set_config_dir, sets_file)
            with open(file_name, "w") as f:
                for line in lines:
                    f.write("%s\n" % line)

        if cnf_path_repoman is not None:
            # Create /usr/share/repoman
            repoman_share_dir = os.path.join(self.eroot, "usr", "share", "repoman")
            os.symlink(cnf_path_repoman, repoman_share_dir)

    def _create_world(self, world, world_sets):
        # Create /var/lib/portage/world
        var_lib_portage = os.path.join(self.eroot, "var", "lib", "portage")
        os.makedirs(var_lib_portage)

        world_file = os.path.join(var_lib_portage, "world")
        world_set_file = os.path.join(var_lib_portage, "world_sets")

        with open(world_file, "w") as f:
            for atom in world:
                f.write("%s\n" % atom)

        with open(world_set_file, "w") as f:
            for atom in world_sets:
                f.write("%s\n" % atom)

    def _load_config(self):

        create_trees_kwargs = {}
        if self.target_root != os.sep:
            create_trees_kwargs["target_root"] = self.target_root

        env = {
            "PORTAGE_REPOSITORIES": "\n".join(
                "[%s]\n%s"
                % (
                    repo_name,
                    "\n".join("%s = %s" % (k, v) for k, v in repo_config.items()),
                )
                for repo_name, repo_config in self._repositories.items()
            )
        }

        if self.debug:
            env["PORTAGE_DEBUG"] = "1"

        trees = portage.create_trees(
            env=env, eprefix=self.eprefix, **create_trees_kwargs
        )

        for root, root_trees in trees.items():
            settings = root_trees["vartree"].settings
            settings._init_dirs()
            setconfig = load_default_config(settings, root_trees)
            root_trees["root_config"] = RootConfig(settings, root_trees, setconfig)

        return trees[trees._target_eroot]["vartree"].settings, trees

    def run(self, atoms, options={}, action=None):
        options = options.copy()
        options["--pretend"] = True
        if self.debug:
            options["--debug"] = True

        if action is None:
            if options.get("--depclean"):
                action = "depclean"
            elif options.get("--prune"):
                action = "prune"

        if "--usepkgonly" in options:
            options["--usepkg"] = True

        global_noiselimit = portage.util.noiselimit
        global_emergelog_disable = _emerge.emergelog._disable
        try:

            if not self.debug:
                portage.util.noiselimit = -2
            _emerge.emergelog._disable = True

            if action in ("depclean", "prune"):
                depclean_result = _calc_depclean(
                    self.settings,
                    self.trees,
                    None,
                    options,
                    action,
                    InternalPackageSet(initial_atoms=atoms, allow_wildcard=True),
                    None,
                )
                result = ResolverPlaygroundDepcleanResult(
                    atoms,
                    depclean_result.returncode,
                    depclean_result.cleanlist,
                    depclean_result.ordered,
                    depclean_result.req_pkg_count,
                    depclean_result.depgraph,
                )
            else:
                params = create_depgraph_params(options, action)
                success, depgraph, favorites = backtrack_depgraph(
                    self.settings, self.trees, options, params, action, atoms, None
                )
                depgraph._show_merge_list()
                depgraph.display_problems()
                result = ResolverPlaygroundResult(atoms, success, depgraph, favorites)
        finally:
            portage.util.noiselimit = global_noiselimit
            _emerge.emergelog._disable = global_emergelog_disable

        return result

    def run_TestCase(self, test_case):
        if not isinstance(test_case, ResolverPlaygroundTestCase):
            raise TypeError("ResolverPlayground needs a ResolverPlaygroundTestCase")
        for atoms in test_case.requests:
            result = self.run(atoms, test_case.options, test_case.action)
            if not test_case.compare_with_result(result):
                return

    def cleanup(self):
        for eroot in self.trees:
            portdb = self.trees[eroot]["porttree"].dbapi
            portdb.close_caches()
        if self.debug:
            print("\nEROOT=%s" % self.eroot)
        else:
            shutil.rmtree(self.eroot)
        if hasattr(self, "_orig_eprefix"):
            portage.const.EPREFIX = self._orig_eprefix
>>>>>>> e5be7370


class ResolverPlaygroundTestCase:
    def __init__(self, request, **kwargs):
        self.all_permutations = kwargs.pop("all_permutations", False)
        self.ignore_mergelist_order = kwargs.pop("ignore_mergelist_order", False)
        self.ignore_cleanlist_order = kwargs.pop("ignore_cleanlist_order", False)
        self.ambiguous_merge_order = kwargs.pop("ambiguous_merge_order", False)
        self.ambiguous_slot_collision_solutions = kwargs.pop(
            "ambiguous_slot_collision_solutions", False
        )
        self.check_repo_names = kwargs.pop("check_repo_names", False)
        self.merge_order_assertions = kwargs.pop("merge_order_assertions", False)

        if self.all_permutations:
            self.requests = list(permutations(request))
        else:
            self.requests = [request]

        self.options = kwargs.pop("options", {})
        self.action = kwargs.pop("action", None)
        self.test_success = True
        self.fail_msg = None
        self._checks = kwargs.copy()

    def compare_with_result(self, result):
        checks = dict.fromkeys(result.checks)
        for key, value in self._checks.items():
            if not key in checks:
                raise KeyError("Not an available check: '%s'" % key)
            checks[key] = value

        fail_msgs = []
        for key, value in checks.items():
            got = getattr(result, key)
            expected = value

            if key in result.optional_checks and expected is None:
                continue

            if key == "mergelist":
                if not self.check_repo_names:
                    # Strip repo names if we don't check them
                    if got:
                        new_got = []
                        for cpv in got:
                            if cpv[:1] == "!":
                                new_got.append(cpv)
                                continue
                            new_got.append(cpv.split(_repo_separator)[0])
                        got = new_got
                    if expected:
                        new_expected = []
                        for obj in expected:
                            if isinstance(obj, str):
                                if obj[:1] == "!":
                                    new_expected.append(obj)
                                    continue
                                new_expected.append(obj.split(_repo_separator)[0])
                                continue
                            new_expected.append(set())
                            for cpv in obj:
                                if cpv[:1] != "!":
                                    cpv = cpv.split(_repo_separator)[0]
                                new_expected[-1].add(cpv)
                        expected = new_expected
                if self.ignore_mergelist_order and got is not None:
                    got = set(got)
                    expected = set(expected)

                if self.ambiguous_merge_order and got:
                    expected_stack = list(reversed(expected))
                    got_stack = list(reversed(got))
                    new_expected = []
                    match = True
                    while got_stack and expected_stack:
                        got_token = got_stack.pop()
                        expected_obj = expected_stack.pop()
                        if isinstance(expected_obj, str):
                            new_expected.append(expected_obj)
                            if got_token == expected_obj:
                                continue
                            # result doesn't match, so stop early
                            match = False
                            break
                        expected_obj = set(expected_obj)
                        try:
                            expected_obj.remove(got_token)
                        except KeyError:
                            # result doesn't match, so stop early
                            match = False
                            break
                        new_expected.append(got_token)
                        while got_stack and expected_obj:
                            got_token = got_stack.pop()
                            try:
                                expected_obj.remove(got_token)
                            except KeyError:
                                match = False
                                break
                            new_expected.append(got_token)
                        if not match:
                            # result doesn't match, so stop early
                            break
                        if expected_obj:
                            # result does not match, so stop early
                            match = False
                            new_expected.append(tuple(expected_obj))
                            break
                    if expected_stack:
                        # result does not match, add leftovers to new_expected
                        match = False
                        expected_stack.reverse()
                        new_expected.extend(expected_stack)
                    expected = new_expected

                    if match and self.merge_order_assertions:
                        for node1, node2 in self.merge_order_assertions:
                            if not got.index(node1) < got.index(node2):
                                fail_msgs.append(
                                    "atoms: ("
                                    + ", ".join(result.atoms)
                                    + "), key: "
                                    + (
                                        "merge_order_assertions, expected: %s"
                                        % str((node1, node2))
                                    )
                                    + ", got: "
                                    + str(got)
                                )

            elif key == "cleanlist" and self.ignore_cleanlist_order:
                got = set(got)
                expected = set(expected)

            elif (
                key == "slot_collision_solutions"
                and self.ambiguous_slot_collision_solutions
            ):
                # Tests that use all_permutations can have multiple
                # outcomes here.
                for x in expected:
                    if x == got:
                        expected = x
                        break
            elif (
                key
                in (
                    "unstable_keywords",
                    "needed_p_mask_changes",
                    "unsatisfied_deps",
                    "required_use_unsatisfied",
                )
                and expected is not None
            ):
                expected = set(expected)

            elif key == "forced_rebuilds" and expected is not None:
                expected = dict((k, set(v)) for k, v in expected.items())

            if got != expected:
                fail_msgs.append(
                    "atoms: ("
                    + ", ".join(result.atoms)
                    + "), key: "
                    + key
                    + ", expected: "
                    + str(expected)
                    + ", got: "
                    + str(got)
                )
        if fail_msgs:
            self.test_success = False
            self.fail_msg = "\n".join(fail_msgs)
            return False
        return True


def _mergelist_str(x, depgraph):
    if isinstance(x, DependencyArg):
        mergelist_str = x.arg
    elif isinstance(x, Blocker):
        mergelist_str = x.atom
    else:
        repo_str = ""
        if x.repo != "test_repo":
            repo_str = _repo_separator + x.repo
        build_id_str = ""
        if x.type_name == "binary" and x.cpv.build_id is not None:
            build_id_str = "-%s" % x.cpv.build_id
        mergelist_str = x.cpv + build_id_str + repo_str
        if x.built:
            if x.operation == "merge":
                desc = x.type_name
            else:
                desc = x.operation
            mergelist_str = "[%s]%s" % (desc, mergelist_str)
        if x.root != depgraph._frozen_config._running_root.root:
            mergelist_str += "{targetroot}"
    return mergelist_str


class ResolverPlaygroundResult:

    checks = (
        "success",
        "mergelist",
        "use_changes",
        "license_changes",
        "unstable_keywords",
        "slot_collision_solutions",
        "circular_dependency_solutions",
        "needed_p_mask_changes",
        "unsatisfied_deps",
        "forced_rebuilds",
        "required_use_unsatisfied",
        "graph_order",
    )
    optional_checks = (
        "forced_rebuilds",
        "required_use_unsatisfied",
        "unsatisfied_deps",
        "graph_order",
    )

    def __init__(self, atoms, success, mydepgraph, favorites):
        self.atoms = atoms
        self.success = success
        self.depgraph = mydepgraph
        self.favorites = favorites
        self.mergelist = None
        self.use_changes = None
        self.license_changes = None
        self.unstable_keywords = None
        self.needed_p_mask_changes = None
        self.slot_collision_solutions = None
        self.circular_dependency_solutions = None
        self.unsatisfied_deps = frozenset()
        self.forced_rebuilds = None
        self.required_use_unsatisfied = None

        self.graph_order = [
            _mergelist_str(node, self.depgraph)
            for node in self.depgraph._dynamic_config.digraph
        ]

        if self.depgraph._dynamic_config._serialized_tasks_cache is not None:
            self.mergelist = []
            for x in self.depgraph._dynamic_config._serialized_tasks_cache:
                self.mergelist.append(_mergelist_str(x, self.depgraph))

        if self.depgraph._dynamic_config._needed_use_config_changes:
            self.use_changes = {}
            for (
                pkg,
                needed_use_config_changes,
            ) in self.depgraph._dynamic_config._needed_use_config_changes.items():
                new_use, changes = needed_use_config_changes
                self.use_changes[pkg.cpv] = changes

        if self.depgraph._dynamic_config._needed_unstable_keywords:
            self.unstable_keywords = set()
            for pkg in self.depgraph._dynamic_config._needed_unstable_keywords:
                self.unstable_keywords.add(pkg.cpv)

        if self.depgraph._dynamic_config._needed_p_mask_changes:
            self.needed_p_mask_changes = set()
            for pkg in self.depgraph._dynamic_config._needed_p_mask_changes:
                self.needed_p_mask_changes.add(pkg.cpv)

        if self.depgraph._dynamic_config._needed_license_changes:
            self.license_changes = {}
            for (
                pkg,
                missing_licenses,
            ) in self.depgraph._dynamic_config._needed_license_changes.items():
                self.license_changes[pkg.cpv] = missing_licenses

        if self.depgraph._dynamic_config._slot_conflict_handler is not None:
            self.slot_collision_solutions = []
            handler = self.depgraph._dynamic_config._slot_conflict_handler

            for change in handler.changes:
                new_change = {}
                for pkg in change:
                    new_change[pkg.cpv] = change[pkg]
                self.slot_collision_solutions.append(new_change)

        if self.depgraph._dynamic_config._circular_dependency_handler is not None:
            handler = self.depgraph._dynamic_config._circular_dependency_handler
            sol = handler.solutions
            self.circular_dependency_solutions = dict(
                zip([x.cpv for x in sol.keys()], sol.values())
            )

        if self.depgraph._dynamic_config._unsatisfied_deps_for_display:
            self.unsatisfied_deps = set(
                dep_info[0][1]
                for dep_info in self.depgraph._dynamic_config._unsatisfied_deps_for_display
            )

        if self.depgraph._forced_rebuilds:
            self.forced_rebuilds = dict(
                (child.cpv, set(parent.cpv for parent in parents))
                for child_dict in self.depgraph._forced_rebuilds.values()
                for child, parents in child_dict.items()
            )

        required_use_unsatisfied = []
        for (
            pargs,
            kwargs,
        ) in self.depgraph._dynamic_config._unsatisfied_deps_for_display:
            if "show_req_use" in kwargs:
                required_use_unsatisfied.append(pargs[1])
        if required_use_unsatisfied:
            self.required_use_unsatisfied = set(required_use_unsatisfied)


class ResolverPlaygroundDepcleanResult:

    checks = (
        "success",
        "cleanlist",
        "ordered",
        "req_pkg_count",
        "graph_order",
    )
    optional_checks = (
        "ordered",
        "req_pkg_count",
        "graph_order",
    )

    def __init__(self, atoms, rval, cleanlist, ordered, req_pkg_count, depgraph):
        self.atoms = atoms
        self.success = rval == 0
        self.cleanlist = cleanlist
        self.ordered = ordered
        self.req_pkg_count = req_pkg_count
        self.graph_order = [
            _mergelist_str(node, depgraph) for node in depgraph._dynamic_config.digraph
        ]<|MERGE_RESOLUTION|>--- conflicted
+++ resolved
@@ -88,618 +88,6 @@
 </pkgmetadata>
 """
 
-<<<<<<< HEAD
-	portage_bin = (
-		'ebuild',
-		'egencache',
-		'emerge',
-		'emerge-webrsync',
-		'emirrordist',
-		'glsa-check',
-		'portageq',
-		'quickpkg',
-	)
-
-	portage_sbin = (
-		'archive-conf',
-		'dispatch-conf',
-		'emaint',
-		'env-update',
-		'etc-update',
-		'fixpackages',
-		'regenworld',
-	)
-
-	def __init__(self, ebuilds={}, binpkgs={}, installed={}, profile={}, repo_configs={}, \
-		user_config={}, sets={}, world=[], world_sets=[], distfiles={}, eclasses={},
-		eprefix=None, targetroot=False, debug=False):
-		"""
-		ebuilds: cpv -> metadata mapping simulating available ebuilds.
-		installed: cpv -> metadata mapping simulating installed packages.
-			If a metadata key is missing, it gets a default value.
-		profile: settings defined by the profile.
-		"""
-
-		self.debug = debug
-		if eprefix is None:
-			self.eprefix = normalize_path(tempfile.mkdtemp())
-
-			# EPREFIX/bin is used by fake true_binaries. Real binaries goes into EPREFIX/usr/bin
-			eubin = os.path.join(self.eprefix, "usr", "bin")
-			ensure_dirs(eubin)
-			for x in self.portage_bin:
-				os.symlink(os.path.join(PORTAGE_BIN_PATH, x), os.path.join(eubin, x))
-
-			eusbin = os.path.join(self.eprefix, "usr", "sbin")
-			ensure_dirs(eusbin)
-			for x in self.portage_sbin:
-				os.symlink(os.path.join(PORTAGE_BIN_PATH, x), os.path.join(eusbin, x))
-
-			essential_binaries = (
-				"awk",
-				"basename",
-				"bzip2",
-				"cat",
-				"chgrp",
-				"chmod",
-				"chown",
-				"comm",
-				"cp",
-				"egrep",
-				"env",
-				"find",
-				"grep",
-				"head",
-				"install",
-				"ln",
-				"mkdir",
-				"mkfifo",
-				"mktemp",
-				"mv",
-				"readlink",
-				"rm",
-				"sed",
-				"sort",
-				"tar",
-				"tr",
-				"uname",
-				"uniq",
-				"xargs",
-				"zstd",
-			)
-			# Exclude internal wrappers from PATH lookup.
-			orig_path = os.environ['PATH']
-			included_paths = []
-			for path in orig_path.split(':'):
-				if path and not fnmatch.fnmatch(path, '*/portage/*/ebuild-helpers*'):
-					included_paths.append(path)
-			try:
-				os.environ['PATH'] = ':'.join(included_paths)
-				for x in essential_binaries:
-					path = find_binary(x)
-					if path is None:
-						raise portage.exception.CommandNotFound(x)
-					os.symlink(path, os.path.join(eubin, x))
-			finally:
-				os.environ['PATH'] = orig_path
-		else:
-			self.eprefix = normalize_path(eprefix)
-
-		# Tests may override portage.const.EPREFIX in order to
-		# simulate a prefix installation. It's reasonable to do
-		# this because tests should be self-contained such that
-		# the "real" value of portage.const.EPREFIX is entirely
-		# irrelevant (see bug #492932).
-		self._orig_eprefix = portage.const.EPREFIX
-		portage.const.EPREFIX = self.eprefix.rstrip(os.sep)
-
-		self.eroot = self.eprefix + os.sep
-		if targetroot:
-			self.target_root = os.path.join(self.eroot, 'target_root')
-		else:
-			self.target_root = os.sep
-		self.distdir = os.path.join(self.eroot, "var", "portage", "distfiles")
-		self.pkgdir = os.path.join(self.eprefix, "pkgdir")
-		self.vdbdir = os.path.join(self.eroot, "var/db/pkg")
-		os.makedirs(self.vdbdir)
-
-		if not debug:
-			portage.util.noiselimit = -2
-
-		self._repositories = {}
-		#Make sure the main repo is always created
-		self._get_repo_dir("test_repo")
-
-		self._create_distfiles(distfiles)
-		self._create_ebuilds(ebuilds)
-		self._create_binpkgs(binpkgs)
-		self._create_installed(installed)
-		self._create_profile(ebuilds, eclasses, installed, profile, repo_configs, user_config, sets)
-		self._create_world(world, world_sets)
-
-		self.settings, self.trees = self._load_config()
-
-		self._create_ebuild_manifests(ebuilds)
-
-		portage.util.noiselimit = 0
-
-	def reload_config(self):
-		"""
-		Reload configuration from disk, which is useful if it has
-		been modified after the constructor has been called.
-		"""
-		for eroot in self.trees:
-			portdb = self.trees[eroot]["porttree"].dbapi
-			portdb.close_caches()
-		self.settings, self.trees = self._load_config()
-
-	def _get_repo_dir(self, repo):
-		"""
-		Create the repo directory if needed.
-		"""
-		if repo not in self._repositories:
-			if repo == "test_repo":
-				self._repositories["DEFAULT"] = {"main-repo": repo}
-
-			repo_path = os.path.join(self.eroot, "var", "repositories", repo)
-			self._repositories[repo] = {"location": repo_path}
-			profile_path = os.path.join(repo_path, "profiles")
-
-			try:
-				os.makedirs(profile_path)
-			except os.error:
-				pass
-
-			repo_name_file = os.path.join(profile_path, "repo_name")
-			with open(repo_name_file, "w") as f:
-				f.write("%s\n" % repo)
-
-		return self._repositories[repo]["location"]
-
-	def _create_distfiles(self, distfiles):
-		os.makedirs(self.distdir)
-		for k, v in distfiles.items():
-			with open(os.path.join(self.distdir, k), 'wb') as f:
-				f.write(v)
-
-	def _create_ebuilds(self, ebuilds):
-		for cpv in ebuilds:
-			a = Atom("=" + cpv, allow_repo=True)
-			repo = a.repo
-			if repo is None:
-				repo = "test_repo"
-
-			metadata = ebuilds[cpv].copy()
-			copyright_header = metadata.pop("COPYRIGHT_HEADER", None)
-			eapi = metadata.pop("EAPI", "0")
-			misc_content = metadata.pop("MISC_CONTENT", None)
-			metadata.setdefault("DEPEND", "")
-			metadata.setdefault("SLOT", "0")
-			metadata.setdefault("KEYWORDS", "x86")
-			metadata.setdefault("IUSE", "")
-
-			unknown_keys = set(metadata).difference(
-				portage.dbapi.dbapi._known_keys)
-			if unknown_keys:
-				raise ValueError("metadata of ebuild '%s' contains unknown keys: %s" %
-					(cpv, sorted(unknown_keys)))
-
-			repo_dir = self._get_repo_dir(repo)
-			ebuild_dir = os.path.join(repo_dir, a.cp)
-			ebuild_path = os.path.join(ebuild_dir, a.cpv.split("/")[1] + ".ebuild")
-			try:
-				os.makedirs(ebuild_dir)
-			except os.error:
-				pass
-
-			with open(ebuild_path, "w") as f:
-				if copyright_header is not None:
-					f.write(copyright_header)
-				f.write('EAPI="%s"\n' % eapi)
-				for k, v in metadata.items():
-					f.write('%s="%s"\n' % (k, v))
-				if misc_content is not None:
-					f.write(misc_content)
-
-	def _create_ebuild_manifests(self, ebuilds):
-		tmpsettings = config(clone=self.settings)
-		tmpsettings['PORTAGE_QUIET'] = '1'
-		for cpv in ebuilds:
-			a = Atom("=" + cpv, allow_repo=True)
-			repo = a.repo
-			if repo is None:
-				repo = "test_repo"
-
-			repo_dir = self._get_repo_dir(repo)
-			ebuild_dir = os.path.join(repo_dir, a.cp)
-			ebuild_path = os.path.join(ebuild_dir, a.cpv.split("/")[1] + ".ebuild")
-
-			portdb = self.trees[self.eroot]["porttree"].dbapi
-			tmpsettings['O'] = ebuild_dir
-			if not digestgen(mysettings=tmpsettings, myportdb=portdb):
-				raise AssertionError('digest creation failed for %s' % ebuild_path)
-
-	def _create_binpkgs(self, binpkgs):
-		# When using BUILD_ID, there can be mutiple instances for the
-		# same cpv. Therefore, binpkgs may be an iterable instead of
-		# a dict.
-		items = getattr(binpkgs, 'items', None)
-		items = items() if items is not None else binpkgs
-		for cpv, metadata in items:
-			a = Atom("=" + cpv, allow_repo=True)
-			repo = a.repo
-			if repo is None:
-				repo = "test_repo"
-
-			pn = catsplit(a.cp)[1]
-			cat, pf = catsplit(a.cpv)
-			metadata = metadata.copy()
-			metadata.setdefault("SLOT", "0")
-			metadata.setdefault("KEYWORDS", "x86")
-			metadata.setdefault("BUILD_TIME", "0")
-			metadata["repository"] = repo
-			metadata["CATEGORY"] = cat
-			metadata["PF"] = pf
-			metadata["EPREFIX"] = self.eprefix
-
-			repo_dir = self.pkgdir
-			category_dir = os.path.join(repo_dir, cat)
-			if "BUILD_ID" in metadata:
-				binpkg_path = os.path.join(category_dir, pn,
-					"%s-%s.xpak"% (pf, metadata["BUILD_ID"]))
-			else:
-				binpkg_path = os.path.join(category_dir, pf + ".tbz2")
-
-			ensure_dirs(os.path.dirname(binpkg_path))
-			t = portage.xpak.tbz2(binpkg_path)
-			t.recompose_mem(portage.xpak.xpak_mem(metadata))
-
-	def _create_installed(self, installed):
-		for cpv in installed:
-			a = Atom("=" + cpv, allow_repo=True)
-			repo = a.repo
-			if repo is None:
-				repo = "test_repo"
-
-			vdb_pkg_dir = os.path.join(self.vdbdir, a.cpv)
-			try:
-				os.makedirs(vdb_pkg_dir)
-			except os.error:
-				pass
-
-			metadata = installed[cpv].copy()
-			metadata.setdefault("SLOT", "0")
-			metadata.setdefault("BUILD_TIME", "0")
-			metadata.setdefault("COUNTER", "0")
-			metadata.setdefault("KEYWORDS", "~x86")
-
-			unknown_keys = set(metadata).difference(
-				portage.dbapi.dbapi._known_keys)
-			unknown_keys.discard("BUILD_TIME")
-			unknown_keys.discard("BUILD_ID")
-			unknown_keys.discard("COUNTER")
-			unknown_keys.discard("repository")
-			unknown_keys.discard("USE")
-			unknown_keys.discard("PROVIDES")
-			unknown_keys.discard("REQUIRES")
-			if unknown_keys:
-				raise ValueError("metadata of installed '%s' contains unknown keys: %s" %
-					(cpv, sorted(unknown_keys)))
-
-			metadata["repository"] = repo
-			for k, v in metadata.items():
-				with open(os.path.join(vdb_pkg_dir, k), "w") as f:
-					f.write("%s\n" % v)
-
-			ebuild_path = os.path.join(vdb_pkg_dir, a.cpv.split("/")[1] + ".ebuild")
-			with open(ebuild_path, "w") as f:
-				f.write('EAPI="%s"\n' % metadata.pop('EAPI', '0'))
-				for k, v in metadata.items():
-					f.write('%s="%s"\n' % (k, v))
-
-			env_path = os.path.join(vdb_pkg_dir, 'environment.bz2')
-			with bz2.BZ2File(env_path, mode='w') as f:
-				with open(ebuild_path, 'rb') as inputfile:
-					f.write(inputfile.read())
-
-	def _create_profile(self, ebuilds, eclasses, installed, profile, repo_configs, user_config, sets):
-
-		user_config_dir = os.path.join(self.eroot, USER_CONFIG_PATH)
-
-		try:
-			os.makedirs(user_config_dir)
-		except os.error:
-			pass
-
-		for repo in self._repositories:
-			if repo == "DEFAULT":
-				continue
-
-			repo_dir = self._get_repo_dir(repo)
-			profile_dir = os.path.join(repo_dir, "profiles")
-			metadata_dir = os.path.join(repo_dir, "metadata")
-			os.makedirs(metadata_dir)
-
-			#Create $REPO/profiles/categories
-			categories = set()
-			for cpv in ebuilds:
-				ebuilds_repo = Atom("="+cpv, allow_repo=True).repo
-				if ebuilds_repo is None:
-					ebuilds_repo = "test_repo"
-				if ebuilds_repo == repo:
-					categories.add(catsplit(cpv)[0])
-
-			categories_file = os.path.join(profile_dir, "categories")
-			with open(categories_file, "w") as f:
-				for cat in categories:
-					f.write(cat + "\n")
-
-			#Create $REPO/profiles/license_groups
-			license_file = os.path.join(profile_dir, "license_groups")
-			with open(license_file, "w") as f:
-				f.write("EULA TEST\n")
-
-			repo_config = repo_configs.get(repo)
-			if repo_config:
-				for config_file, lines in repo_config.items():
-					if config_file not in self.config_files and not any(fnmatch.fnmatch(config_file, os.path.join(x, "*")) for x in self.config_files):
-						raise ValueError("Unknown config file: '%s'" % config_file)
-
-					if config_file in ("layout.conf",):
-						file_name = os.path.join(repo_dir, "metadata", config_file)
-					else:
-						file_name = os.path.join(profile_dir, config_file)
-						if "/" in config_file and not os.path.isdir(os.path.dirname(file_name)):
-							os.makedirs(os.path.dirname(file_name))
-					with open(file_name, "w") as f:
-						for line in lines:
-							f.write("%s\n" % line)
-						# Temporarily write empty value of masters until it becomes default.
-						# TODO: Delete all references to "# use implicit masters" when empty value becomes default.
-						if config_file == "layout.conf" and not any(line.startswith(("masters =", "# use implicit masters")) for line in lines):
-							f.write("masters =\n")
-
-			#Create $profile_dir/eclass (we fail to digest the ebuilds if it's not there)
-			eclass_dir = os.path.join(repo_dir, "eclass")
-			os.makedirs(eclass_dir)
-
-			for eclass_name, eclass_content in eclasses.items():
-				with open(os.path.join(eclass_dir, "{}.eclass".format(eclass_name)), 'wt') as f:
-					if isinstance(eclass_content, str):
-						eclass_content = [eclass_content]
-					for line in eclass_content:
-						f.write("{}\n".format(line))
-
-			# Temporarily write empty value of masters until it becomes default.
-			if not repo_config or "layout.conf" not in repo_config:
-				layout_conf_path = os.path.join(repo_dir, "metadata", "layout.conf")
-				with open(layout_conf_path, "w") as f:
-					f.write("masters =\n")
-
-			if repo == "test_repo":
-				#Create a minimal profile in /var/db/repos/gentoo
-				sub_profile_dir = os.path.join(profile_dir, "default", "linux", "x86", "test_profile")
-				os.makedirs(sub_profile_dir)
-
-				if not (profile and "eapi" in profile):
-					eapi_file = os.path.join(sub_profile_dir, "eapi")
-					with open(eapi_file, "w") as f:
-						f.write("0\n")
-
-				make_defaults_file = os.path.join(sub_profile_dir, "make.defaults")
-				with open(make_defaults_file, "w") as f:
-					f.write("ARCH=\"x86\"\n")
-					f.write("ACCEPT_KEYWORDS=\"x86\"\n")
-
-				use_force_file = os.path.join(sub_profile_dir, "use.force")
-				with open(use_force_file, "w") as f:
-					f.write("x86\n")
-
-				parent_file = os.path.join(sub_profile_dir, "parent")
-				with open(parent_file, "w") as f:
-					f.write("..\n")
-
-				if profile:
-					for config_file, lines in profile.items():
-						if config_file not in self.config_files:
-							raise ValueError("Unknown config file: '%s'" % config_file)
-
-						file_name = os.path.join(sub_profile_dir, config_file)
-						with open(file_name, "w") as f:
-							for line in lines:
-								f.write("%s\n" % line)
-
-				#Create profile symlink
-				os.symlink(sub_profile_dir, os.path.join(user_config_dir, "make.profile"))
-
-		make_conf = {
-			"ACCEPT_KEYWORDS": "x86",
-			"CLEAN_DELAY": "0",
-			"DISTDIR" : self.distdir,
-			"EMERGE_WARNING_DELAY": "0",
-			"PKGDIR": self.pkgdir,
-			"PORTAGE_INST_GID": str(portage.data.portage_gid),
-			"PORTAGE_INST_UID": str(portage.data.portage_uid),
-			"PORTAGE_TMPDIR": os.path.join(self.eroot, 'var/tmp'),
-		}
-
-		if os.environ.get("NOCOLOR"):
-			make_conf["NOCOLOR"] = os.environ["NOCOLOR"]
-
-		# Pass along PORTAGE_USERNAME and PORTAGE_GRPNAME since they
-		# need to be inherited by ebuild subprocesses.
-		if 'PORTAGE_USERNAME' in os.environ:
-			make_conf['PORTAGE_USERNAME'] = os.environ['PORTAGE_USERNAME']
-		if 'PORTAGE_GRPNAME' in os.environ:
-			make_conf['PORTAGE_GRPNAME'] = os.environ['PORTAGE_GRPNAME']
-
-		make_conf_lines = []
-		for k_v in make_conf.items():
-			make_conf_lines.append('%s="%s"' % k_v)
-
-		if "make.conf" in user_config:
-			make_conf_lines.extend(user_config["make.conf"])
-
-		if not portage.process.sandbox_capable or \
-			os.environ.get("SANDBOX_ON") == "1":
-			# avoid problems from nested sandbox instances
-			make_conf_lines.append('FEATURES="${FEATURES} -sandbox -usersandbox"')
-
-		configs = user_config.copy()
-		configs["make.conf"] = make_conf_lines
-
-		for config_file, lines in configs.items():
-			if config_file not in self.config_files:
-				raise ValueError("Unknown config file: '%s'" % config_file)
-
-			file_name = os.path.join(user_config_dir, config_file)
-			with open(file_name, "w") as f:
-				for line in lines:
-					f.write("%s\n" % line)
-
-		#Create /usr/share/portage/config/make.globals
-		make_globals_path = os.path.join(self.eroot,
-			GLOBAL_CONFIG_PATH.lstrip(os.sep), "make.globals")
-		ensure_dirs(os.path.dirname(make_globals_path))
-		os.symlink(os.path.join(cnf_path, "make.globals"),
-			make_globals_path)
-
-		#Create /usr/share/portage/config/sets/portage.conf
-		default_sets_conf_dir = os.path.join(self.eroot, "usr/share/portage/config/sets")
-
-		try:
-			os.makedirs(default_sets_conf_dir)
-		except os.error:
-			pass
-
-		provided_sets_portage_conf = (
-			os.path.join(cnf_path, "sets", "portage.conf"))
-		os.symlink(provided_sets_portage_conf, os.path.join(default_sets_conf_dir, "portage.conf"))
-
-		set_config_dir = os.path.join(user_config_dir, "sets")
-
-		try:
-			os.makedirs(set_config_dir)
-		except os.error:
-			pass
-
-		for sets_file, lines in sets.items():
-			file_name = os.path.join(set_config_dir, sets_file)
-			with open(file_name, "w") as f:
-				for line in lines:
-					f.write("%s\n" % line)
-
-		if cnf_path_repoman is not None:
-			#Create /usr/share/repoman
-			repoman_share_dir = os.path.join(self.eroot, 'usr', 'share', 'repoman')
-			os.symlink(cnf_path_repoman, repoman_share_dir)
-
-	def _create_world(self, world, world_sets):
-		#Create /var/lib/portage/world
-		var_lib_portage = os.path.join(self.eroot, "var", "lib", "portage")
-		os.makedirs(var_lib_portage)
-
-		world_file = os.path.join(var_lib_portage, "world")
-		world_set_file = os.path.join(var_lib_portage, "world_sets")
-
-		with open(world_file, "w") as f:
-			for atom in world:
-				f.write("%s\n" % atom)
-
-		with open(world_set_file, "w") as f:
-			for atom in world_sets:
-				f.write("%s\n" % atom)
-
-	def _load_config(self):
-
-		create_trees_kwargs = {}
-		if self.target_root != os.sep:
-			create_trees_kwargs["target_root"] = self.target_root
-
-		env = {
-			"PORTAGE_REPOSITORIES": "\n".join("[%s]\n%s" % (repo_name, "\n".join("%s = %s" % (k, v) for k, v in repo_config.items())) for repo_name, repo_config in self._repositories.items())
-		}
-
-		if self.debug:
-			env["PORTAGE_DEBUG"] = "1"
-
-		trees = portage.create_trees(env=env, eprefix=self.eprefix,
-			**create_trees_kwargs)
-
-		for root, root_trees in trees.items():
-			settings = root_trees["vartree"].settings
-			settings._init_dirs()
-			setconfig = load_default_config(settings, root_trees)
-			root_trees["root_config"] = RootConfig(settings, root_trees, setconfig)
-
-		return trees[trees._target_eroot]["vartree"].settings, trees
-
-	def run(self, atoms, options={}, action=None):
-		options = options.copy()
-		options["--pretend"] = True
-		if self.debug:
-			options["--debug"] = True
-
-		if action is None:
-			if options.get("--depclean"):
-				action = "depclean"
-			elif options.get("--prune"):
-				action = "prune"
-
-		if "--usepkgonly" in options:
-			options["--usepkg"] = True
-
-		global_noiselimit = portage.util.noiselimit
-		global_emergelog_disable = _emerge.emergelog._disable
-		try:
-
-			if not self.debug:
-				portage.util.noiselimit = -2
-			_emerge.emergelog._disable = True
-
-			if action in ("depclean", "prune"):
-				depclean_result = _calc_depclean(self.settings, self.trees, None,
-					options, action, InternalPackageSet(initial_atoms=atoms, allow_wildcard=True), None)
-				result = ResolverPlaygroundDepcleanResult(
-					atoms,
-					depclean_result.returncode,
-					depclean_result.cleanlist,
-					depclean_result.ordered,
-					depclean_result.req_pkg_count,
-					depclean_result.depgraph,
-				)
-			else:
-				params = create_depgraph_params(options, action)
-				success, depgraph, favorites = backtrack_depgraph(
-					self.settings, self.trees, options, params, action, atoms, None)
-				depgraph._show_merge_list()
-				depgraph.display_problems()
-				result = ResolverPlaygroundResult(atoms, success, depgraph, favorites)
-		finally:
-			portage.util.noiselimit = global_noiselimit
-			_emerge.emergelog._disable = global_emergelog_disable
-
-		return result
-
-	def run_TestCase(self, test_case):
-		if not isinstance(test_case, ResolverPlaygroundTestCase):
-			raise TypeError("ResolverPlayground needs a ResolverPlaygroundTestCase")
-		for atoms in test_case.requests:
-			result = self.run(atoms, test_case.options, test_case.action)
-			if not test_case.compare_with_result(result):
-				return
-
-	def cleanup(self):
-		for eroot in self.trees:
-			portdb = self.trees[eroot]["porttree"].dbapi
-			portdb.close_caches()
-		if self.debug:
-			print("\nEROOT=%s" % self.eroot)
-		else:
-			shutil.rmtree(self.eroot)
-		if hasattr(self, '_orig_eprefix'):
-			portage.const.EPREFIX = self._orig_eprefix
-=======
     portage_bin = (
         "ebuild",
         "egencache",
@@ -968,6 +356,8 @@
             metadata["repository"] = repo
             metadata["CATEGORY"] = cat
             metadata["PF"] = pf
+            # PREFIX LOCAL
+            metadata["EPREFIX"] = self.eprefix
 
             repo_dir = self.pkgdir
             category_dir = os.path.join(repo_dir, cat)
@@ -1363,7 +753,6 @@
             shutil.rmtree(self.eroot)
         if hasattr(self, "_orig_eprefix"):
             portage.const.EPREFIX = self._orig_eprefix
->>>>>>> e5be7370
 
 
 class ResolverPlaygroundTestCase:
