--- conflicted
+++ resolved
@@ -21,305 +21,6 @@
 from portage.util.SlotObject import SlotObject
 from portage.versions import vercmp
 
-<<<<<<< HEAD
-def _expand_new_virtuals(mysplit, edebug, mydbapi, mysettings, myroot="/",
-	trees=None, use_mask=None, use_force=None, **kwargs):
-	"""
-	In order to solve bug #141118, recursively expand new-style virtuals so
-	as to collapse one or more levels of indirection, generating an expanded
-	search space. In dep_zapdeps, new-style virtuals will be assigned
-	zero cost regardless of whether or not they are currently installed. Virtual
-	blockers are supported but only when the virtual expands to a single
-	atom because it wouldn't necessarily make sense to block all the components
-	of a compound virtual.  When more than one new-style virtual is matched,
-	the matches are sorted from highest to lowest versions and the atom is
-	expanded to || ( highest match ... lowest match ).
-
-	The result is normalized in the same way as use_reduce, having a top-level
-	conjuction, and no redundant nested lists.
-	"""
-	newsplit = []
-	mytrees = trees[myroot]
-	portdb = mytrees["porttree"].dbapi
-	pkg_use_enabled = mytrees.get("pkg_use_enabled")
-	# Atoms are stored in the graph as (atom, id(atom)) tuples
-	# since each atom is considered to be a unique entity. For
-	# example, atoms that appear identical may behave differently
-	# in USE matching, depending on their unevaluated form. Also,
-	# specially generated virtual atoms may appear identical while
-	# having different _orig_atom attributes.
-	atom_graph = mytrees.get("atom_graph")
-	parent = mytrees.get("parent")
-	virt_parent = mytrees.get("virt_parent")
-	graph_parent = None
-	if parent is not None:
-		if virt_parent is not None:
-			graph_parent = virt_parent
-			parent = virt_parent
-		else:
-			graph_parent = parent
-	repoman = not mysettings.local_config
-	if kwargs["use_binaries"]:
-		portdb = trees[myroot]["bintree"].dbapi
-	pprovideddict = mysettings.pprovideddict
-	myuse = kwargs["myuse"]
-	is_disjunction = mysplit and mysplit[0] == '||'
-	for x in mysplit:
-		if x == "||":
-			newsplit.append(x)
-			continue
-		elif isinstance(x, list):
-			assert x, 'Normalization error, empty conjunction found in %s' % (mysplit,)
-			if is_disjunction:
-				assert x[0] != '||', \
-					'Normalization error, nested disjunction found in %s' % (mysplit,)
-			else:
-				assert x[0] == '||', \
-					'Normalization error, nested conjunction found in %s' % (mysplit,)
-			x_exp = _expand_new_virtuals(x, edebug, mydbapi,
-				mysettings, myroot=myroot, trees=trees, use_mask=use_mask,
-				use_force=use_force, **kwargs)
-			if is_disjunction:
-				if len(x_exp) == 1:
-					x = x_exp[0]
-					if isinstance(x, list):
-						# Due to normalization, a conjunction must not be
-						# nested directly in another conjunction, so this
-						# must be a disjunction.
-						assert x and x[0] == '||', \
-							'Normalization error, nested conjunction found in %s' % (x_exp,)
-						newsplit.extend(x[1:])
-					else:
-						newsplit.append(x)
-				else:
-					newsplit.append(x_exp)
-			else:
-				newsplit.extend(x_exp)
-			continue
-
-		if not isinstance(x, Atom):
-			raise ParseError(
-				_("invalid token: '%s'") % x)
-
-		if repoman:
-			x = x._eval_qa_conditionals(use_mask, use_force)
-
-		if 'force-multilib' in mysettings.features:
-			if not repoman and x.cp not in mysettings.get("NO_AUTO_FLAG", "").split():
-				multilib_flags = []
-				for multilib_abis in mysettings.get("MULTILIB_ABIS", '').split():
-					multilib_flag = 'multilib_abi_' + multilib_abis
-					if x.unevaluated_atom.use is None or \
-						x.unevaluated_atom.use.conditional is None or \
-						multilib_flag not in x.unevaluated_atom.use.conditional.enabled:
-						multilib_flags.append(multilib_flag + '?')
-				if multilib_flags:
-					if x.unevaluated_atom.use is None:
-						use_tokens = []
-					else:
-						use_tokens = list(x.unevaluated_atom.use.tokens)
-					if 'abi_x86_64' in use_tokens:
-						use_tokens[use_tokens.index('abi_x86_64')] = 'multilib_abi_amd64'
-					if 'abi_x86_64(-)' in use_tokens:
-						use_tokens[use_tokens.index('abi_x86_64(-)')] = 'multilib_abi_amd64(-)'
-					if 'abi_x86_64(-)?' in use_tokens:
-						use_tokens[use_tokens.index('abi_x86_64(-)?')] = 'multilib_abi_amd64(-)?'
-					if 'abi_x86_32' in use_tokens:
-						use_tokens[use_tokens.index('abi_x86_32')] = 'multilib_abi_x86'
-					if 'abi_x86_32(-)' in use_tokens:
-						use_tokens[use_tokens.index('abi_x86_32(-)')] = 'multilib_abi_x86(-)'
-					if 'abi_x86_32(-)?' in use_tokens:
-						use_tokens[use_tokens.index('abi_x86_32(-)?')] = 'multilib_abi_x86(-)?'
-					use_tokens.extend(multilib_flags)
-					x = Atom(x.unevaluated_atom.without_use +
-						"[%s]" % (",".join(use_tokens)))
-					x = x.evaluate_conditionals(myuse)
-			if not repoman and x.cp in mysettings.get("NO_AUTO_FLAG", "").split():
-				if x.unevaluated_atom.use is None:
-					use_tokens = []
-				else:
-					use_tokens = list(x.unevaluated_atom.use.tokens)
-				if 'abi_x86_64' in use_tokens:
-					use_tokens.remove('abi_x86_64')
-				if 'abi_x86_64(-)' in use_tokens:
-					use_tokens.remove('abi_x86_64(-)')
-				if 'abi_x86_64(-)?' in use_tokens:
-					use_tokens.remove('abi_x86_64(-)?')
-				if 'abi_x86_32' in use_tokens:
-					use_tokens.remove('abi_x86_32')
-				if 'abi_x86_32(-)' in use_tokens:
-					use_tokens.remove('abi_x86_32(-)')
-				if 'abi_x86_32(-)?' in use_tokens:
-					use_tokens.remove('abi_x86_32(-)?')
-				if use_tokens:
-					x = Atom(x.unevaluated_atom.without_use +
-						"[%s]" % (",".join(use_tokens)))
-				else:
-					x = x.unevaluated_atom.without_use
-				x = x.evaluate_conditionals(myuse)
-		mykey = x.cp
-		if not mykey.startswith("virtual/"):
-			newsplit.append(x)
-			if atom_graph is not None:
-				atom_graph.add((x, id(x)), graph_parent)
-			continue
-
-		if x.blocker:
-			# Virtual blockers are no longer expanded here since
-			# the un-expanded virtual atom is more useful for
-			# maintaining a cache of blocker atoms.
-			newsplit.append(x)
-			if atom_graph is not None:
-				atom_graph.add((x, id(x)), graph_parent)
-			continue
-
-		if repoman or not hasattr(portdb, 'match_pkgs') or \
-			pkg_use_enabled is None:
-			if portdb.cp_list(x.cp):
-				newsplit.append(x)
-			else:
-				a = []
-				myvartree = mytrees.get("vartree")
-				if myvartree is not None:
-					mysettings._populate_treeVirtuals_if_needed(myvartree)
-				mychoices = mysettings.getvirtuals().get(mykey, [])
-				for y in mychoices:
-					a.append(Atom(x.replace(x.cp, y.cp, 1)))
-				if not a:
-					newsplit.append(x)
-				elif is_disjunction:
-					newsplit.extend(a)
-				elif len(a) == 1:
-					newsplit.append(a[0])
-				else:
-					newsplit.append(['||'] + a)
-			continue
-
-		pkgs = []
-		# Ignore USE deps here, since otherwise we might not
-		# get any matches. Choices with correct USE settings
-		# will be preferred in dep_zapdeps().
-		matches = portdb.match_pkgs(x.without_use)
-		# Use descending order to prefer higher versions.
-		matches.reverse()
-		for pkg in matches:
-			# only use new-style matches
-			if pkg.cp.startswith("virtual/"):
-				pkgs.append(pkg)
-
-		mychoices = []
-		if not pkgs and not portdb.cp_list(x.cp):
-			myvartree = mytrees.get("vartree")
-			if myvartree is not None:
-				mysettings._populate_treeVirtuals_if_needed(myvartree)
-			mychoices = mysettings.getvirtuals().get(mykey, [])
-
-		if not (pkgs or mychoices):
-			# This one couldn't be expanded as a new-style virtual.  Old-style
-			# virtuals have already been expanded by dep_virtual, so this one
-			# is unavailable and dep_zapdeps will identify it as such.  The
-			# atom is not eliminated here since it may still represent a
-			# dependency that needs to be satisfied.
-			newsplit.append(x)
-			if atom_graph is not None:
-				atom_graph.add((x, id(x)), graph_parent)
-			continue
-
-		a = []
-		for pkg in pkgs:
-			virt_atom = '=' + pkg.cpv
-			if x.unevaluated_atom.use:
-				virt_atom += str(x.unevaluated_atom.use)
-				virt_atom = Atom(virt_atom)
-				if parent is None:
-					if myuse is None:
-						virt_atom = virt_atom.evaluate_conditionals(
-							mysettings.get("PORTAGE_USE", "").split())
-					else:
-						virt_atom = virt_atom.evaluate_conditionals(myuse)
-				else:
-					virt_atom = virt_atom.evaluate_conditionals(
-						pkg_use_enabled(parent))
-			else:
-				virt_atom = Atom(virt_atom)
-
-			# Allow the depgraph to map this atom back to the
-			# original, in order to avoid distortion in places
-			# like display or conflict resolution code.
-			virt_atom.__dict__['_orig_atom'] = x
-
-			# According to GLEP 37, RDEPEND is the only dependency
-			# type that is valid for new-style virtuals. Repoman
-			# should enforce this.
-			depstring = pkg._metadata['RDEPEND']
-			pkg_kwargs = kwargs.copy()
-			pkg_kwargs["myuse"] = pkg_use_enabled(pkg)
-			if edebug:
-				writemsg_level(_("Virtual Parent:      %s\n") \
-					% (pkg,), noiselevel=-1, level=logging.DEBUG)
-				writemsg_level(_("Virtual Depstring:   %s\n") \
-					% (depstring,), noiselevel=-1, level=logging.DEBUG)
-
-			# Set EAPI used for validation in dep_check() recursion.
-			mytrees["virt_parent"] = pkg
-
-			try:
-				mycheck = dep_check(depstring, mydbapi, mysettings,
-					myroot=myroot, trees=trees, **pkg_kwargs)
-			finally:
-				# Restore previous EAPI after recursion.
-				if virt_parent is not None:
-					mytrees["virt_parent"] = virt_parent
-				else:
-					del mytrees["virt_parent"]
-
-			if not mycheck[0]:
-				raise ParseError("%s: %s '%s'" % \
-					(pkg, mycheck[1], depstring))
-
-			# Replace the original atom "x" with "virt_atom" which refers
-			# to the specific version of the virtual whose deps we're
-			# expanding. The virt_atom._orig_atom attribute is used
-			# by depgraph to map virt_atom back to the original atom.
-			# We specifically exclude the original atom "x" from the
-			# the expanded output here, since otherwise it could trigger
-			# incorrect dep_zapdeps behavior (see bug #597752).
-			mycheck[1].append(virt_atom)
-			a.append(mycheck[1])
-			if atom_graph is not None:
-				virt_atom_node = (virt_atom, id(virt_atom))
-				atom_graph.add(virt_atom_node, graph_parent)
-				atom_graph.add(pkg, virt_atom_node)
-				atom_graph.add((x, id(x)), graph_parent)
-
-		if not a and mychoices:
-			# Check for a virtual package.provided match.
-			for y in mychoices:
-				new_atom = Atom(x.replace(x.cp, y.cp, 1))
-				if match_from_list(new_atom,
-					pprovideddict.get(new_atom.cp, [])):
-					a.append(new_atom)
-					if atom_graph is not None:
-						atom_graph.add((new_atom, id(new_atom)), graph_parent)
-
-		if not a:
-			newsplit.append(x)
-			if atom_graph is not None:
-				atom_graph.add((x, id(x)), graph_parent)
-		elif is_disjunction:
-			newsplit.extend(a)
-		elif len(a) == 1:
-			newsplit.extend(a[0])
-		else:
-			newsplit.append(['||'] + a)
-
-	# For consistency with related functions like use_reduce, always
-	# normalize the result to have a top-level conjunction.
-	if is_disjunction:
-		newsplit = [newsplit]
-
-	return newsplit
-=======
 
 def _expand_new_virtuals(
     mysplit,
@@ -424,6 +125,66 @@
         if repoman:
             x = x._eval_qa_conditionals(use_mask, use_force)
 
+        if 'force-multilib' in mysettings.features:
+			if not repoman and x.cp not in mysettings.get("NO_AUTO_FLAG", "").split():
+				multilib_flags = []
+				for multilib_abis in mysettings.get("MULTILIB_ABIS", '').split():
+					multilib_flag = 'multilib_abi_' + multilib_abis
+					if x.unevaluated_atom.use is None or \
+						x.unevaluated_atom.use.conditional is None or \
+						multilib_flag not in x.unevaluated_atom.use.conditional.enabled:
+						multilib_flags.append(multilib_flag + '?')
+				if multilib_flags:
+					if x.unevaluated_atom.use is None:
+						use_tokens = []
+					else:
+						use_tokens = list(x.unevaluated_atom.use.tokens)
+					if 'abi_x86_64' in use_tokens:
+						use_tokens[use_tokens.index('abi_x86_64')] = 'multilib_abi_amd64'
+					if 'abi_x86_64(-)' in use_tokens:
+						use_tokens[use_tokens.index('abi_x86_64(-)')] = 'multilib_abi_amd64(-)'
+					if 'abi_x86_64(-)?' in use_tokens:
+						use_tokens[use_tokens.index('abi_x86_64(-)?')] = 'multilib_abi_amd64(-)?'
+					if 'abi_x86_32' in use_tokens:
+						use_tokens[use_tokens.index('abi_x86_32')] = 'multilib_abi_x86'
+					if 'abi_x86_32(-)' in use_tokens:
+						use_tokens[use_tokens.index('abi_x86_32(-)')] = 'multilib_abi_x86(-)'
+					if 'abi_x86_32(-)?' in use_tokens:
+						use_tokens[use_tokens.index('abi_x86_32(-)?')] = 'multilib_abi_x86(-)?'
+					use_tokens.extend(multilib_flags)
+					x = Atom(x.unevaluated_atom.without_use +
+						"[%s]" % (",".join(use_tokens)))
+					x = x.evaluate_conditionals(myuse)
+			if not repoman and x.cp in mysettings.get("NO_AUTO_FLAG", "").split():
+				if x.unevaluated_atom.use is None:
+					use_tokens = []
+				else:
+					use_tokens = list(x.unevaluated_atom.use.tokens)
+				if 'abi_x86_64' in use_tokens:
+					use_tokens.remove('abi_x86_64')
+				if 'abi_x86_64(-)' in use_tokens:
+					use_tokens.remove('abi_x86_64(-)')
+				if 'abi_x86_64(-)?' in use_tokens:
+					use_tokens.remove('abi_x86_64(-)?')
+				if 'abi_x86_32' in use_tokens:
+					use_tokens.remove('abi_x86_32')
+				if 'abi_x86_32(-)' in use_tokens:
+					use_tokens.remove('abi_x86_32(-)')
+				if 'abi_x86_32(-)?' in use_tokens:
+					use_tokens.remove('abi_x86_32(-)?')
+				if use_tokens:
+					x = Atom(x.unevaluated_atom.without_use +
+						"[%s]" % (",".join(use_tokens)))
+				else:
+					x = x.unevaluated_atom.without_use
+				x = x.evaluate_conditionals(myuse)
+		mykey = x.cp
+		if not mykey.startswith("virtual/"):
+			newsplit.append(x)
+			if atom_graph is not None:
+				atom_graph.add((x, id(x)), graph_parent)
+			continue
+
         mykey = x.cp
         if not mykey.startswith("virtual/"):
             newsplit.append(x)
@@ -596,7 +357,6 @@
 
     return newsplit
 
->>>>>>> b3e61e8c
 
 def dep_eval(deplist):
     if not deplist:
