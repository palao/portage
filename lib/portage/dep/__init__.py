# deps.py -- Portage dependency resolution functions
# Copyright 2003-2021 Gentoo Authors
# Distributed under the terms of the GNU General Public License v2

__all__ = [
    "Atom",
    "best_match_to_list",
    "cpvequal",
    "dep_getcpv",
    "dep_getkey",
    "dep_getslot",
    "dep_getusedeps",
    "dep_opconvert",
    "flatten",
    "get_operator",
    "isjustname",
    "isspecific",
    "isvalidatom",
    "match_from_list",
    "match_to_list",
    "paren_enclose",
    "paren_normalize",
    "paren_reduce",
    "remove_slot",
    "strip_empty",
    "use_reduce",
    "_repo_separator",
    "_slot_separator",
]

import re
import sys
import warnings

from functools import lru_cache

import portage

portage.proxy.lazyimport.lazyimport(
    globals(),
    "portage.util:cmp_sort_key,writemsg",
)

from portage import _encodings, _unicode_decode, _unicode_encode
from portage.eapi import _get_eapi_attrs
from portage.exception import InvalidAtom, InvalidData, InvalidDependString
from portage.localization import _
from portage.versions import (
    _cp,
    _cpv,
    _pkg_str,
    _slot,
    _unknown_repo,
    _vr,
    catpkgsplit,
    vercmp,
    ververify,
)
import portage.cache.mappings


# \w is [a-zA-Z0-9_]

# PMS 3.1.3: A slot name may contain any of the characters [A-Za-z0-9+_.-].
# It must not begin with a hyphen or a dot.
_slot_separator = ":"
# loosly match SLOT, which may have an optional ABI part
_slot_loose = r"([\w+./*=-]+)"

_use = r"\[.*\]"
_op = r"([=~]|[><]=?)"

_repo_separator = "::"
_repo_name = r"[\w][\w-]*"
_repo_name_re = re.compile("^" + _repo_name + "$", re.UNICODE)
_repo = r"(?:" + _repo_separator + "(" + _repo_name + ")" + ")?"

_extended_cat = r"[\w+*][\w+.*-]*"

_slot_dep_re_cache = {}


def _get_slot_dep_re(eapi_attrs):
    cache_key = eapi_attrs.slot_operator
    slot_re = _slot_dep_re_cache.get(cache_key)
    if slot_re is not None:
        return slot_re

    if eapi_attrs.slot_operator:
        slot_re = _slot + r"?(\*|=|/" + _slot + r"=?)?"
    else:
        slot_re = _slot

    slot_re = re.compile("^" + slot_re + "$", re.VERBOSE | re.UNICODE)

    _slot_dep_re_cache[cache_key] = slot_re
    return slot_re


def _match_slot(atom, pkg):
    if pkg.slot == atom.slot:
        if not atom.sub_slot:
            return True
        if atom.sub_slot == pkg.sub_slot:
            return True
    return False


_atom_re_cache = {}


def _get_atom_re(eapi_attrs):
    cache_key = eapi_attrs.dots_in_PN
    atom_re = _atom_re_cache.get(cache_key)
    if atom_re is not None:
        return atom_re

    if eapi_attrs.dots_in_PN:
        cp_re = _cp["dots_allowed_in_PN"]
        cpv_re = _cpv["dots_allowed_in_PN"]
    else:
        cp_re = _cp["dots_disallowed_in_PN"]
        cpv_re = _cpv["dots_disallowed_in_PN"]

    atom_re = re.compile(
        "^(?P<without_use>(?:"
        + "(?P<op>"
        + _op
        + cpv_re
        + ")|"
        + "(?P<star>="
        + cpv_re
        + r"\*)|"
        + "(?P<simple>"
        + cp_re
        + "))"
        + "("
        + _slot_separator
        + _slot_loose
        + ")?"
        + _repo
        + ")("
        + _use
        + ")?$",
        re.VERBOSE | re.UNICODE,
    )

    _atom_re_cache[cache_key] = atom_re
    return atom_re


_atom_wildcard_re_cache = {}


def _get_atom_wildcard_re(eapi_attrs):
    cache_key = eapi_attrs.dots_in_PN
    atom_re = _atom_wildcard_re_cache.get(cache_key)
    if atom_re is not None:
        return atom_re

    if eapi_attrs.dots_in_PN:
        pkg_re = r"[\w+*][\w+.*-]*?"
    else:
        pkg_re = r"[\w+*][\w+*-]*?"

    atom_re = re.compile(
        r"((?P<simple>("
        + _extended_cat
        + r")/("
        + pkg_re
        + r"(-"
        + _vr
        + ")?))"
        + "|(?P<star>=(("
        + _extended_cat
        + r")/("
        + pkg_re
        + r"))-(?P<version>\*\w+\*)))"
        + "(:(?P<slot>"
        + _slot_loose
        + r"))?("
        + _repo_separator
        + r"(?P<repo>"
        + _repo_name
        + r"))?$",
        re.UNICODE,
    )

    _atom_wildcard_re_cache[cache_key] = atom_re
    return atom_re


_usedep_re_cache = {}


def _get_usedep_re(eapi_attrs):
    """
    @param eapi_attrs: The EAPI attributes from _get_eapi_attrs
    @type eapi_attrs: _eapi_attrs
    @rtype: regular expression object
    @return: A regular expression object that matches valid USE deps for the
            given eapi.
    """
    cache_key = eapi_attrs.dots_in_use_flags
    usedep_re = _usedep_re_cache.get(cache_key)
    if usedep_re is not None:
        return usedep_re

    if eapi_attrs.dots_in_use_flags:
        _flag_re = r"[A-Za-z0-9][A-Za-z0-9+_@.-]*"
    else:
        _flag_re = r"[A-Za-z0-9][A-Za-z0-9+_@-]*"

    usedep_re = re.compile(
        r"^(?P<prefix>[!-]?)(?P<flag>"
        + _flag_re
        + r")(?P<default>(\(\+\)|\(\-\))?)(?P<suffix>[?=]?)$"
    )

    _usedep_re_cache[cache_key] = usedep_re
    return usedep_re


_useflag_re_cache = {}


def _get_useflag_re(eapi):
    """
    When eapi is None then validation is not as strict, since we want the
    same to work for multiple EAPIs that may have slightly different rules.
    @param eapi: The EAPI
    @type eapi: String or None
    @rtype: regular expression object
    @return: A regular expression object that matches valid USE flags for the
            given eapi.
    """
    eapi_attrs = _get_eapi_attrs(eapi)
    cache_key = eapi_attrs.dots_in_use_flags
    useflag_re = _useflag_re_cache.get(cache_key)
    if useflag_re is not None:
        return useflag_re

    if eapi_attrs.dots_in_use_flags:
        flag_re = r"[A-Za-z0-9][A-Za-z0-9+_@.-]*"
    else:
        flag_re = r"[A-Za-z0-9][A-Za-z0-9+_@-]*"

    useflag_re = re.compile(r"^" + flag_re + r"$")

    _useflag_re_cache[cache_key] = useflag_re
    return useflag_re


def cpvequal(cpv1, cpv2):
    """
    Example Usage:
            >>> from portage.dep import cpvequal
            >>> cpvequal("sys-apps/portage-2.1","sys-apps/portage-2.1")
            >>> True

    @param cpv1: CategoryPackageVersion (no operators) Example: "sys-apps/portage-2.1"
    @type cpv1: String
    @param cpv2: CategoryPackageVersion (no operators) Example: "sys-apps/portage-2.1"
    @type cpv2: String
    @rtype: Boolean
    @return:
            1.  True if cpv1 = cpv2
            2.  False Otherwise
            3.  Throws PortageException if cpv1 or cpv2 is not a CPV
    """

    try:
        try:
            split1 = cpv1.cpv_split
        except AttributeError:
            cpv1 = _pkg_str(cpv1)
            split1 = cpv1.cpv_split

        try:
            split2 = cpv2.cpv_split
        except AttributeError:
            cpv2 = _pkg_str(cpv2)
            split2 = cpv2.cpv_split

    except InvalidData:
        raise portage.exception.PortageException(
            _("Invalid data '%s, %s', parameter was not a CPV") % (cpv1, cpv2)
        )

    if split1[0] != split2[0] or split1[1] != split2[1]:
        return False

    return vercmp(cpv1.version, cpv2.version) == 0


def strip_empty(myarr):
    """
    Strip all empty elements from an array

    @param myarr: The list of elements
    @type myarr: List
    @rtype: Array
    @return: The array with empty elements removed
    """
    warnings.warn(
        _("%s is deprecated and will be removed without replacement.")
        % ("portage.dep.strip_empty",),
        DeprecationWarning,
        stacklevel=2,
    )
    return [x for x in myarr if x]


def paren_reduce(mystr, _deprecation_warn=True):
    """
    Take a string and convert all paren enclosed entities into sublists and
    split the list elements by spaces. All redundant brackets are removed.

    Example usage:
            >>> paren_reduce('foobar foo? ( bar baz )')
            ['foobar', 'foo?', ['bar', 'baz']]

    @param mystr: The string to reduce
    @type mystr: String
    @rtype: Array
    @return: The reduced string in an array
    """
    if portage._internal_caller and _deprecation_warn:
        warnings.warn(
            _("%s is deprecated and will be removed without replacement.")
            % ("portage.dep.paren_reduce",),
            DeprecationWarning,
            stacklevel=2,
        )
    mysplit = mystr.split()
    level = 0
    stack = [[]]
    need_bracket = False

    for token in mysplit:
        if token == "(":
            need_bracket = False
            stack.append([])
            level += 1
        elif token == ")":
            if need_bracket:
                raise InvalidDependString(_("malformed syntax: '%s'") % mystr)
            if level > 0:
                level -= 1
                l = stack.pop()
                is_single = len(l) == 1 or (
                    len(l) == 2 and (l[0] == "||" or l[0][-1] == "?")
                )

                def ends_in_any_of_dep(k):
                    return k >= 0 and stack[k] and stack[k][-1] == "||"

                def ends_in_operator(k):
                    return (
                        k >= 0
                        and stack[k]
                        and (stack[k][-1] == "||" or stack[k][-1][-1] == "?")
                    )

                def special_append():
                    """
                    Use extend instead of append if possible. This kills all redundant brackets.
                    """
                    if is_single and (
                        not stack[level] or not stack[level][-1][-1] == "?"
                    ):
                        if len(l) == 1 and isinstance(l[0], list):
                            # l = [[...]]
                            stack[level].extend(l[0])
                        else:
                            stack[level].extend(l)
                    else:
                        stack[level].append(l)

                if l:
                    if not ends_in_any_of_dep(level - 1) and not ends_in_operator(
                        level
                    ):
                        # Optimize: ( ( ... ) ) -> ( ... ). Make sure there is no '||' hanging around.
                        stack[level].extend(l)
                    elif not stack[level]:
                        # An '||' in the level above forces us to keep to brackets.
                        special_append()
                    elif len(l) == 1 and ends_in_any_of_dep(level):
                        # Optimize: || ( A ) -> A
                        stack[level].pop()
                        special_append()
                    elif (
                        len(l) == 2
                        and (l[0] == "||" or l[0][-1] == "?")
                        and stack[level][-1] in (l[0], "||")
                    ):
                        # Optimize: 	|| ( || ( ... ) ) -> || ( ... )
                        # 			foo? ( foo? ( ... ) ) -> foo? ( ... )
                        # 			|| ( foo? ( ... ) ) -> foo? ( ... )
                        stack[level].pop()
                        special_append()
                    else:
                        special_append()
                else:
                    if stack[level] and (
                        stack[level][-1] == "||" or stack[level][-1][-1] == "?"
                    ):
                        stack[level].pop()
            else:
                raise InvalidDependString(_("malformed syntax: '%s'") % mystr)
        elif token == "||":
            if need_bracket:
                raise InvalidDependString(_("malformed syntax: '%s'") % mystr)
            need_bracket = True
            stack[level].append(token)
        else:
            if need_bracket:
                raise InvalidDependString(_("malformed syntax: '%s'") % mystr)

            if token[-1] == "?":
                need_bracket = True

            stack[level].append(token)

    if level != 0 or need_bracket:
        raise InvalidDependString(_("malformed syntax: '%s'") % mystr)

    return stack[0]


class paren_normalize(list):
    """Take a dependency structure as returned by paren_reduce or use_reduce
    and generate an equivalent structure that has no redundant lists."""

    def __init__(self, src):
        if portage._internal_caller:
            warnings.warn(
                _("%s is deprecated and will be removed without replacement.")
                % ("portage.dep.paren_normalize",),
                DeprecationWarning,
                stacklevel=2,
            )
        list.__init__(self)
        self._zap_parens(src, self)

    def _zap_parens(self, src, dest, disjunction=False):
        if not src:
            return dest
        i = iter(src)
        for x in i:
            if isinstance(x, str):
                if x in ("||", "^^"):
                    y = self._zap_parens(next(i), [], disjunction=True)
                    if len(y) == 1:
                        dest.append(y[0])
                    else:
                        dest.append(x)
                        dest.append(y)
                elif x.endswith("?"):
                    dest.append(x)
                    dest.append(self._zap_parens(next(i), []))
                else:
                    dest.append(x)
            else:
                if disjunction:
                    x = self._zap_parens(x, [])
                    if len(x) == 1:
                        dest.append(x[0])
                    else:
                        dest.append(x)
                else:
                    self._zap_parens(x, dest)
        return dest


def paren_enclose(mylist, unevaluated_atom=False, opconvert=False):
    """
    Convert a list to a string with sublists enclosed with parens.

    @param mylist: The list
    @type mylist: List
    @rtype: String
    @return: The paren enclosed string

    Example usage:
            >>> test = ['foobar','foo',['bar','baz']]
            >>> paren_enclose(test)
            'foobar foo ( bar baz )'
    """
    mystrparts = []
    for x in mylist:
        if isinstance(x, list):
            if opconvert and x and x[0] == "||":
                mystrparts.append("%s ( %s )" % (x[0], paren_enclose(x[1:])))
            else:
                mystrparts.append("( %s )" % paren_enclose(x))
        else:
            if unevaluated_atom:
                x = getattr(x, "unevaluated_atom", x)
            mystrparts.append(x)
    return " ".join(mystrparts)


@lru_cache(1024)
def _use_reduce_cached(
    depstr,
    uselist,
    masklist,
    matchall,
    excludeall,
    is_src_uri,
    eapi,
    opconvert,
    flat,
    is_valid_flag,
    token_class,
    matchnone,
    subset,
):
    if opconvert and flat:
        raise ValueError(
            "portage.dep.use_reduce: 'opconvert' and 'flat' are mutually exclusive"
        )

    if matchall and matchnone:
        raise ValueError(
            "portage.dep.use_reduce: 'matchall' and 'matchnone' are mutually exclusive"
        )

    eapi_attrs = _get_eapi_attrs(eapi)
    useflag_re = _get_useflag_re(eapi)

    def is_active(conditional):
        """
        Decides if a given use conditional is active.
        """
        if conditional.startswith("!"):
            flag = conditional[1:-1]
            is_negated = True
        else:
            flag = conditional[:-1]
            is_negated = False

        if is_valid_flag:
            if not is_valid_flag(flag):
                msg = _(
                    "USE flag '%s' referenced in " + "conditional '%s' is not in IUSE"
                ) % (flag, conditional)
                e = InvalidData(msg, category="IUSE.missing")
                raise InvalidDependString(msg, errors=(e,))
        else:
            if useflag_re.match(flag) is None:
                raise InvalidDependString(
                    _("invalid use flag '%s' in conditional '%s'") % (flag, conditional)
                )

        if is_negated and flag in excludeall:
            return False

        if flag in masklist:
            return is_negated

        if matchall:
            return True

        if matchnone:
            return False

        return (flag in uselist and not is_negated) or (
            flag not in uselist and is_negated
        )

    if subset:

        def select_subset(dep_struct, disjunction, selected):
            result = []
            stack = list(dep_struct)
            stack.reverse()
            while stack:
                token = stack.pop()
                try:
                    conditional = token.endswith("?")
                except AttributeError:
                    if disjunction:
                        children = select_subset(token, False, selected)
                        if children:
                            result.append(children)
                    else:
                        result.extend(select_subset(token, False, selected))
                else:
                    if conditional:
                        children = stack.pop()
                        if is_active(token):
                            if disjunction:
                                children = select_subset(
                                    children, False, selected or token[:-1] in subset
                                )
                                if children:
                                    result.append(children)
                            else:
                                result.extend(
                                    select_subset(
                                        children,
                                        False,
                                        selected or token[:-1] in subset,
                                    )
                                )
                    elif token == "||":
                        children = select_subset(stack.pop(), True, selected)
                        if children:
                            if disjunction:
                                result.extend(children)
                            else:
                                result.append(token)
                                result.append(children)
                    elif selected:
                        result.append(token)
            return result

        depstr = paren_enclose(
            select_subset(paren_reduce(depstr, _deprecation_warn=False), False, False)
        )

    def missing_white_space_check(token, pos):
        """
        Used to generate good error messages for invalid tokens.
        """
        for x in (")", "(", "||"):
            if token.startswith(x) or token.endswith(x):
                raise InvalidDependString(
                    _("missing whitespace around '%s' at '%s', token %s")
                    % (x, token, pos + 1)
                )

    mysplit = depstr.split()
    # Count the bracket level.
    level = 0
    # We parse into a stack. Every time we hit a '(', a new empty list is appended to the stack.
    # When we hit a ')', the last list in the stack is merged with list one level up.
    stack = [[]]
    # Set need_bracket to True after use conditionals or ||. Other tokens need to ensure
    # that need_bracket is not True.
    need_bracket = False
    # Set need_simple_token to True after a SRC_URI arrow. Other tokens need to ensure
    # that need_simple_token is not True.
    need_simple_token = False

    for pos, token in enumerate(mysplit):
        if token == "(":
            if need_simple_token:
                raise InvalidDependString(
                    _("expected: file name, got: '%s', token %s") % (token, pos + 1)
                )
            if len(mysplit) >= pos + 2 and mysplit[pos + 1] == ")":
                raise InvalidDependString(
                    _("expected: dependency string, got: ')', token %s") % (pos + 1,)
                )
            need_bracket = False
            stack.append([])
            level += 1
        elif token == ")":
            if need_bracket:
                raise InvalidDependString(
                    _("expected: '(', got: '%s', token %s") % (token, pos + 1)
                )
            if need_simple_token:
                raise InvalidDependString(
                    _("expected: file name, got: '%s', token %s") % (token, pos + 1)
                )
            if level > 0:
                level -= 1
                l = stack.pop()

                is_single = (
                    len(l) == 1
                    or (opconvert and l and l[0] == "||")
                    or (not opconvert and len(l) == 2 and l[0] == "||")
                )
                ignore = False

                if flat:
                    # In 'flat' mode, we simply merge all lists into a single large one.
                    if stack[level] and stack[level][-1][-1] == "?":
                        # The last token before the '(' that matches the current ')'
                        # was a use conditional. The conditional is removed in any case.
                        # Merge the current list if needed.
                        if is_active(stack[level][-1]):
                            stack[level].pop()
                            stack[level].extend(l)
                        else:
                            stack[level].pop()
                    else:
                        stack[level].extend(l)
                    continue

                if stack[level] and isinstance(stack[level][-1], str):
                    if stack[level][-1] == "||" and not l:
                        # Optimize: || ( ) -> .
                        if not eapi_attrs.empty_groups_always_true:
                            # in EAPI 7+, we need to fail here
                            l.append((token_class or str)("__const__/empty-any-of"))
                        stack[level].pop()
                    elif stack[level][-1][-1] == "?":
                        # The last token before the '(' that matches the current ')'
                        # was a use conditional, remove it and decide if we
                        # have to keep the current list.
                        if not is_active(stack[level][-1]):
                            ignore = True
                        stack[level].pop()

                def ends_in_any_of_dep(k):
                    return k >= 0 and stack[k] and stack[k][-1] == "||"

                def starts_with_any_of_dep(k):
                    # 'ends_in_any_of_dep' for opconvert
                    return k >= 0 and stack[k] and stack[k][0] == "||"

                def last_any_of_operator_level(k):
                    # Returns the level of the last || operator if it is in effect for
                    # the current level. It is not in effect, if there is a level, that
                    # ends in a non-operator. This is almost equivalent to stack[level][-1]=="||",
                    # expect that it skips empty levels.
                    while k >= 0:
                        if stack[k] and isinstance(stack[k][-1], str):
                            if stack[k][-1] == "||":
                                return k
                            if stack[k][-1][-1] != "?":
                                return -1
                        k -= 1
                    return -1

                def special_append():
                    """
                    Use extend instead of append if possible. This kills all redundant brackets.
                    """
                    if is_single:
                        # Either [A], [[...]] or [|| [...]]
                        if l[0] == "||" and ends_in_any_of_dep(level - 1):
                            if opconvert:
                                stack[level].extend(l[1:])
                            else:
                                stack[level].extend(l[1])
                        elif len(l) == 1 and isinstance(l[0], list):
                            # l = [[...]]
                            last = last_any_of_operator_level(level - 1)
                            if last == -1:
                                if (
                                    opconvert
                                    and isinstance(l[0], list)
                                    and l[0]
                                    and l[0][0] == "||"
                                ):
                                    stack[level].append(l[0])
                                else:
                                    stack[level].extend(l[0])
                            else:
                                if opconvert and l[0] and l[0][0] == "||":
                                    stack[level].extend(l[0][1:])
                                else:
                                    stack[level].append(l[0])
                        else:
                            stack[level].extend(l)
                    else:
                        if opconvert and stack[level] and stack[level][-1] == "||":
                            stack[level][-1] = ["||"] + l
                        else:
                            stack[level].append(l)

                if l and not ignore:
                    # The current list is not empty and we don't want to ignore it because
                    # of an inactive use conditional.
                    if not ends_in_any_of_dep(level - 1) and not ends_in_any_of_dep(
                        level
                    ):
                        # Optimize: ( ( ... ) ) -> ( ... ). Make sure there is no '||' hanging around.
                        stack[level].extend(l)
                    elif not stack[level]:
                        # An '||' in the level above forces us to keep to brackets.
                        special_append()
                    elif is_single and ends_in_any_of_dep(level):
                        # Optimize: || ( A ) -> A,  || ( || ( ... ) ) -> || ( ... )
                        stack[level].pop()
                        special_append()
                    elif ends_in_any_of_dep(level) and ends_in_any_of_dep(level - 1):
                        # Optimize: || ( A || ( B C ) ) -> || ( A B C )
                        stack[level].pop()
                        stack[level].extend(l)
                    else:
                        if opconvert and ends_in_any_of_dep(level):
                            # In opconvert mode, we have to move the operator from the level
                            # above into the current list.
                            stack[level].pop()
                            stack[level].append(["||"] + l)
                        else:
                            special_append()

            else:
                raise InvalidDependString(
                    _("no matching '%s' for '%s', token %s") % ("(", ")", pos + 1)
                )
        elif token == "||":
            if is_src_uri:
                raise InvalidDependString(
                    _("any-of dependencies are not allowed in SRC_URI: token %s")
                    % (pos + 1,)
                )
            if need_bracket:
                raise InvalidDependString(
                    _("expected: '(', got: '%s', token %s") % (token, pos + 1)
                )
            need_bracket = True
            stack[level].append(token)
        elif token == "->":
            if need_simple_token:
                raise InvalidDependString(
                    _("expected: file name, got: '%s', token %s") % (token, pos + 1)
                )
            if not is_src_uri:
                raise InvalidDependString(
                    _("SRC_URI arrow are only allowed in SRC_URI: token %s")
                    % (pos + 1,)
                )
            if not eapi_attrs.src_uri_arrows:
                raise InvalidDependString(
                    _("SRC_URI arrow not allowed in EAPI %s: token %s")
                    % (eapi, pos + 1)
                )
            need_simple_token = True
            stack[level].append(token)
        else:
            if need_bracket:
                raise InvalidDependString(
                    _("expected: '(', got: '%s', token %s") % (token, pos + 1)
                )

            if need_simple_token and "/" in token:
                # The last token was a SRC_URI arrow, make sure we have a simple file name.
                raise InvalidDependString(
                    _("expected: file name, got: '%s', token %s") % (token, pos + 1)
                )

            if token[-1] == "?":
                need_bracket = True
            else:
                need_simple_token = False
                if is_src_uri:
                    if (
                        not eapi_attrs.selective_src_uri_restriction
                        and token.startswith(("fetch+", "mirror+"))
                    ):
                        raise InvalidDependString(
                            _(
                                "Selective fetch/mirror restriction not allowed "
                                "in EAPI %s: token %s"
                            )
                            % (eapi, pos + 1)
                        )
                elif token_class:
                    # Add a hack for SRC_URI here, to avoid conditional code at the consumer level
                    try:
                        token = token_class(
                            token, eapi=eapi, is_valid_flag=is_valid_flag
                        )
                    except InvalidAtom as e:
                        missing_white_space_check(token, pos)
                        raise InvalidDependString(
                            _("Invalid atom (%s), token %s") % (e, pos + 1), errors=(e,)
                        )
                    except SystemExit:
                        raise
                    except Exception as e:
                        missing_white_space_check(token, pos)
                        raise InvalidDependString(
                            _("Invalid token '%s', token %s") % (token, pos + 1)
                        )

                    if not matchall and hasattr(token, "evaluate_conditionals"):
                        token = token.evaluate_conditionals(uselist)

            stack[level].append(token)

    if level != 0:
        raise InvalidDependString(_("Missing '%s' at end of string") % (")",))

    if need_bracket:
        raise InvalidDependString(_("Missing '%s' at end of string") % ("(",))

    if need_simple_token:
        raise InvalidDependString(_("Missing file name at end of string"))

    return stack[0]


def use_reduce(
    depstr,
    uselist=(),
    masklist=(),
    matchall=False,
    excludeall=(),
    is_src_uri=False,
    eapi=None,
    opconvert=False,
    flat=False,
    is_valid_flag=None,
    token_class=None,
    matchnone=False,
    subset=None,
):
    """
    Takes a dep string and reduces the use? conditionals out, leaving an array
    with subarrays. All redundant brackets are removed.

    @param depstr: depstring
    @type depstr: String
    @param uselist: Sequence of use enabled flags
    @type uselist: Sequence
    @param masklist: Sequence of masked flags (always treated as disabled)
    @type masklist: Sequence
    @param matchall: Treat all conditionals as active. Used by repoman.
    @type matchall: Bool
    @param excludeall: Sequence of flags for which negated conditionals are always treated as inactive.
    @type excludeall: Sequence
    @param is_src_uri: Indicates if depstr represents a SRC_URI
    @type is_src_uri: Bool
    @param eapi: Indicates the EAPI the dep string has to comply to
    @type eapi: String
    @param opconvert: Put every operator as first element into it's argument list
    @type opconvert: Bool
    @param flat: Create a flat list of all tokens
    @type flat: Bool
    @param is_valid_flag: Function that decides if a given use flag might be used in use conditionals
    @type is_valid_flag: Function
    @param token_class: Convert all non operator tokens into this class
    @type token_class: Class
    @param matchnone: Treat all conditionals as inactive. Used by digestgen().
    @type matchnone: Bool
    @param subset: Select a subset of dependencies conditional on the given flags
    @type subset: Sequence
    @rtype: List
    @return: The use reduced depend array
    """
    if isinstance(depstr, list):
        if portage._internal_caller:
            warnings.warn(
                _(
                    "Passing paren_reduced dep arrays to %s is deprecated. "
                    + "Pass the original dep string instead."
                )
                % ("portage.dep.use_reduce",),
                DeprecationWarning,
                stacklevel=2,
            )
        depstr = paren_enclose(depstr)

    if uselist is not None:
        uselist = frozenset(uselist)
    if masklist is not None:
        masklist = frozenset(masklist)
    if excludeall is not None:
        excludeall = frozenset(excludeall)
    if subset is not None:
        subset = frozenset(subset)

    result = _use_reduce_cached(
        depstr,
        uselist,
        masklist,
        matchall,
        excludeall,
        is_src_uri,
        eapi,
        opconvert,
        flat,
        is_valid_flag,
        token_class,
        matchnone,
        subset,
    )

    # The list returned by this function may be modified, so return a copy.
    return result[:]


def dep_opconvert(deplist):
    """
    Iterate recursively through a list of deps, if the
    dep is a '||' or '&&' operator, combine it with the
    list of deps that follows..

    Example usage:
            >>> test = ["blah", "||", ["foo", "bar", "baz"]]
            >>> dep_opconvert(test)
            ['blah', ['||', 'foo', 'bar', 'baz']]

    @param deplist: A list of deps to format
    @type deplist: List
    @rtype: List
    @return:
            The new list with the new ordering
    """
    if portage._internal_caller:
        warnings.warn(
            _(
                "%s is deprecated. Use %s with the opconvert parameter set to True instead."
            )
            % ("portage.dep.dep_opconvert", "portage.dep.use_reduce"),
            DeprecationWarning,
            stacklevel=2,
        )

    retlist = []
    x = 0
    while x != len(deplist):
        if isinstance(deplist[x], list):
            retlist.append(dep_opconvert(deplist[x]))
        elif deplist[x] == "||":
            retlist.append([deplist[x]] + dep_opconvert(deplist[x + 1]))
            x += 1
        else:
            retlist.append(deplist[x])
        x += 1
    return retlist


def flatten(mylist):
    """
    Recursively traverse nested lists and return a single list containing
    all non-list elements that are found.

    @param mylist: A list containing nested lists and non-list elements.
    @type mylist: List
    @rtype: List
    @return: A single list containing only non-list elements.

    Example usage:
            >>> flatten([1, [2, 3, [4]]])
            [1, 2, 3, 4]
    """
    if portage._internal_caller:
        warnings.warn(
            _("%s is deprecated and will be removed without replacement.")
            % ("portage.dep.flatten",),
            DeprecationWarning,
            stacklevel=2,
        )

    newlist = []
    for x in mylist:
        if isinstance(x, list):
            newlist.extend(flatten(x))
        else:
            newlist.append(x)
    return newlist


class _use_dep:

<<<<<<< HEAD
	__slots__ = ("_eapi_attrs", "conditional", "missing_enabled", "missing_disabled",
		"disabled", "enabled", "tokens", "required")

	class _conditionals_class:
		__slots__ = ("enabled", "disabled", "equal", "not_equal")

		def items(self):
			for k in self.__slots__:
				v = getattr(self, k, None)
				if v:
					yield (k, v)

		def values(self):
			for k in self.__slots__:
				v = getattr(self, k, None)
				if v:
					yield v

	# used in InvalidAtom messages
	_conditional_strings = {
		'enabled' :     '%s?',
		'disabled':    '!%s?',
		'equal':        '%s=',
		'not_equal':   '!%s=',
	}

	def __init__(self, use, eapi_attrs, enabled_flags=None, disabled_flags=None, missing_enabled=None,
		missing_disabled=None, conditional=None, required=None):

		self._eapi_attrs = eapi_attrs

		if enabled_flags is not None:
			#A shortcut for the classe's own methods.
			self.tokens = use
			if not isinstance(self.tokens, tuple):
				self.tokens = tuple(self.tokens)

			self.required = frozenset(required)
			self.enabled = frozenset(enabled_flags)
			self.disabled = frozenset(disabled_flags)
			self.missing_enabled = frozenset(missing_enabled)
			self.missing_disabled = frozenset(missing_disabled)
			self.conditional = None

			if conditional:
				self.conditional = self._conditionals_class()
				for k in "enabled", "disabled", "equal", "not_equal":
					setattr(self.conditional, k, frozenset(conditional.get(k, [])))

			return

		enabled_flags = set()
		disabled_flags = set()
		missing_enabled = set()
		missing_disabled = set()
		no_default = set()

		conditional = {}
		usedep_re = _get_usedep_re(self._eapi_attrs)

		for x in use:
			m = usedep_re.match(x)
			if m is None:
				raise InvalidAtom(_("Invalid use dep: '%s'") % (x,))

			operator = m.group("prefix") + m.group("suffix")
			flag = m.group("flag")
			default = m.group("default")

			if not operator:
				enabled_flags.add(flag)
			elif operator == "-":
				disabled_flags.add(flag)
			elif operator == "?":
				conditional.setdefault("enabled", set()).add(flag)
			elif operator == "=":
				conditional.setdefault("equal", set()).add(flag)
			elif operator == "!=":
				conditional.setdefault("not_equal", set()).add(flag)
			elif operator == "!?":
				conditional.setdefault("disabled", set()).add(flag)
			else:
				raise InvalidAtom(_("Invalid use dep: '%s'") % (x,))

			if default:
				if default == "(+)":
					if flag in missing_disabled or flag in no_default:
						raise InvalidAtom(_("Invalid use dep: '%s'") % (x,))
					missing_enabled.add(flag)
				else:
					if flag in missing_enabled or flag in no_default:
						raise InvalidAtom(_("Invalid use dep: '%s'") % (x,))
					missing_disabled.add(flag)
			else:
				if flag in missing_enabled or flag in missing_disabled:
					if flag != "multilib_abi_x86" and flag != "multilib_abi_amd64":
						raise InvalidAtom(_("Invalid use dep: '%s'") % (x,))
				no_default.add(flag)

		self.tokens = use
		if not isinstance(self.tokens, tuple):
			self.tokens = tuple(self.tokens)

		self.required = frozenset(no_default)

		self.enabled = frozenset(enabled_flags)
		self.disabled = frozenset(disabled_flags)
		self.missing_enabled = frozenset(missing_enabled)
		self.missing_disabled = frozenset(missing_disabled)
		self.conditional = None

		if conditional:
			self.conditional = self._conditionals_class()
			for k in "enabled", "disabled", "equal", "not_equal":
				setattr(self.conditional, k, frozenset(conditional.get(k, ())))

	def __bool__(self):
		return bool(self.tokens)

	def __str__(self):
		if not self.tokens:
			return ""
		return "[%s]" % (",".join(self.tokens),)

	def __repr__(self):
		return "portage.dep._use_dep(%s)" % repr(self.tokens)

	def evaluate_conditionals(self, use):
		"""
		Create a new instance with conditionals evaluated.

		Conditional evaluation behavior:

			parent state   conditional   result

			 x              x?            x
			-x              x?
			 x             !x?
			-x             !x?           -x

			 x              x=            x
			-x              x=           -x
			 x             !x=           -x
			-x             !x=            x

		Conditional syntax examples:

			Compact Form        Equivalent Expanded Form

			foo[bar?]           bar? ( foo[bar]  ) !bar? ( foo       )
			foo[!bar?]          bar? ( foo       ) !bar? ( foo[-bar] )
			foo[bar=]           bar? ( foo[bar]  ) !bar? ( foo[-bar] )
			foo[!bar=]          bar? ( foo[-bar] ) !bar? ( foo[bar]  )

		"""
		enabled_flags = set(self.enabled)
		disabled_flags = set(self.disabled)

		tokens = []
		usedep_re = _get_usedep_re(self._eapi_attrs)

		for x in self.tokens:
			m = usedep_re.match(x)

			operator = m.group("prefix") + m.group("suffix")
			flag = m.group("flag")
			default = m.group("default")
			if default is None:
				default = ""

			if operator == "?":
				if flag in use:
					enabled_flags.add(flag)
					tokens.append(flag+default)
			elif operator == "=":
				if flag in use:
					enabled_flags.add(flag)
					tokens.append(flag+default)
				else:
					disabled_flags.add(flag)
					tokens.append("-"+flag+default)
			elif operator == "!=":
				if flag in use:
					disabled_flags.add(flag)
					tokens.append("-"+flag+default)
				else:
					enabled_flags.add(flag)
					tokens.append(flag+default)
			elif operator == "!?":
				if flag not in use:
					disabled_flags.add(flag)
					tokens.append("-"+flag+default)
			else:
				tokens.append(x)

		return _use_dep(tokens, self._eapi_attrs, enabled_flags=enabled_flags, disabled_flags=disabled_flags,
			missing_enabled=self.missing_enabled, missing_disabled=self.missing_disabled, required=self.required)

	def violated_conditionals(self, other_use, is_valid_flag, parent_use=None):
		"""
		Create a new instance with satisfied use deps removed.
		"""
		if parent_use is None and self.conditional:
			raise InvalidAtom("violated_conditionals needs 'parent_use'" + \
				" parameter for conditional flags.")

		enabled_flags = set()
		disabled_flags = set()

		conditional = {}
		tokens = []

		all_defaults = self.missing_enabled | self.missing_disabled

		def validate_flag(flag):
			return is_valid_flag(flag) or flag in all_defaults

		usedep_re = _get_usedep_re(self._eapi_attrs)

		for x in self.tokens:
			m = usedep_re.match(x)

			operator = m.group("prefix") + m.group("suffix")
			flag = m.group("flag")

			if not validate_flag(flag):
				tokens.append(x)
				if not operator:
					enabled_flags.add(flag)
				elif operator == "-":
					disabled_flags.add(flag)
				elif operator == "?":
					conditional.setdefault("enabled", set()).add(flag)
				elif operator == "=":
					conditional.setdefault("equal", set()).add(flag)
				elif operator == "!=":
					conditional.setdefault("not_equal", set()).add(flag)
				elif operator == "!?":
					conditional.setdefault("disabled", set()).add(flag)

				continue

			if not operator:
				if flag not in other_use:
					if is_valid_flag(flag) or flag in self.missing_disabled:
						tokens.append(x)
						enabled_flags.add(flag)
			elif operator == "-":
				if flag not in other_use:
					if not is_valid_flag(flag):
						if flag in self.missing_enabled:
							tokens.append(x)
							disabled_flags.add(flag)
				else:
					tokens.append(x)
					disabled_flags.add(flag)
			elif operator == "?":
				if flag not in parent_use or flag in other_use:
					continue

				if is_valid_flag(flag) or flag in self.missing_disabled:
					tokens.append(x)
					conditional.setdefault("enabled", set()).add(flag)
			elif operator == "=":
				if flag in parent_use and flag not in other_use:
					if is_valid_flag(flag):
						tokens.append(x)
						conditional.setdefault("equal", set()).add(flag)
					else:
						if flag in self.missing_disabled:
							tokens.append(x)
							conditional.setdefault("equal", set()).add(flag)
				elif flag not in parent_use:
					if flag not in other_use:
						if not is_valid_flag(flag):
							if flag in self.missing_enabled:
								tokens.append(x)
								conditional.setdefault("equal", set()).add(flag)
					else:
						tokens.append(x)
						conditional.setdefault("equal", set()).add(flag)
			elif operator == "!=":
				if flag not in parent_use and flag not in other_use:
					if is_valid_flag(flag):
						tokens.append(x)
						conditional.setdefault("not_equal", set()).add(flag)
					else:
						if flag in self.missing_disabled:
							tokens.append(x)
							conditional.setdefault("not_equal", set()).add(flag)
				elif flag in parent_use:
					if flag not in other_use:
						if not is_valid_flag(flag):
							if flag in self.missing_enabled:
								tokens.append(x)
								conditional.setdefault("not_equal", set()).add(flag)
					else:
						tokens.append(x)
						conditional.setdefault("not_equal", set()).add(flag)
			elif operator == "!?":
				if flag not in parent_use:
					if flag not in other_use:
						if not is_valid_flag(flag) and flag in self.missing_enabled:
							tokens.append(x)
							conditional.setdefault("disabled", set()).add(flag)
					else:
						tokens.append(x)
						conditional.setdefault("disabled", set()).add(flag)

		return _use_dep(tokens, self._eapi_attrs, enabled_flags=enabled_flags, disabled_flags=disabled_flags,
			missing_enabled=self.missing_enabled, missing_disabled=self.missing_disabled, \
			conditional=conditional, required=self.required)

	def _eval_qa_conditionals(self, use_mask, use_force):
		"""
		For repoman, evaluate all possible combinations within the constraints
		of the given use.force and use.mask settings. The result may seem
		ambiguous in the sense that the same flag can be in both the enabled
		and disabled sets, but this is useful within the context of how its
		intended to be used by repoman. It is assumed that the caller has
		already ensured that there is no intersection between the given
		use_mask and use_force sets when necessary.
		"""
		enabled_flags = set(self.enabled)
		disabled_flags = set(self.disabled)
		missing_enabled = self.missing_enabled
		missing_disabled = self.missing_disabled

		tokens = []
		usedep_re = _get_usedep_re(self._eapi_attrs)

		for x in self.tokens:
			m = usedep_re.match(x)

			operator = m.group("prefix") + m.group("suffix")
			flag = m.group("flag")
			default = m.group("default")
			if default is None:
				default = ""

			if operator == "?":
				if flag not in use_mask:
					enabled_flags.add(flag)
					tokens.append(flag+default)
			elif operator == "=":
				if flag not in use_mask:
					enabled_flags.add(flag)
					tokens.append(flag+default)
				if flag not in use_force:
					disabled_flags.add(flag)
					tokens.append("-"+flag+default)
			elif operator == "!=":
				if flag not in use_force:
					enabled_flags.add(flag)
					tokens.append(flag+default)
				if flag not in use_mask:
					disabled_flags.add(flag)
					tokens.append("-"+flag+default)
			elif operator == "!?":
				if flag not in use_force:
					disabled_flags.add(flag)
					tokens.append("-"+flag+default)
			else:
				tokens.append(x)

		return _use_dep(tokens, self._eapi_attrs, enabled_flags=enabled_flags, disabled_flags=disabled_flags,
			missing_enabled=missing_enabled, missing_disabled=missing_disabled, required=self.required)
=======
    __slots__ = (
        "_eapi_attrs",
        "conditional",
        "missing_enabled",
        "missing_disabled",
        "disabled",
        "enabled",
        "tokens",
        "required",
    )

    class _conditionals_class:
        __slots__ = ("enabled", "disabled", "equal", "not_equal")

        def items(self):
            for k in self.__slots__:
                v = getattr(self, k, None)
                if v:
                    yield (k, v)

        def values(self):
            for k in self.__slots__:
                v = getattr(self, k, None)
                if v:
                    yield v

    # used in InvalidAtom messages
    _conditional_strings = {
        "enabled": "%s?",
        "disabled": "!%s?",
        "equal": "%s=",
        "not_equal": "!%s=",
    }

    def __init__(
        self,
        use,
        eapi_attrs,
        enabled_flags=None,
        disabled_flags=None,
        missing_enabled=None,
        missing_disabled=None,
        conditional=None,
        required=None,
    ):

        self._eapi_attrs = eapi_attrs

        if enabled_flags is not None:
            # A shortcut for the classe's own methods.
            self.tokens = use
            if not isinstance(self.tokens, tuple):
                self.tokens = tuple(self.tokens)

            self.required = frozenset(required)
            self.enabled = frozenset(enabled_flags)
            self.disabled = frozenset(disabled_flags)
            self.missing_enabled = frozenset(missing_enabled)
            self.missing_disabled = frozenset(missing_disabled)
            self.conditional = None

            if conditional:
                self.conditional = self._conditionals_class()
                for k in "enabled", "disabled", "equal", "not_equal":
                    setattr(self.conditional, k, frozenset(conditional.get(k, [])))

            return

        enabled_flags = set()
        disabled_flags = set()
        missing_enabled = set()
        missing_disabled = set()
        no_default = set()

        conditional = {}
        usedep_re = _get_usedep_re(self._eapi_attrs)

        for x in use:
            m = usedep_re.match(x)
            if m is None:
                raise InvalidAtom(_("Invalid use dep: '%s'") % (x,))

            operator = m.group("prefix") + m.group("suffix")
            flag = m.group("flag")
            default = m.group("default")

            if not operator:
                enabled_flags.add(flag)
            elif operator == "-":
                disabled_flags.add(flag)
            elif operator == "?":
                conditional.setdefault("enabled", set()).add(flag)
            elif operator == "=":
                conditional.setdefault("equal", set()).add(flag)
            elif operator == "!=":
                conditional.setdefault("not_equal", set()).add(flag)
            elif operator == "!?":
                conditional.setdefault("disabled", set()).add(flag)
            else:
                raise InvalidAtom(_("Invalid use dep: '%s'") % (x,))

            if default:
                if default == "(+)":
                    if flag in missing_disabled or flag in no_default:
                        raise InvalidAtom(_("Invalid use dep: '%s'") % (x,))
                    missing_enabled.add(flag)
                else:
                    if flag in missing_enabled or flag in no_default:
                        raise InvalidAtom(_("Invalid use dep: '%s'") % (x,))
                    missing_disabled.add(flag)
            else:
                if flag in missing_enabled or flag in missing_disabled:
                    raise InvalidAtom(_("Invalid use dep: '%s'") % (x,))
                no_default.add(flag)

        self.tokens = use
        if not isinstance(self.tokens, tuple):
            self.tokens = tuple(self.tokens)

        self.required = frozenset(no_default)

        self.enabled = frozenset(enabled_flags)
        self.disabled = frozenset(disabled_flags)
        self.missing_enabled = frozenset(missing_enabled)
        self.missing_disabled = frozenset(missing_disabled)
        self.conditional = None

        if conditional:
            self.conditional = self._conditionals_class()
            for k in "enabled", "disabled", "equal", "not_equal":
                setattr(self.conditional, k, frozenset(conditional.get(k, ())))

    def __bool__(self):
        return bool(self.tokens)

    def __str__(self):
        if not self.tokens:
            return ""
        return "[%s]" % (",".join(self.tokens),)

    def __repr__(self):
        return "portage.dep._use_dep(%s)" % repr(self.tokens)

    def evaluate_conditionals(self, use):
        """
        Create a new instance with conditionals evaluated.

        Conditional evaluation behavior:

                parent state   conditional   result

                 x              x?            x
                -x              x?
                 x             !x?
                -x             !x?           -x

                 x              x=            x
                -x              x=           -x
                 x             !x=           -x
                -x             !x=            x

        Conditional syntax examples:

                Compact Form        Equivalent Expanded Form

                foo[bar?]           bar? ( foo[bar]  ) !bar? ( foo       )
                foo[!bar?]          bar? ( foo       ) !bar? ( foo[-bar] )
                foo[bar=]           bar? ( foo[bar]  ) !bar? ( foo[-bar] )
                foo[!bar=]          bar? ( foo[-bar] ) !bar? ( foo[bar]  )

        """
        enabled_flags = set(self.enabled)
        disabled_flags = set(self.disabled)

        tokens = []
        usedep_re = _get_usedep_re(self._eapi_attrs)

        for x in self.tokens:
            m = usedep_re.match(x)

            operator = m.group("prefix") + m.group("suffix")
            flag = m.group("flag")
            default = m.group("default")
            if default is None:
                default = ""

            if operator == "?":
                if flag in use:
                    enabled_flags.add(flag)
                    tokens.append(flag + default)
            elif operator == "=":
                if flag in use:
                    enabled_flags.add(flag)
                    tokens.append(flag + default)
                else:
                    disabled_flags.add(flag)
                    tokens.append("-" + flag + default)
            elif operator == "!=":
                if flag in use:
                    disabled_flags.add(flag)
                    tokens.append("-" + flag + default)
                else:
                    enabled_flags.add(flag)
                    tokens.append(flag + default)
            elif operator == "!?":
                if flag not in use:
                    disabled_flags.add(flag)
                    tokens.append("-" + flag + default)
            else:
                tokens.append(x)

        return _use_dep(
            tokens,
            self._eapi_attrs,
            enabled_flags=enabled_flags,
            disabled_flags=disabled_flags,
            missing_enabled=self.missing_enabled,
            missing_disabled=self.missing_disabled,
            required=self.required,
        )

    def violated_conditionals(self, other_use, is_valid_flag, parent_use=None):
        """
        Create a new instance with satisfied use deps removed.
        """
        if parent_use is None and self.conditional:
            raise InvalidAtom(
                "violated_conditionals needs 'parent_use'"
                + " parameter for conditional flags."
            )

        enabled_flags = set()
        disabled_flags = set()

        conditional = {}
        tokens = []

        all_defaults = self.missing_enabled | self.missing_disabled

        def validate_flag(flag):
            return is_valid_flag(flag) or flag in all_defaults

        usedep_re = _get_usedep_re(self._eapi_attrs)

        for x in self.tokens:
            m = usedep_re.match(x)

            operator = m.group("prefix") + m.group("suffix")
            flag = m.group("flag")

            if not validate_flag(flag):
                tokens.append(x)
                if not operator:
                    enabled_flags.add(flag)
                elif operator == "-":
                    disabled_flags.add(flag)
                elif operator == "?":
                    conditional.setdefault("enabled", set()).add(flag)
                elif operator == "=":
                    conditional.setdefault("equal", set()).add(flag)
                elif operator == "!=":
                    conditional.setdefault("not_equal", set()).add(flag)
                elif operator == "!?":
                    conditional.setdefault("disabled", set()).add(flag)

                continue

            if not operator:
                if flag not in other_use:
                    if is_valid_flag(flag) or flag in self.missing_disabled:
                        tokens.append(x)
                        enabled_flags.add(flag)
            elif operator == "-":
                if flag not in other_use:
                    if not is_valid_flag(flag):
                        if flag in self.missing_enabled:
                            tokens.append(x)
                            disabled_flags.add(flag)
                else:
                    tokens.append(x)
                    disabled_flags.add(flag)
            elif operator == "?":
                if flag not in parent_use or flag in other_use:
                    continue

                if is_valid_flag(flag) or flag in self.missing_disabled:
                    tokens.append(x)
                    conditional.setdefault("enabled", set()).add(flag)
            elif operator == "=":
                if flag in parent_use and flag not in other_use:
                    if is_valid_flag(flag):
                        tokens.append(x)
                        conditional.setdefault("equal", set()).add(flag)
                    else:
                        if flag in self.missing_disabled:
                            tokens.append(x)
                            conditional.setdefault("equal", set()).add(flag)
                elif flag not in parent_use:
                    if flag not in other_use:
                        if not is_valid_flag(flag):
                            if flag in self.missing_enabled:
                                tokens.append(x)
                                conditional.setdefault("equal", set()).add(flag)
                    else:
                        tokens.append(x)
                        conditional.setdefault("equal", set()).add(flag)
            elif operator == "!=":
                if flag not in parent_use and flag not in other_use:
                    if is_valid_flag(flag):
                        tokens.append(x)
                        conditional.setdefault("not_equal", set()).add(flag)
                    else:
                        if flag in self.missing_disabled:
                            tokens.append(x)
                            conditional.setdefault("not_equal", set()).add(flag)
                elif flag in parent_use:
                    if flag not in other_use:
                        if not is_valid_flag(flag):
                            if flag in self.missing_enabled:
                                tokens.append(x)
                                conditional.setdefault("not_equal", set()).add(flag)
                    else:
                        tokens.append(x)
                        conditional.setdefault("not_equal", set()).add(flag)
            elif operator == "!?":
                if flag not in parent_use:
                    if flag not in other_use:
                        if not is_valid_flag(flag) and flag in self.missing_enabled:
                            tokens.append(x)
                            conditional.setdefault("disabled", set()).add(flag)
                    else:
                        tokens.append(x)
                        conditional.setdefault("disabled", set()).add(flag)

        return _use_dep(
            tokens,
            self._eapi_attrs,
            enabled_flags=enabled_flags,
            disabled_flags=disabled_flags,
            missing_enabled=self.missing_enabled,
            missing_disabled=self.missing_disabled,
            conditional=conditional,
            required=self.required,
        )

    def _eval_qa_conditionals(self, use_mask, use_force):
        """
        For repoman, evaluate all possible combinations within the constraints
        of the given use.force and use.mask settings. The result may seem
        ambiguous in the sense that the same flag can be in both the enabled
        and disabled sets, but this is useful within the context of how its
        intended to be used by repoman. It is assumed that the caller has
        already ensured that there is no intersection between the given
        use_mask and use_force sets when necessary.
        """
        enabled_flags = set(self.enabled)
        disabled_flags = set(self.disabled)
        missing_enabled = self.missing_enabled
        missing_disabled = self.missing_disabled

        tokens = []
        usedep_re = _get_usedep_re(self._eapi_attrs)

        for x in self.tokens:
            m = usedep_re.match(x)

            operator = m.group("prefix") + m.group("suffix")
            flag = m.group("flag")
            default = m.group("default")
            if default is None:
                default = ""

            if operator == "?":
                if flag not in use_mask:
                    enabled_flags.add(flag)
                    tokens.append(flag + default)
            elif operator == "=":
                if flag not in use_mask:
                    enabled_flags.add(flag)
                    tokens.append(flag + default)
                if flag not in use_force:
                    disabled_flags.add(flag)
                    tokens.append("-" + flag + default)
            elif operator == "!=":
                if flag not in use_force:
                    enabled_flags.add(flag)
                    tokens.append(flag + default)
                if flag not in use_mask:
                    disabled_flags.add(flag)
                    tokens.append("-" + flag + default)
            elif operator == "!?":
                if flag not in use_force:
                    disabled_flags.add(flag)
                    tokens.append("-" + flag + default)
            else:
                tokens.append(x)

        return _use_dep(
            tokens,
            self._eapi_attrs,
            enabled_flags=enabled_flags,
            disabled_flags=disabled_flags,
            missing_enabled=missing_enabled,
            missing_disabled=missing_disabled,
            required=self.required,
        )

>>>>>>> b3e61e8c

class Atom(str):

    """
    For compatibility with existing atom string manipulation code, this
    class emulates most of the str methods that are useful with atoms.
    """

    # Distiguishes package atoms from other atom types
    package = True

    # Distiguishes soname atoms from other atom types
    soname = False

    class _blocker:
        __slots__ = ("overlap",)

        class _overlap:
            __slots__ = ("forbid",)

            def __init__(self, forbid=False):
                self.forbid = forbid

        def __init__(self, forbid_overlap=False):
            self.overlap = self._overlap(forbid=forbid_overlap)

    def __new__(
        cls,
        s,
        unevaluated_atom=None,
        allow_wildcard=False,
        allow_repo=None,
        _use=None,
        eapi=None,
        is_valid_flag=None,
        allow_build_id=None,
    ):
        return str.__new__(cls, s)

    def __init__(
        self,
        s,
        unevaluated_atom=None,
        allow_wildcard=False,
        allow_repo=None,
        _use=None,
        eapi=None,
        is_valid_flag=None,
        allow_build_id=None,
    ):
        if isinstance(s, Atom):
            # This is an efficiency assertion, to ensure that the Atom
            # constructor is not called redundantly.
            raise TypeError(_("Expected %s, got %s") % (str, type(s)))

        if not isinstance(s, str):
            # Avoid TypeError from str.__init__ with PyPy.
            s = _unicode_decode(s)

        str.__init__(s)

        eapi_attrs = _get_eapi_attrs(eapi)
        atom_re = _get_atom_re(eapi_attrs)

        self.__dict__["eapi"] = eapi
        if eapi is not None:
            # If allow_repo is not set, use default from eapi
            if allow_repo is None:
                allow_repo = eapi_attrs.repo_deps
        else:
            # These parameters have "smart" defaults that are only
            # applied when the caller does not explicitly pass in a
            # True or False value.
            if allow_repo is None:
                allow_repo = True
            if allow_build_id is None:
                allow_build_id = True

        blocker_prefix = ""
        if "!" == s[:1]:
            blocker = self._blocker(forbid_overlap=("!" == s[1:2]))
            if blocker.overlap.forbid:
                blocker_prefix = s[:2]
                s = s[2:]
            else:
                blocker_prefix = s[:1]
                s = s[1:]
        else:
            blocker = False
        self.__dict__["blocker"] = blocker
        m = atom_re.match(s)
        build_id = None
        extended_syntax = False
        extended_version = None
        if m is None:
            if allow_wildcard:
                atom_re = _get_atom_wildcard_re(eapi_attrs)
                m = atom_re.match(s)
                if m is None:
                    raise InvalidAtom(self)
                m_group = m.group
                if m_group("star") is not None:
                    op = "=*"
                    base = atom_re.groupindex["star"]
                    cp = m_group(base + 1)
                    cpv = m_group("star")[1:]
                    extended_version = m_group(base + 4)
                else:
                    op = None
                    cpv = cp = m_group("simple")
                    if m_group(atom_re.groupindex["simple"] + 3) is not None:
                        raise InvalidAtom(self)
                if cpv.find("**") != -1:
                    raise InvalidAtom(self)
                slot = m_group("slot")
                repo = m_group("repo")
                use_str = None
                extended_syntax = True
            else:
                raise InvalidAtom(self)
        elif m.group("op") is not None:
            m_group = m.group
            base = atom_re.groupindex["op"]
            op = m_group(base + 1)
            cpv = m_group(base + 2)
            cp = m_group(base + 3)
            slot = m_group(atom_re.groups - 2)
            repo = m_group(atom_re.groups - 1)
            use_str = m_group(atom_re.groups)
            version = m_group(base + 4)
            if version is not None:
                if allow_build_id:
                    cpv_build_id = cpv
                    cpv = cp
                    cp = cp[: -len(version)]
                    build_id = cpv_build_id[len(cpv) + 1 :]
                    if len(build_id) > 1 and build_id[:1] == "0":
                        # Leading zeros are not allowed.
                        raise InvalidAtom(self)
                    try:
                        build_id = int(build_id)
                    except ValueError:
                        raise InvalidAtom(self)
                else:
                    raise InvalidAtom(self)
        elif m.group("star") is not None:
            base = atom_re.groupindex["star"]
            op = "=*"
            m_group = m.group
            cpv = m_group(base + 1)
            cp = m_group(base + 2)
            slot = m_group(atom_re.groups - 2)
            repo = m_group(atom_re.groups - 1)
            use_str = m_group(atom_re.groups)
            if m_group(base + 3) is not None:
                raise InvalidAtom(self)
        elif m.group("simple") is not None:
            op = None
            m_group = m.group
            cpv = cp = m_group(atom_re.groupindex["simple"] + 1)
            slot = m_group(atom_re.groups - 2)
            repo = m_group(atom_re.groups - 1)
            use_str = m_group(atom_re.groups)
            if m_group(atom_re.groupindex["simple"] + 2) is not None:
                raise InvalidAtom(self)

        else:
            raise AssertionError(_("required group not found in atom: '%s'") % self)
        self.__dict__["cp"] = cp
        try:
            self.__dict__["cpv"] = _pkg_str(cpv)
            self.__dict__["version"] = self.cpv.version
        except InvalidData:
            # plain cp, wildcard, or something
            self.__dict__["cpv"] = cpv
            self.__dict__["version"] = extended_version
        self.__dict__["repo"] = repo
        if slot is None:
            self.__dict__["slot"] = None
            self.__dict__["sub_slot"] = None
            self.__dict__["slot_operator"] = None
        else:
            slot_re = _get_slot_dep_re(eapi_attrs)
            slot_match = slot_re.match(slot)
            if slot_match is None:
                raise InvalidAtom(self)
            if eapi_attrs.slot_operator:
                self.__dict__["slot"] = slot_match.group(1)
                sub_slot = slot_match.group(2)
                if sub_slot is not None:
                    sub_slot = sub_slot.lstrip("/")
                if sub_slot in ("*", "="):
                    self.__dict__["sub_slot"] = None
                    self.__dict__["slot_operator"] = sub_slot
                else:
                    slot_operator = None
                    if sub_slot is not None and sub_slot[-1:] == "=":
                        slot_operator = sub_slot[-1:]
                        sub_slot = sub_slot[:-1]
                    self.__dict__["sub_slot"] = sub_slot
                    self.__dict__["slot_operator"] = slot_operator
                if self.slot is not None and self.slot_operator == "*":
                    raise InvalidAtom(self)
            else:
                self.__dict__["slot"] = slot
                self.__dict__["sub_slot"] = None
                self.__dict__["slot_operator"] = None
        self.__dict__["operator"] = op
        self.__dict__["extended_syntax"] = extended_syntax
        self.__dict__["build_id"] = build_id

        if not (repo is None or allow_repo):
            raise InvalidAtom(self)

        if use_str is not None:
            if _use is not None:
                use = _use
            else:
                use = _use_dep(use_str[1:-1].split(","), eapi_attrs)
            without_use = Atom(
                blocker_prefix + m.group("without_use"), allow_repo=allow_repo
            )
        else:
            use = None
            if unevaluated_atom is not None and unevaluated_atom.use is not None:
                # unevaluated_atom.use is used for IUSE checks when matching
                # packages, so it must not propagate to without_use
                without_use = Atom(
                    str(self),
                    allow_wildcard=allow_wildcard,
                    allow_repo=allow_repo,
                    eapi=eapi,
                )
            else:
                without_use = self

        self.__dict__["use"] = use
        self.__dict__["without_use"] = without_use

        if unevaluated_atom:
            self.__dict__["unevaluated_atom"] = unevaluated_atom
        else:
            self.__dict__["unevaluated_atom"] = self

        if eapi is not None:
            if not isinstance(eapi, str):
                raise TypeError(
                    "expected eapi argument of "
                    + "%s, got %s: %s"
                    % (
                        str,
                        type(eapi),
                        eapi,
                    )
                )
            if self.slot and not eapi_attrs.slot_deps:
                raise InvalidAtom(
                    _("Slot deps are not allowed in EAPI %s: '%s'") % (eapi, self),
                    category="EAPI.incompatible",
                )
            if self.use:
                if not eapi_attrs.use_deps:
                    raise InvalidAtom(
                        _("Use deps are not allowed in EAPI %s: '%s'") % (eapi, self),
                        category="EAPI.incompatible",
                    )
                elif not eapi_attrs.use_dep_defaults and (
                    self.use.missing_enabled or self.use.missing_disabled
                ):
                    raise InvalidAtom(
                        _("Use dep defaults are not allowed in EAPI %s: '%s'")
                        % (eapi, self),
                        category="EAPI.incompatible",
                    )
                if is_valid_flag is not None and self.use.conditional:
                    invalid_flag = None
                    try:
                        for conditional_type, flags in self.use.conditional.items():
                            for flag in flags:
                                if not is_valid_flag(flag):
                                    invalid_flag = (conditional_type, flag)
                                    raise StopIteration()
                    except StopIteration:
                        pass
                    if invalid_flag is not None:
                        conditional_type, flag = invalid_flag
                        conditional_str = _use_dep._conditional_strings[
                            conditional_type
                        ]
                        msg = _(
                            "USE flag '%s' referenced in "
                            + "conditional '%s' in atom '%s' is not in IUSE"
                        ) % (flag, conditional_str % flag, self)
                        raise InvalidAtom(msg, category="IUSE.missing")
            if (
                self.blocker
                and self.blocker.overlap.forbid
                and not eapi_attrs.strong_blocks
            ):
                raise InvalidAtom(
                    _("Strong blocks are not allowed in EAPI %s: '%s'") % (eapi, self),
                    category="EAPI.incompatible",
                )

    @property
    def slot_operator_built(self):
        """
        Returns True if slot_operator == "=" and sub_slot is not None.
        NOTE: foo/bar:2= is unbuilt and returns False, whereas foo/bar:2/2=
        is built and returns True.
        """
        return self.slot_operator == "=" and self.sub_slot is not None

    @property
    def without_repo(self):
        if self.repo is None:
            return self
        return Atom(
            self.replace(_repo_separator + self.repo, "", 1), allow_wildcard=True
        )

    @property
    def without_slot(self):
        if self.slot is None and self.slot_operator is None:
            return self
        atom = remove_slot(self)
        if self.repo is not None:
            atom += _repo_separator + self.repo
        if self.use is not None:
            atom += str(self.use)
        return Atom(atom, allow_repo=True, allow_wildcard=True)

    def with_repo(self, repo):
        atom = remove_slot(self)
        if self.slot is not None or self.slot_operator is not None:
            atom += _slot_separator
            if self.slot is not None:
                atom += self.slot
            if self.sub_slot is not None:
                atom += "/%s" % self.sub_slot
            if self.slot_operator is not None:
                atom += self.slot_operator
        atom += _repo_separator + repo
        if self.use is not None:
            atom += str(self.use)
        return Atom(atom, allow_repo=True, allow_wildcard=True)

    def with_slot(self, slot):
        atom = remove_slot(self) + _slot_separator + slot
        if self.repo is not None:
            atom += _repo_separator + self.repo
        if self.use is not None:
            atom += str(self.use)
        return Atom(atom, allow_repo=True, allow_wildcard=True)

    def __setattr__(self, name, value):
        raise AttributeError(
            "Atom instances are immutable", self.__class__, name, value
        )

    def intersects(self, other):
        """
        Atoms with different cpv, operator or use attributes cause this method
        to return False even though there may actually be some intersection.
        TODO: Detect more forms of intersection.
        @param other: The package atom to match
        @type other: Atom
        @rtype: Boolean
        @return: True if this atom and the other atom intersect,
                False otherwise.
        """
        if not isinstance(other, Atom):
            raise TypeError("expected %s, got %s" % (Atom, type(other)))

        if self == other:
            return True

        if (
            self.cp != other.cp
            or self.use != other.use
            or self.operator != other.operator
            or self.cpv != other.cpv
        ):
            return False

        if self.slot is None or other.slot is None or self.slot == other.slot:
            return True

        return False

    def evaluate_conditionals(self, use):
        """
        Create an atom instance with any USE conditionals evaluated.
        @param use: The set of enabled USE flags
        @type use: set
        @rtype: Atom
        @return: an atom instance with any USE conditionals evaluated
        """
        if not (self.use and self.use.conditional):
            return self
        atom = remove_slot(self)
        if self.slot is not None or self.slot_operator is not None:
            atom += _slot_separator
            if self.slot is not None:
                atom += self.slot
            if self.sub_slot is not None:
                atom += "/%s" % self.sub_slot
            if self.slot_operator is not None:
                atom += self.slot_operator
        use_dep = self.use.evaluate_conditionals(use)
        atom += str(use_dep)
        return Atom(
            atom,
            unevaluated_atom=self,
            allow_repo=(self.repo is not None),
            _use=use_dep,
        )

    def violated_conditionals(self, other_use, is_valid_flag, parent_use=None):
        """
        Create an atom instance with any USE conditional removed, that is
        satisfied by other_use.
        @param other_use: The set of enabled USE flags
        @type other_use: set
        @param is_valid_flag: Function that decides if a use flag is referenceable in use deps
        @type is_valid_flag: function
        @param parent_use: Set of enabled use flags of the package requiring this atom
        @type parent_use: set
        @rtype: Atom
        @return: an atom instance with any satisfied USE conditionals removed
        """
        if not self.use:
            return self
        atom = remove_slot(self)
        if self.slot is not None or self.slot_operator is not None:
            atom += _slot_separator
            if self.slot is not None:
                atom += self.slot
            if self.sub_slot is not None:
                atom += "/%s" % self.sub_slot
            if self.slot_operator is not None:
                atom += self.slot_operator
        use_dep = self.use.violated_conditionals(other_use, is_valid_flag, parent_use)
        atom += str(use_dep)
        return Atom(
            atom,
            unevaluated_atom=self,
            allow_repo=(self.repo is not None),
            _use=use_dep,
        )

    def _eval_qa_conditionals(self, use_mask, use_force):
        if not (self.use and self.use.conditional):
            return self
        atom = remove_slot(self)
        if self.slot is not None or self.slot_operator is not None:
            atom += _slot_separator
            if self.slot is not None:
                atom += self.slot
            if self.sub_slot is not None:
                atom += "/%s" % self.sub_slot
            if self.slot_operator is not None:
                atom += self.slot_operator
        use_dep = self.use._eval_qa_conditionals(use_mask, use_force)
        atom += str(use_dep)
        return Atom(
            atom,
            unevaluated_atom=self,
            allow_repo=(self.repo is not None),
            _use=use_dep,
        )

    def __copy__(self):
        """Immutable, so returns self."""
        return self

    def __deepcopy__(self, memo=None):
        """Immutable, so returns self."""
        memo[id(self)] = self
        return self

    def match(self, pkg):
        """
        Check if the given package instance matches this atom.

        @param pkg: a Package instance
        @type pkg: Package
        @return: True if this atom matches pkg, otherwise False
        @rtype: bool
        """
        return bool(match_from_list(self, (pkg,)))


_extended_cp_re_cache = {}


def extended_cp_match(extended_cp, other_cp):
    """
    Checks if an extended syntax cp matches a non extended cp
    """
    # Escape special '+' and '.' characters which are allowed in atoms,
    # and convert '*' to regex equivalent.
    global _extended_cp_re_cache
    extended_cp_re = _extended_cp_re_cache.get(extended_cp)
    if extended_cp_re is None:
        extended_cp_re = re.compile(
            "^" + re.escape(extended_cp).replace(r"\*", "[^/]*") + "$", re.UNICODE
        )
        _extended_cp_re_cache[extended_cp] = extended_cp_re
    return extended_cp_re.match(other_cp) is not None


class ExtendedAtomDict(portage.cache.mappings.MutableMapping):
    """
    dict() wrapper that supports extended atoms as keys and allows lookup
    of a normal cp against other normal cp and extended cp.
    The value type has to be given to __init__ and is assumed to be the same
    for all values.
    """

    __slots__ = ("_extended", "_normal", "_value_class")

    def __init__(self, value_class):
        self._extended = {}
        self._normal = {}
        self._value_class = value_class

    def copy(self):
        result = self.__class__(self._value_class)
        result._extended.update(self._extended)
        result._normal.update(self._normal)
        return result

    def __iter__(self):
        for k in self._normal:
            yield k
        for k in self._extended:
            yield k

    def iteritems(self):
        try:
            for item in self._normal.items():
                yield item
            for item in self._extended.items():
                yield item
        except AttributeError:
            pass  # FEATURES=python-trace

    def __delitem__(self, cp):
        if "*" in cp:
            return self._extended.__delitem__(cp)
        return self._normal.__delitem__(cp)

    keys = __iter__
    items = iteritems

    def __len__(self):
        return len(self._normal) + len(self._extended)

    def setdefault(self, cp, default=None):
        if "*" in cp:
            return self._extended.setdefault(cp, default)
        return self._normal.setdefault(cp, default)

    def __getitem__(self, cp):

        if not isinstance(cp, str):
            raise KeyError(cp)

        if "*" in cp:
            return self._extended[cp]

        ret = self._value_class()
        normal_match = self._normal.get(cp)
        match = False

        if normal_match is not None:
            match = True
            if hasattr(ret, "update"):
                ret.update(normal_match)
            elif hasattr(ret, "extend"):
                ret.extend(normal_match)
            else:
                raise NotImplementedError()

        for extended_cp in self._extended:
            if extended_cp_match(extended_cp, cp):
                match = True
                if hasattr(ret, "update"):
                    ret.update(self._extended[extended_cp])
                elif hasattr(ret, "extend"):
                    ret.extend(self._extended[extended_cp])
                else:
                    raise NotImplementedError()

        if not match:
            raise KeyError(cp)

        return ret

    def __setitem__(self, cp, val):
        if "*" in cp:
            self._extended[cp] = val
        else:
            self._normal[cp] = val

    def __eq__(self, other):
        return (
            self._value_class == other._value_class
            and self._extended == other._extended
            and self._normal == other._normal
        )

    def clear(self):
        self._extended.clear()
        self._normal.clear()


def get_operator(mydep):
    """
    Return the operator used in a depstring.

    Example usage:
            >>> from portage.dep import *
            >>> get_operator(">=test-1.0")
            '>='

    @param mydep: The dep string to check
    @type mydep: String
    @rtype: String
    @return: The operator. One of:
            '~', '=', '>', '<', '=*', '>=', or '<='
    """
    if not isinstance(mydep, Atom):
        mydep = Atom(mydep)

    return mydep.operator


def dep_getcpv(mydep):
    """
    Return the category-package-version with any operators/slot specifications stripped off

    Example usage:
            >>> dep_getcpv('>=media-libs/test-3.0')
            'media-libs/test-3.0'

    @param mydep: The depstring
    @type mydep: String
    @rtype: String
    @return: The depstring with the operator removed
    """
    if not isinstance(mydep, Atom):
        mydep = Atom(mydep)

    return mydep.cpv


def dep_getslot(mydep):
    """
    Retrieve the slot on a depend.

    Example usage:
            >>> dep_getslot('app-misc/test:3')
            '3'

    @param mydep: The depstring to retrieve the slot of
    @type mydep: String
    @rtype: String
    @return: The slot
    """
    slot = getattr(mydep, "slot", False)
    if slot is not False:
        return slot

    # remove repo_name if present
    mydep = mydep.split(_repo_separator)[0]

    colon = mydep.find(_slot_separator)
    if colon != -1:
        bracket = mydep.find("[", colon)
        if bracket == -1:
            return mydep[colon + 1 :]
        return mydep[colon + 1 : bracket]
    return None


def dep_getrepo(mydep):
    """
    Retrieve the repo on a depend.

    @param mydep: The depstring to retrieve the repository of
    @type mydep: String
    @rtype: String
    @return: The repository name

    Example usage:
            >>> dep_getrepo('app-misc/test::repository')
            'repository'
    """
    repo = getattr(mydep, "repo", False)
    if repo is not False:
        return repo

    metadata = getattr(mydep, "metadata", False)
    if metadata:
        repo = metadata.get("repository", False)
        if repo is not False:
            return repo

    colon = mydep.find(_repo_separator)
    if colon != -1:
        bracket = mydep.find("[", colon)
        if bracket == -1:
            return mydep[colon + 2 :]
        return mydep[colon + 2 : bracket]
    return None


def remove_slot(mydep):
    """
    Removes dep components from the right side of an atom:
            - slot
            - use
            - repo
    And repo_name from the left side.

    @type mydep: String
    @rtype: String
    """
    colon = mydep.find(_slot_separator)
    if colon != -1:
        mydep = mydep[:colon]
    else:
        bracket = mydep.find("[")
        if bracket != -1:
            mydep = mydep[:bracket]
    return mydep


def dep_getusedeps(depend):
    """
    Pull a listing of USE Dependencies out of a dep atom.

    @param depend: The depstring to process
    @type depend: String
    @rtype: List
    @return: List of use flags ( or [] if no flags exist )

    Example usage:
            >>> dep_getusedeps('app-misc/test:3[foo,-bar]')
            ('foo', '-bar')
    """
    use_list = []
    open_bracket = depend.find("[")
    # -1 = failure (think c++ string::npos)
    comma_separated = False
    bracket_count = 0
    while open_bracket != -1:
        bracket_count += 1
        if bracket_count > 1:
            raise InvalidAtom(
                _("USE Dependency with more " "than one set of brackets: %s")
                % (depend,)
            )
        close_bracket = depend.find("]", open_bracket)
        if close_bracket == -1:
            raise InvalidAtom(_("USE Dependency with no closing bracket: %s") % depend)
        use = depend[open_bracket + 1 : close_bracket]
        # foo[1:1] may return '' instead of None, we don't want '' in the result
        if not use:
            raise InvalidAtom(_("USE Dependency with " "no use flag ([]): %s") % depend)
        if not comma_separated:
            comma_separated = "," in use

        if comma_separated and bracket_count > 1:
            raise InvalidAtom(
                _(
                    "USE Dependency contains a mixture of "
                    "comma and bracket separators: %s"
                )
                % depend
            )

        if comma_separated:
            for x in use.split(","):
                if x:
                    use_list.append(x)
                else:
                    raise InvalidAtom(
                        _("USE Dependency with no use " "flag next to comma: %s")
                        % depend
                    )
        else:
            use_list.append(use)

        # Find next use flag
        open_bracket = depend.find("[", open_bracket + 1)
    return tuple(use_list)


def isvalidatom(
    atom,
    allow_blockers=False,
    allow_wildcard=False,
    allow_repo=False,
    eapi=None,
    allow_build_id=False,
):
    """
    Check to see if a depend atom is valid

    Example usage:
            >>> isvalidatom('media-libs/test-3.0')
            False
            >>> isvalidatom('>=media-libs/test-3.0')
            True

    @param atom: The depend atom to check against
    @type atom: String or Atom
    @rtype: Boolean
    @return: One of the following:
            1) False if the atom is invalid
            2) True if the atom is valid
    """

    if eapi is not None and isinstance(atom, Atom) and atom.eapi != eapi:
        # We'll construct a new atom with the given eapi.
        atom = str(atom)

    try:
        if not isinstance(atom, Atom):
            atom = Atom(
                atom,
                allow_wildcard=allow_wildcard,
                allow_repo=allow_repo,
                eapi=eapi,
                allow_build_id=allow_build_id,
            )
        if not allow_blockers and atom.blocker:
            return False
        return True
    except InvalidAtom:
        return False


def isjustname(mypkg):
    """
    Checks to see if the atom is only the package name (no version parts).

    Example usage:
            >>> isjustname('=media-libs/test-3.0')
            False
            >>> isjustname('media-libs/test')
            True

    @param mypkg: The package atom to check
    @param mypkg: String or Atom
    @rtype: Integer
    @return: One of the following:
            1) False if the package string is not just the package name
            2) True if it is
    """
    try:
        if not isinstance(mypkg, Atom):
            mypkg = Atom(mypkg)
        return mypkg == mypkg.cp
    except InvalidAtom:
        pass

    for x in mypkg.split("-")[-2:]:
        if ververify(x):
            return False
    return True


def isspecific(mypkg):
    """
    Checks to see if a package is in =category/package-version or
    package-version format.

    Example usage:
            >>> isspecific('media-libs/test')
            False
            >>> isspecific('=media-libs/test-3.0')
            True

    @param mypkg: The package depstring to check against
    @type mypkg: String
    @rtype: Boolean
    @return: One of the following:
            1) False if the package string is not specific
            2) True if it is
    """
    try:
        if not isinstance(mypkg, Atom):
            mypkg = Atom(mypkg)
        return mypkg != mypkg.cp
    except InvalidAtom:
        pass

    # Fall back to legacy code for backward compatibility.
    return not isjustname(mypkg)


def dep_getkey(mydep):
    """
    Return the category/package-name of a depstring.

    Example usage:
            >>> dep_getkey('=media-libs/test-3.0')
            'media-libs/test'

    @param mydep: The depstring to retrieve the category/package-name of
    @type mydep: String
    @rtype: String
    @return: The package category/package-name
    """
    if not isinstance(mydep, Atom):
        mydep = Atom(mydep, allow_wildcard=True, allow_repo=True)

    return mydep.cp


def match_to_list(mypkg, mylist):
    """
    Searches list for entries that matches the package.

    @param mypkg: The package atom to match
    @type mypkg: String
    @param mylist: The list of package atoms to compare against
    @type mylist: List
    @rtype: List
    @return: A unique list of package atoms that match the given package atom
    """
    matches = set()
    matches_add = matches.add
    pkgs = (mypkg,)
    result = [
        x
        for x in mylist
        if not (x in matches or matches_add(x)) and match_from_list(x, pkgs)
    ]
    return result


def best_match_to_list(mypkg, mylist):
    """
    Returns the most specific entry that matches the package given.

    @param mypkg: The package atom to check
    @type mypkg: String
    @param mylist: The list of package atoms to check against
    @type mylist: List
    @rtype: String
    @return: The package atom which best matches given the following ordering:
            - =cpv      6
            - ~cpv      5
            - =cpv*     4
            - cp:slot   3
            - >cpv      2
            - <cpv      2
            - >=cpv     2
            - <=cpv     2
            - cp        1
            - cp:slot with extended syntax	0
            - cp with extended syntax	-1
    """
    operator_values = {
        "=": 6,
        "~": 5,
        "=*": 4,
        ">": 2,
        "<": 2,
        ">=": 2,
        "<=": 2,
        None: 1,
    }
    maxvalue = -99
    bestm = None
    mypkg_cpv = None
    for x in match_to_list(mypkg, mylist):
        if x.extended_syntax:
            if x.operator == "=*":
                if maxvalue < 0:
                    maxvalue = 0
                    bestm = x
            elif x.slot is not None:
                if maxvalue < -1:
                    maxvalue = -1
                    bestm = x
            else:
                if maxvalue < -2:
                    maxvalue = -2
                    bestm = x
            continue
        if dep_getslot(x) is not None:
            if maxvalue < 3:
                maxvalue = 3
                bestm = x
        op_val = operator_values[x.operator]
        if op_val > maxvalue:
            maxvalue = op_val
            bestm = x
        elif op_val == maxvalue and op_val == 2:
            # For >, <, >=, and <=, the one with the version
            # closest to mypkg is the best match.
            if mypkg_cpv is None:
                try:
                    mypkg_cpv = mypkg.cpv
                except AttributeError:
                    mypkg_cpv = _pkg_str(remove_slot(mypkg))
            if bestm.cpv == mypkg_cpv or bestm.cpv == x.cpv:
                pass
            elif x.cpv == mypkg_cpv:
                bestm = x
            else:
                # Sort the cpvs to find the one closest to mypkg_cpv
                cpv_list = [bestm.cpv, mypkg_cpv, x.cpv]

                def cmp_cpv(cpv1, cpv2):
                    return vercmp(cpv1.version, cpv2.version)

                cpv_list.sort(key=cmp_sort_key(cmp_cpv))
                if cpv_list[0] is mypkg_cpv or cpv_list[-1] is mypkg_cpv:
                    if cpv_list[1] is x.cpv:
                        bestm = x
                else:
                    # TODO: handle the case where mypkg_cpv is in the middle
                    pass

    return bestm


def match_from_list(mydep, candidate_list):
    """
    Searches list for entries that matches the package.

    @param mydep: The package atom to match
    @type mydep: String
    @param candidate_list: The list of package atoms to compare against
    @type candidate_list: List
    @rtype: List
    @return: A list of package atoms that match the given package atom
    """

    if not candidate_list:
        return []

    if "!" == mydep[:1]:
        if "!" == mydep[1:2]:
            mydep = mydep[2:]
        else:
            mydep = mydep[1:]
    if not isinstance(mydep, Atom):
        mydep = Atom(mydep, allow_wildcard=True, allow_repo=True)

    mycpv = mydep.cpv
    mycpv_cps = catpkgsplit(mycpv)  # Can be None if not specific
    build_id = mydep.build_id

    if not mycpv_cps:
        ver = None
        rev = None
    else:
        cat, pkg, ver, rev = mycpv_cps
        if mydep == mycpv:
            raise KeyError(
                _("Specific key requires an operator" " (%s) (try adding an '=')")
                % (mydep)
            )

    if ver and rev:
        operator = mydep.operator
        if not operator:
            writemsg(_("!!! Invalid atom: %s\n") % mydep, noiselevel=-1)
            return []
    else:
        operator = None

    mylist = []

    if mydep.extended_syntax:

        for x in candidate_list:
            cp = getattr(x, "cp", None)
            if cp is None:
                mysplit = catpkgsplit(remove_slot(x))
                if mysplit is not None:
                    cp = mysplit[0] + "/" + mysplit[1]

            if cp is None:
                continue

            if cp == mycpv or extended_cp_match(mydep.cp, cp):
                mylist.append(x)

        if mylist and mydep.operator == "=*":

            candidate_list = mylist
            mylist = []
            # Currently, only \*\w+\* is supported.
            ver = mydep.version[1:-1]

            for x in candidate_list:
                x_ver = getattr(x, "version", None)
                if x_ver is None:
                    xs = catpkgsplit(remove_slot(x))
                    if xs is None:
                        continue
                    x_ver = "-".join(xs[-2:])
                if ver in x_ver:
                    mylist.append(x)

    elif operator is None:
        for x in candidate_list:
            cp = getattr(x, "cp", None)
            if cp is None:
                mysplit = catpkgsplit(remove_slot(x))
                if mysplit is not None:
                    cp = mysplit[0] + "/" + mysplit[1]

            if cp is None:
                continue

            if cp == mydep.cp:
                mylist.append(x)

    elif operator == "=":  # Exact match
        for x in candidate_list:
            xcpv = getattr(x, "cpv", None)
            if xcpv is None:
                xcpv = remove_slot(x)
            if not cpvequal(xcpv, mycpv):
                continue
            if build_id is not None and getattr(xcpv, "build_id", None) != build_id:
                continue
            mylist.append(x)

    elif operator == "=*":  # glob match
        # XXX: Nasty special casing for leading zeros
        # Required as =* is a literal prefix match, so can't
        # use vercmp
        myver = mycpv_cps[2].lstrip("0")
        if not myver or not myver[0].isdigit():
            myver = "0" + myver
        if myver == mycpv_cps[2]:
            mycpv_cmp = mycpv
        else:
            # Use replace to preserve the revision part if it exists
            # (mycpv_cps[3] can't be trusted because in contains r0
            # even when the input has no revision part).
            mycpv_cmp = mycpv.replace(
                mydep.cp + "-" + mycpv_cps[2], mydep.cp + "-" + myver, 1
            )
        for x in candidate_list:
            try:
                x.cp
            except AttributeError:
                try:
                    pkg = _pkg_str(remove_slot(x))
                except InvalidData:
                    continue
            else:
                pkg = x

            xs = pkg.cpv_split
            myver = xs[2].lstrip("0")
            if not myver or not myver[0].isdigit():
                myver = "0" + myver
            if myver == xs[2]:
                xcpv = pkg.cpv
            else:
                # Use replace to preserve the revision part if it exists.
                xcpv = pkg.cpv.replace(pkg.cp + "-" + xs[2], pkg.cp + "-" + myver, 1)
            if xcpv.startswith(mycpv_cmp):
                # =* glob matches only on boundaries between version parts,
                # so 1* does not match 10 (bug 560466).
                next_char = xcpv[len(mycpv_cmp) : len(mycpv_cmp) + 1]
                if (
                    not next_char
                    or next_char in "._-"
                    or mycpv_cmp[-1].isdigit() != next_char.isdigit()
                ):
                    mylist.append(x)

    elif operator == "~":  # version, any revision, match
        for x in candidate_list:
            xs = getattr(x, "cpv_split", None)
            if xs is None:
                xs = catpkgsplit(remove_slot(x))
            if xs is None:
                raise InvalidData(x)
            if not cpvequal(
                xs[0] + "/" + xs[1] + "-" + xs[2],
                mycpv_cps[0] + "/" + mycpv_cps[1] + "-" + mycpv_cps[2],
            ):
                continue
            if xs[2] != ver:
                continue
            mylist.append(x)

    elif operator in (">", ">=", "<", "<="):
        for x in candidate_list:
            if hasattr(x, "cp"):
                pkg = x
            else:
                try:
                    pkg = _pkg_str(remove_slot(x))
                except InvalidData:
                    continue

            if pkg.cp != mydep.cp:
                continue
            try:
                result = vercmp(pkg.version, mydep.version)
            except ValueError:  # pkgcmp may return ValueError during int() conversion
                writemsg(_("\nInvalid package name: %s\n") % x, noiselevel=-1)
                raise
            if result is None:
                continue
            elif operator == ">":
                if result > 0:
                    mylist.append(x)
            elif operator == ">=":
                if result >= 0:
                    mylist.append(x)
            elif operator == "<":
                if result < 0:
                    mylist.append(x)
            elif operator == "<=":
                if result <= 0:
                    mylist.append(x)
            else:
                raise KeyError(_("Unknown operator: %s") % mydep)
    else:
        raise KeyError(_("Unknown operator: %s") % mydep)

    if mydep.slot is not None:
        candidate_list = mylist
        mylist = []
        for x in candidate_list:
            x_pkg = None
            try:
                x.cpv
            except AttributeError:
                xslot = dep_getslot(x)
                if xslot is not None:
                    try:
                        x_pkg = _pkg_str(remove_slot(x), slot=xslot)
                    except InvalidData:
                        continue
            else:
                x_pkg = x

            if x_pkg is None:
                mylist.append(x)
            else:
                try:
                    x_pkg.slot
                except AttributeError:
                    mylist.append(x)
                else:
                    if _match_slot(mydep, x_pkg):
                        mylist.append(x)

    if mydep.unevaluated_atom.use:
        candidate_list = mylist
        mylist = []
        for x in candidate_list:
            use = getattr(x, "use", None)
            if use is not None:
                if mydep.unevaluated_atom.use and not x.iuse.is_valid_flag(
                    mydep.unevaluated_atom.use.required
                ):
                    continue

                if mydep.use:
                    is_valid_flag = x.iuse.is_valid_flag
                    missing_enabled = frozenset(
                        flag
                        for flag in mydep.use.missing_enabled
                        if not is_valid_flag(flag)
                    )
                    missing_disabled = frozenset(
                        flag
                        for flag in mydep.use.missing_disabled
                        if not is_valid_flag(flag)
                    )

                    if mydep.use.enabled:
                        if any(f in mydep.use.enabled for f in missing_disabled):
                            continue
                        need_enabled = mydep.use.enabled - use.enabled
                        if need_enabled:
                            if any(f not in missing_enabled for f in need_enabled):
                                continue

                    if mydep.use.disabled:
                        if any(f in mydep.use.disabled for f in missing_enabled):
                            continue
                        need_disabled = mydep.use.disabled & use.enabled
                        if need_disabled:
                            if any(f not in missing_disabled for f in need_disabled):
                                continue

            mylist.append(x)

    if mydep.repo:
        candidate_list = mylist
        mylist = []
        for x in candidate_list:
            repo = getattr(x, "repo", False)
            if repo is False:
                repo = dep_getrepo(x)
            if repo is not None and repo != _unknown_repo and repo != mydep.repo:
                continue
            mylist.append(x)

    return mylist


def human_readable_required_use(required_use):
    return (
        required_use.replace("^^", "exactly-one-of")
        .replace("||", "any-of")
        .replace("??", "at-most-one-of")
    )


def get_required_use_flags(required_use, eapi=None):
    """
    Returns a set of use flags that are used in the given REQUIRED_USE string

    @param required_use: REQUIRED_USE string
    @type required_use: String
    @rtype: Set
    @return: Set of use flags that are used in the given REQUIRED_USE string
    """

    eapi_attrs = _get_eapi_attrs(eapi)
    if eapi_attrs.required_use_at_most_one_of:
        valid_operators = ("||", "^^", "??")
    else:
        valid_operators = ("||", "^^")

    mysplit = required_use.split()
    level = 0
    stack = [[]]
    need_bracket = False

    used_flags = set()

    def register_token(token):
        if token.endswith("?"):
            token = token[:-1]
        if token.startswith("!"):
            token = token[1:]
        used_flags.add(token)

    for token in mysplit:
        if token == "(":
            need_bracket = False
            stack.append([])
            level += 1
        elif token == ")":
            if need_bracket:
                raise InvalidDependString(_("malformed syntax: '%s'") % required_use)
            if level > 0:
                level -= 1
                l = stack.pop()
                ignore = False
                if stack[level]:
                    if stack[level][-1] in valid_operators or (
                        not isinstance(stack[level][-1], bool)
                        and stack[level][-1][-1] == "?"
                    ):
                        ignore = True
                        stack[level].pop()
                        stack[level].append(True)

                if l and not ignore:
                    stack[level].append(all(x for x in l))
            else:
                raise InvalidDependString(_("malformed syntax: '%s'") % required_use)
        elif token in valid_operators:
            if need_bracket:
                raise InvalidDependString(_("malformed syntax: '%s'") % required_use)
            need_bracket = True
            stack[level].append(token)
        else:
            if need_bracket:
                raise InvalidDependString(_("malformed syntax: '%s'") % required_use)

            if token[-1] == "?":
                need_bracket = True
                stack[level].append(token)
            else:
                stack[level].append(True)

            register_token(token)

    if level != 0 or need_bracket:
        raise InvalidDependString(_("malformed syntax: '%s'") % required_use)

    return frozenset(used_flags)


class _RequiredUseLeaf:

    __slots__ = ("_satisfied", "_token")

    def __init__(self, token, satisfied):
        self._token = token
        self._satisfied = satisfied

    def tounicode(self):
        return self._token


class _RequiredUseBranch:

    __slots__ = ("_children", "_operator", "_parent", "_satisfied")

    def __init__(self, operator=None, parent=None):
        self._children = []
        self._operator = operator
        self._parent = parent
        self._satisfied = False

    def __bool__(self):
        return self._satisfied

    def tounicode(self):

        include_parens = self._parent is not None
        tokens = []
        if self._operator is not None:
            tokens.append(self._operator)

        if include_parens:
            tokens.append("(")

        complex_nesting = False
        node = self
        while node != None and not complex_nesting:
            if node._operator in ("||", "^^", "??"):
                complex_nesting = True
            else:
                node = node._parent

        if complex_nesting:
            for child in self._children:
                tokens.append(child.tounicode())
        else:
            for child in self._children:
                if not child._satisfied:
                    tokens.append(child.tounicode())

        if include_parens:
            tokens.append(")")

        return " ".join(tokens)


def check_required_use(required_use, use, iuse_match, eapi=None):
    """
    Checks if the use flags listed in 'use' satisfy all
    constraints specified in 'required_use'.

    @param required_use: REQUIRED_USE string
    @type required_use: String
    @param use: Enabled use flags
    @type use: List
    @param iuse_match: Callable that takes a single flag argument and returns
            True if the flag is matched, false otherwise,
    @type iuse_match: Callable
    @rtype: Bool
    @return: Indicates if REQUIRED_USE constraints are satisfied
    """

    eapi_attrs = _get_eapi_attrs(eapi)
    if eapi_attrs.required_use_at_most_one_of:
        valid_operators = ("||", "^^", "??")
    else:
        valid_operators = ("||", "^^")

    def is_active(token):
        if token.startswith("!"):
            flag = token[1:]
            is_negated = True
        else:
            flag = token
            is_negated = False

        if not flag or not iuse_match(flag):
            if not eapi_attrs.required_use_at_most_one_of and flag == "?":
                msg = _("Operator '??' is not supported with EAPI '%s'") % (eapi,)
                e = InvalidData(msg, category="EAPI.incompatible")
                raise InvalidDependString(msg, errors=(e,))
            msg = _("USE flag '%s' is not in IUSE") % (flag,)
            e = InvalidData(msg, category="IUSE.missing")
            raise InvalidDependString(msg, errors=(e,))

        return (flag in use and not is_negated) or (flag not in use and is_negated)

    def is_satisfied(operator, argument):
        if not argument and eapi_attrs.empty_groups_always_true:
            # || ( ) -> True
            return True

        if operator == "||":
            return True in argument
        if operator == "^^":
            return argument.count(True) == 1
        if operator == "??":
            return argument.count(True) <= 1
        if operator[-1] == "?":
            return False not in argument

    mysplit = required_use.split()
    level = 0
    stack = [[]]
    tree = _RequiredUseBranch()
    node = tree
    need_bracket = False

    for token in mysplit:
        if token == "(":
            if not need_bracket:
                child = _RequiredUseBranch(parent=node)
                node._children.append(child)
                node = child

            need_bracket = False
            stack.append([])
            level += 1
        elif token == ")":
            if need_bracket:
                raise InvalidDependString(_("malformed syntax: '%s'") % required_use)
            if level > 0:
                level -= 1
                l = stack.pop()
                op = None
                if stack[level]:
                    if stack[level][-1] in valid_operators:
                        op = stack[level].pop()
                        satisfied = is_satisfied(op, l)
                        stack[level].append(satisfied)
                        node._satisfied = satisfied

                    elif (
                        not isinstance(stack[level][-1], bool)
                        and stack[level][-1][-1] == "?"
                    ):
                        op = stack[level].pop()
                        if is_active(op[:-1]):
                            satisfied = is_satisfied(op, l)
                            stack[level].append(satisfied)
                            node._satisfied = satisfied
                        else:
                            node._satisfied = True
                            last_node = node._parent._children.pop()
                            if last_node is not node:
                                raise AssertionError("node is not last child of parent")
                            node = node._parent
                            continue

                if op is None:
                    satisfied = False not in l
                    node._satisfied = satisfied
                    if l:
                        stack[level].append(satisfied)

                    if (
                        len(node._children) <= 1
                        or node._parent._operator not in valid_operators
                    ):
                        last_node = node._parent._children.pop()
                        if last_node is not node:
                            raise AssertionError("node is not last child of parent")
                        for child in node._children:
                            node._parent._children.append(child)
                            if isinstance(child, _RequiredUseBranch):
                                child._parent = node._parent

                elif not node._children:
                    last_node = node._parent._children.pop()
                    if last_node is not node:
                        raise AssertionError("node is not last child of parent")

                elif len(node._children) == 1 and op in valid_operators:
                    last_node = node._parent._children.pop()
                    if last_node is not node:
                        raise AssertionError("node is not last child of parent")
                    node._parent._children.append(node._children[0])
                    if isinstance(node._children[0], _RequiredUseBranch):
                        node._children[0]._parent = node._parent
                        node = node._children[0]
                        if (
                            node._operator is None
                            and node._parent._operator not in valid_operators
                        ):
                            last_node = node._parent._children.pop()
                            if last_node is not node:
                                raise AssertionError("node is not last child of parent")
                            for child in node._children:
                                node._parent._children.append(child)
                                if isinstance(child, _RequiredUseBranch):
                                    child._parent = node._parent

                node = node._parent
            else:
                raise InvalidDependString(_("malformed syntax: '%s'") % required_use)
        elif token in valid_operators:
            if need_bracket:
                raise InvalidDependString(_("malformed syntax: '%s'") % required_use)
            need_bracket = True
            stack[level].append(token)
            child = _RequiredUseBranch(operator=token, parent=node)
            node._children.append(child)
            node = child
        else:
            if need_bracket:
                raise InvalidDependString(_("malformed syntax: '%s'") % required_use)

            if token[-1] == "?":
                need_bracket = True
                stack[level].append(token)
                child = _RequiredUseBranch(operator=token, parent=node)
                node._children.append(child)
                node = child
            else:
                satisfied = is_active(token)
                stack[level].append(satisfied)
                node._children.append(_RequiredUseLeaf(token, satisfied))

    if level != 0 or need_bracket:
        raise InvalidDependString(_("malformed syntax: '%s'") % required_use)

    tree._satisfied = False not in stack[0]
    return tree


def extract_affecting_use(mystr, atom, eapi=None):
    """
    Take a dep string and an atom and return the use flags
    that decide if the given atom is in effect.

    @param mystr: The dependency string
    @type mystr: String
    @param atom: The atom to get into effect
    @type atom: String
    @rtype: Set of strings
    @return: Set of use flags affecting given atom

    Example usage:
            >>> extract_affecting_use('sasl? ( dev-libs/cyrus-sasl ) \
                    !minimal? ( cxx? ( dev-libs/cyrus-sasl ) )', 'dev-libs/cyrus-sasl')
            {'cxx', 'minimal', 'sasl'}
    """
    useflag_re = _get_useflag_re(eapi)
    mysplit = mystr.split()
    level = 0
    stack = [[]]
    need_bracket = False
    affecting_use = set()

    def flag(conditional):
        if conditional[0] == "!":
            flag = conditional[1:-1]
        else:
            flag = conditional[:-1]

        if useflag_re.match(flag) is None:
            raise InvalidDependString(
                _("invalid use flag '%s' in conditional '%s'") % (flag, conditional)
            )

        return flag

    for token in mysplit:
        if token == "(":
            need_bracket = False
            stack.append([])
            level += 1
        elif token == ")":
            if need_bracket:
                raise InvalidDependString(_("malformed syntax: '%s'") % mystr)
            if level > 0:
                level -= 1
                l = stack.pop()
                is_single = len(l) == 1 or (
                    len(l) == 2 and (l[0] == "||" or l[0][-1] == "?")
                )

                def ends_in_any_of_dep(k):
                    return k >= 0 and stack[k] and stack[k][-1] == "||"

                def ends_in_operator(k):
                    return (
                        k >= 0
                        and stack[k]
                        and (stack[k][-1] == "||" or stack[k][-1][-1] == "?")
                    )

                def special_append():
                    """
                    Use extend instead of append if possible. This kills all redundant brackets.
                    """
                    if is_single and (
                        not stack[level] or not stack[level][-1][-1] == "?"
                    ):
                        if len(l) == 1 and isinstance(l[0], list):
                            # l = [[...]]
                            stack[level].extend(l[0])
                        else:
                            stack[level].extend(l)
                    else:
                        stack[level].append(l)

                if l:
                    if not ends_in_any_of_dep(level - 1) and not ends_in_operator(
                        level
                    ):
                        # Optimize: ( ( ... ) ) -> ( ... ). Make sure there is no '||' hanging around.
                        stack[level].extend(l)
                    elif not stack[level]:
                        # An '||' in the level above forces us to keep to brackets.
                        special_append()
                    elif len(l) == 1 and ends_in_any_of_dep(level):
                        # Optimize: || ( A ) -> A
                        stack[level].pop()
                        special_append()
                    elif (
                        len(l) == 2
                        and (l[0] == "||" or l[0][-1] == "?")
                        and stack[level][-1] in (l[0], "||")
                    ):
                        # Optimize: 	|| ( || ( ... ) ) -> || ( ... )
                        # 			foo? ( foo? ( ... ) ) -> foo? ( ... )
                        # 			|| ( foo? ( ... ) ) -> foo? ( ... )
                        stack[level].pop()
                        special_append()
                        if l[0][-1] == "?":
                            affecting_use.add(flag(l[0]))
                    else:
                        if stack[level] and stack[level][-1][-1] == "?":
                            affecting_use.add(flag(stack[level][-1]))
                        special_append()
                else:
                    if stack[level] and (
                        stack[level][-1] == "||" or stack[level][-1][-1] == "?"
                    ):
                        stack[level].pop()
            else:
                raise InvalidDependString(_("malformed syntax: '%s'") % mystr)
        elif token == "||":
            if need_bracket:
                raise InvalidDependString(_("malformed syntax: '%s'") % mystr)
            need_bracket = True
            stack[level].append(token)
        else:
            if need_bracket:
                raise InvalidDependString(_("malformed syntax: '%s'") % mystr)

            if token[-1] == "?":
                need_bracket = True
                stack[level].append(token)
            elif token == atom:
                stack[level].append(token)

    if level != 0 or need_bracket:
        raise InvalidDependString(_("malformed syntax: '%s'") % mystr)

    return affecting_use


def extract_unpack_dependencies(src_uri, unpackers):
    """
    Return unpack dependencies string for given SRC_URI string.

    @param src_uri: SRC_URI string
    @type src_uri: String
    @param unpackers: Dictionary mapping archive suffixes to dependency strings
    @type unpackers: Dictionary
    @rtype: String
    @return: Dependency string specifying packages required to unpack archives.
    """
    src_uri = src_uri.split()

    depend = []
    for i in range(len(src_uri)):
        if src_uri[i][-1] == "?" or src_uri[i] in ("(", ")"):
            depend.append(src_uri[i])
        elif (i + 1 < len(src_uri) and src_uri[i + 1] == "->") or src_uri[i] == "->":
            continue
        else:
            for suffix in sorted(unpackers, key=lambda x: len(x), reverse=True):
                suffix = suffix.lower()
                if src_uri[i].lower().endswith(suffix):
                    depend.append(unpackers[suffix])
                    break

    while True:
        cleaned_depend = depend[:]
        for i in range(len(cleaned_depend)):
            if cleaned_depend[i] is None:
                continue
            elif cleaned_depend[i] == "(" and cleaned_depend[i + 1] == ")":
                cleaned_depend[i] = None
                cleaned_depend[i + 1] = None
            elif (
                cleaned_depend[i][-1] == "?"
                and cleaned_depend[i + 1] == "("
                and cleaned_depend[i + 2] == ")"
            ):
                cleaned_depend[i] = None
                cleaned_depend[i + 1] = None
                cleaned_depend[i + 2] = None
        if depend == cleaned_depend:
            break
        else:
            depend = [x for x in cleaned_depend if x is not None]

    return " ".join(depend)<|MERGE_RESOLUTION|>--- conflicted
+++ resolved
@@ -1056,375 +1056,6 @@
 
 class _use_dep:
 
-<<<<<<< HEAD
-	__slots__ = ("_eapi_attrs", "conditional", "missing_enabled", "missing_disabled",
-		"disabled", "enabled", "tokens", "required")
-
-	class _conditionals_class:
-		__slots__ = ("enabled", "disabled", "equal", "not_equal")
-
-		def items(self):
-			for k in self.__slots__:
-				v = getattr(self, k, None)
-				if v:
-					yield (k, v)
-
-		def values(self):
-			for k in self.__slots__:
-				v = getattr(self, k, None)
-				if v:
-					yield v
-
-	# used in InvalidAtom messages
-	_conditional_strings = {
-		'enabled' :     '%s?',
-		'disabled':    '!%s?',
-		'equal':        '%s=',
-		'not_equal':   '!%s=',
-	}
-
-	def __init__(self, use, eapi_attrs, enabled_flags=None, disabled_flags=None, missing_enabled=None,
-		missing_disabled=None, conditional=None, required=None):
-
-		self._eapi_attrs = eapi_attrs
-
-		if enabled_flags is not None:
-			#A shortcut for the classe's own methods.
-			self.tokens = use
-			if not isinstance(self.tokens, tuple):
-				self.tokens = tuple(self.tokens)
-
-			self.required = frozenset(required)
-			self.enabled = frozenset(enabled_flags)
-			self.disabled = frozenset(disabled_flags)
-			self.missing_enabled = frozenset(missing_enabled)
-			self.missing_disabled = frozenset(missing_disabled)
-			self.conditional = None
-
-			if conditional:
-				self.conditional = self._conditionals_class()
-				for k in "enabled", "disabled", "equal", "not_equal":
-					setattr(self.conditional, k, frozenset(conditional.get(k, [])))
-
-			return
-
-		enabled_flags = set()
-		disabled_flags = set()
-		missing_enabled = set()
-		missing_disabled = set()
-		no_default = set()
-
-		conditional = {}
-		usedep_re = _get_usedep_re(self._eapi_attrs)
-
-		for x in use:
-			m = usedep_re.match(x)
-			if m is None:
-				raise InvalidAtom(_("Invalid use dep: '%s'") % (x,))
-
-			operator = m.group("prefix") + m.group("suffix")
-			flag = m.group("flag")
-			default = m.group("default")
-
-			if not operator:
-				enabled_flags.add(flag)
-			elif operator == "-":
-				disabled_flags.add(flag)
-			elif operator == "?":
-				conditional.setdefault("enabled", set()).add(flag)
-			elif operator == "=":
-				conditional.setdefault("equal", set()).add(flag)
-			elif operator == "!=":
-				conditional.setdefault("not_equal", set()).add(flag)
-			elif operator == "!?":
-				conditional.setdefault("disabled", set()).add(flag)
-			else:
-				raise InvalidAtom(_("Invalid use dep: '%s'") % (x,))
-
-			if default:
-				if default == "(+)":
-					if flag in missing_disabled or flag in no_default:
-						raise InvalidAtom(_("Invalid use dep: '%s'") % (x,))
-					missing_enabled.add(flag)
-				else:
-					if flag in missing_enabled or flag in no_default:
-						raise InvalidAtom(_("Invalid use dep: '%s'") % (x,))
-					missing_disabled.add(flag)
-			else:
-				if flag in missing_enabled or flag in missing_disabled:
-					if flag != "multilib_abi_x86" and flag != "multilib_abi_amd64":
-						raise InvalidAtom(_("Invalid use dep: '%s'") % (x,))
-				no_default.add(flag)
-
-		self.tokens = use
-		if not isinstance(self.tokens, tuple):
-			self.tokens = tuple(self.tokens)
-
-		self.required = frozenset(no_default)
-
-		self.enabled = frozenset(enabled_flags)
-		self.disabled = frozenset(disabled_flags)
-		self.missing_enabled = frozenset(missing_enabled)
-		self.missing_disabled = frozenset(missing_disabled)
-		self.conditional = None
-
-		if conditional:
-			self.conditional = self._conditionals_class()
-			for k in "enabled", "disabled", "equal", "not_equal":
-				setattr(self.conditional, k, frozenset(conditional.get(k, ())))
-
-	def __bool__(self):
-		return bool(self.tokens)
-
-	def __str__(self):
-		if not self.tokens:
-			return ""
-		return "[%s]" % (",".join(self.tokens),)
-
-	def __repr__(self):
-		return "portage.dep._use_dep(%s)" % repr(self.tokens)
-
-	def evaluate_conditionals(self, use):
-		"""
-		Create a new instance with conditionals evaluated.
-
-		Conditional evaluation behavior:
-
-			parent state   conditional   result
-
-			 x              x?            x
-			-x              x?
-			 x             !x?
-			-x             !x?           -x
-
-			 x              x=            x
-			-x              x=           -x
-			 x             !x=           -x
-			-x             !x=            x
-
-		Conditional syntax examples:
-
-			Compact Form        Equivalent Expanded Form
-
-			foo[bar?]           bar? ( foo[bar]  ) !bar? ( foo       )
-			foo[!bar?]          bar? ( foo       ) !bar? ( foo[-bar] )
-			foo[bar=]           bar? ( foo[bar]  ) !bar? ( foo[-bar] )
-			foo[!bar=]          bar? ( foo[-bar] ) !bar? ( foo[bar]  )
-
-		"""
-		enabled_flags = set(self.enabled)
-		disabled_flags = set(self.disabled)
-
-		tokens = []
-		usedep_re = _get_usedep_re(self._eapi_attrs)
-
-		for x in self.tokens:
-			m = usedep_re.match(x)
-
-			operator = m.group("prefix") + m.group("suffix")
-			flag = m.group("flag")
-			default = m.group("default")
-			if default is None:
-				default = ""
-
-			if operator == "?":
-				if flag in use:
-					enabled_flags.add(flag)
-					tokens.append(flag+default)
-			elif operator == "=":
-				if flag in use:
-					enabled_flags.add(flag)
-					tokens.append(flag+default)
-				else:
-					disabled_flags.add(flag)
-					tokens.append("-"+flag+default)
-			elif operator == "!=":
-				if flag in use:
-					disabled_flags.add(flag)
-					tokens.append("-"+flag+default)
-				else:
-					enabled_flags.add(flag)
-					tokens.append(flag+default)
-			elif operator == "!?":
-				if flag not in use:
-					disabled_flags.add(flag)
-					tokens.append("-"+flag+default)
-			else:
-				tokens.append(x)
-
-		return _use_dep(tokens, self._eapi_attrs, enabled_flags=enabled_flags, disabled_flags=disabled_flags,
-			missing_enabled=self.missing_enabled, missing_disabled=self.missing_disabled, required=self.required)
-
-	def violated_conditionals(self, other_use, is_valid_flag, parent_use=None):
-		"""
-		Create a new instance with satisfied use deps removed.
-		"""
-		if parent_use is None and self.conditional:
-			raise InvalidAtom("violated_conditionals needs 'parent_use'" + \
-				" parameter for conditional flags.")
-
-		enabled_flags = set()
-		disabled_flags = set()
-
-		conditional = {}
-		tokens = []
-
-		all_defaults = self.missing_enabled | self.missing_disabled
-
-		def validate_flag(flag):
-			return is_valid_flag(flag) or flag in all_defaults
-
-		usedep_re = _get_usedep_re(self._eapi_attrs)
-
-		for x in self.tokens:
-			m = usedep_re.match(x)
-
-			operator = m.group("prefix") + m.group("suffix")
-			flag = m.group("flag")
-
-			if not validate_flag(flag):
-				tokens.append(x)
-				if not operator:
-					enabled_flags.add(flag)
-				elif operator == "-":
-					disabled_flags.add(flag)
-				elif operator == "?":
-					conditional.setdefault("enabled", set()).add(flag)
-				elif operator == "=":
-					conditional.setdefault("equal", set()).add(flag)
-				elif operator == "!=":
-					conditional.setdefault("not_equal", set()).add(flag)
-				elif operator == "!?":
-					conditional.setdefault("disabled", set()).add(flag)
-
-				continue
-
-			if not operator:
-				if flag not in other_use:
-					if is_valid_flag(flag) or flag in self.missing_disabled:
-						tokens.append(x)
-						enabled_flags.add(flag)
-			elif operator == "-":
-				if flag not in other_use:
-					if not is_valid_flag(flag):
-						if flag in self.missing_enabled:
-							tokens.append(x)
-							disabled_flags.add(flag)
-				else:
-					tokens.append(x)
-					disabled_flags.add(flag)
-			elif operator == "?":
-				if flag not in parent_use or flag in other_use:
-					continue
-
-				if is_valid_flag(flag) or flag in self.missing_disabled:
-					tokens.append(x)
-					conditional.setdefault("enabled", set()).add(flag)
-			elif operator == "=":
-				if flag in parent_use and flag not in other_use:
-					if is_valid_flag(flag):
-						tokens.append(x)
-						conditional.setdefault("equal", set()).add(flag)
-					else:
-						if flag in self.missing_disabled:
-							tokens.append(x)
-							conditional.setdefault("equal", set()).add(flag)
-				elif flag not in parent_use:
-					if flag not in other_use:
-						if not is_valid_flag(flag):
-							if flag in self.missing_enabled:
-								tokens.append(x)
-								conditional.setdefault("equal", set()).add(flag)
-					else:
-						tokens.append(x)
-						conditional.setdefault("equal", set()).add(flag)
-			elif operator == "!=":
-				if flag not in parent_use and flag not in other_use:
-					if is_valid_flag(flag):
-						tokens.append(x)
-						conditional.setdefault("not_equal", set()).add(flag)
-					else:
-						if flag in self.missing_disabled:
-							tokens.append(x)
-							conditional.setdefault("not_equal", set()).add(flag)
-				elif flag in parent_use:
-					if flag not in other_use:
-						if not is_valid_flag(flag):
-							if flag in self.missing_enabled:
-								tokens.append(x)
-								conditional.setdefault("not_equal", set()).add(flag)
-					else:
-						tokens.append(x)
-						conditional.setdefault("not_equal", set()).add(flag)
-			elif operator == "!?":
-				if flag not in parent_use:
-					if flag not in other_use:
-						if not is_valid_flag(flag) and flag in self.missing_enabled:
-							tokens.append(x)
-							conditional.setdefault("disabled", set()).add(flag)
-					else:
-						tokens.append(x)
-						conditional.setdefault("disabled", set()).add(flag)
-
-		return _use_dep(tokens, self._eapi_attrs, enabled_flags=enabled_flags, disabled_flags=disabled_flags,
-			missing_enabled=self.missing_enabled, missing_disabled=self.missing_disabled, \
-			conditional=conditional, required=self.required)
-
-	def _eval_qa_conditionals(self, use_mask, use_force):
-		"""
-		For repoman, evaluate all possible combinations within the constraints
-		of the given use.force and use.mask settings. The result may seem
-		ambiguous in the sense that the same flag can be in both the enabled
-		and disabled sets, but this is useful within the context of how its
-		intended to be used by repoman. It is assumed that the caller has
-		already ensured that there is no intersection between the given
-		use_mask and use_force sets when necessary.
-		"""
-		enabled_flags = set(self.enabled)
-		disabled_flags = set(self.disabled)
-		missing_enabled = self.missing_enabled
-		missing_disabled = self.missing_disabled
-
-		tokens = []
-		usedep_re = _get_usedep_re(self._eapi_attrs)
-
-		for x in self.tokens:
-			m = usedep_re.match(x)
-
-			operator = m.group("prefix") + m.group("suffix")
-			flag = m.group("flag")
-			default = m.group("default")
-			if default is None:
-				default = ""
-
-			if operator == "?":
-				if flag not in use_mask:
-					enabled_flags.add(flag)
-					tokens.append(flag+default)
-			elif operator == "=":
-				if flag not in use_mask:
-					enabled_flags.add(flag)
-					tokens.append(flag+default)
-				if flag not in use_force:
-					disabled_flags.add(flag)
-					tokens.append("-"+flag+default)
-			elif operator == "!=":
-				if flag not in use_force:
-					enabled_flags.add(flag)
-					tokens.append(flag+default)
-				if flag not in use_mask:
-					disabled_flags.add(flag)
-					tokens.append("-"+flag+default)
-			elif operator == "!?":
-				if flag not in use_force:
-					disabled_flags.add(flag)
-					tokens.append("-"+flag+default)
-			else:
-				tokens.append(x)
-
-		return _use_dep(tokens, self._eapi_attrs, enabled_flags=enabled_flags, disabled_flags=disabled_flags,
-			missing_enabled=missing_enabled, missing_disabled=missing_disabled, required=self.required)
-=======
     __slots__ = (
         "_eapi_attrs",
         "conditional",
@@ -1537,6 +1168,7 @@
                     missing_disabled.add(flag)
             else:
                 if flag in missing_enabled or flag in missing_disabled:
+					if flag != "multilib_abi_x86" and flag != "multilib_abi_amd64":
                     raise InvalidAtom(_("Invalid use dep: '%s'") % (x,))
                 no_default.add(flag)
 
@@ -1832,7 +1464,6 @@
             required=self.required,
         )
 
->>>>>>> b3e61e8c
 
 class Atom(str):
 
