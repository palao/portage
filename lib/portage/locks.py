--- conflicted
+++ resolved
@@ -68,9 +68,6 @@
 	if _lock_fn is not None:
 		return _lock_fn
 
-<<<<<<< HEAD
-
-=======
 	if _test_lock_fn(
 		lambda path, fd, flags: fcntl.lockf(fd, flags) and functools.partial(
 			unlockfile, (path, fd, flags, fcntl.lockf)
@@ -98,7 +95,6 @@
 
 		# Something went wrong.
 		sys.exit(1)
->>>>>>> 2eb3ca09
 
 	fd, lock_path = tempfile.mkstemp()
 	unlock_fn = None
@@ -108,73 +104,15 @@
 		except (TryAgain, EnvironmentError):
 			pass
 		else:
-<<<<<<< HEAD
-			proc = multiprocessing.Process(
-				target=_subprocess_test_lock,
-				args=(
-					# Since file descriptors are not inherited unless the fork start
-					# method is used, the subprocess should only try to close an
-					# inherited file descriptor for the fork start method.
-					fd if multiprocessing.get_start_method() == "fork" else None,
-					lock_path,
-				),
-			)
-=======
 			_lock_manager(fd, os.fstat(fd), lock_path)
 			proc = multiprocessing.Process(target=_test_lock,
 				args=(fd, lock_path))
->>>>>>> 2eb3ca09
 			proc.start()
 			proc.join()
 			if proc.exitcode == os.EX_OK:
 				# the test passed
 				return True
 	finally:
-<<<<<<< HEAD
-		os.close(fd)
-		os.unlink(lock_path)
-
-	# Fall back to fcntl.flock.
-	_lock_fn = fcntl.flock
-	return _lock_fn
-
-def _subprocess_test_lock(fd, lock_path):
-	if fd is not None:
-		os.close(fd)
-	try:
-		with open(lock_path, 'a') as f:
-			fcntl.lockf(f.fileno(), fcntl.LOCK_EX|fcntl.LOCK_NB)
-	except EnvironmentError as e:
-		if e.errno == errno.EAGAIN:
-			# Parent process holds lock, as expected.
-			sys.exit(0)
-
-	# Something went wrong.
-	sys.exit(1)
-
-_open_fds = {}
-_open_inodes = {}
-
-class _lock_manager:
-	__slots__ = ('fd', 'inode_key')
-	def __init__(self, fd, fstat_result, path):
-		self.fd = fd
-		self.inode_key = (fstat_result.st_dev, fstat_result.st_ino)
-		if self.inode_key in _open_inodes:
-			# This means that the lock is already held by the current
-			# process, so the caller will have to try again. This case
-			# is encountered with the default fcntl.lockf function, and
-			# with the alternative fcntl.flock function TryAgain is
-			# raised earlier.
-			os.close(fd)
-			raise TryAgain(path)
-		_open_fds[fd] = self
-		_open_inodes[self.inode_key] = self
-	def close(self):
-		os.close(self.fd)
-		del _open_fds[self.fd]
-		del _open_inodes[self.inode_key]
-=======
 		try:
 			os.unlink(lock_path)
 		except OSError:
@@ -182,7 +120,6 @@
 		if unlock_fn is not None:
 			unlock_fn()
 	return False
->>>>>>> 2eb3ca09
 
 
 def _close_fds():
