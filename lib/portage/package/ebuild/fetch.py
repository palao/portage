# Copyright 2010-2020 Gentoo Authors
# Distributed under the terms of the GNU General Public License v2

from __future__ import print_function

__all__ = ['fetch']

import errno
import functools
import glob
import io
import itertools
import json
import logging
import random
import re
import stat
import sys
import tempfile
import time

from collections import OrderedDict

try:
	from urllib.parse import urlparse
except ImportError:
	from urlparse import urlparse

try:
	from urllib.parse import quote as urlquote
except ImportError:
	from urllib import quote as urlquote

import portage
portage.proxy.lazyimport.lazyimport(globals(),
	'portage.package.ebuild.config:check_config_instance,config',
	'portage.package.ebuild.doebuild:doebuild_environment,' + \
		'_doebuild_spawn',
	'portage.package.ebuild.prepare_build_dirs:prepare_build_dirs',
	'portage.util:atomic_ofstream',
	'portage.util.configparser:SafeConfigParser,read_configs,' +
		'ConfigParserError',
	'portage.util.install_mask:_raise_exc',
	'portage.util._urlopen:urlopen',
)

from portage import os, selinux, shutil, _encodings, \
	_movefile, _shell_quote, _unicode_encode
from portage.checksum import (get_valid_checksum_keys, perform_md5, verify_all,
	_filter_unaccelarated_hashes, _hash_filter, _apply_hash_filter,
	checksum_str)
from portage.const import BASH_BINARY, CUSTOM_MIRRORS_FILE, \
	GLOBAL_CONFIG_PATH
<<<<<<< HEAD
from portage.const import rootgid
from portage.data import portage_gid, portage_uid, secpass, userpriv_groups
=======
from portage.data import portage_gid, portage_uid, userpriv_groups
>>>>>>> c238d5f7
from portage.exception import FileNotFound, OperationNotPermitted, \
	PortageException, TryAgain
from portage.localization import _
from portage.locks import lockfile, unlockfile
from portage.output import colorize, EOutput
from portage.util import apply_recursive_permissions, \
	apply_secpass_permissions, ensure_dirs, grabdict, shlex_split, \
	varexpand, writemsg, writemsg_level, writemsg_stdout
from portage.process import spawn

_download_suffix = '.__download__'

_userpriv_spawn_kwargs = (
	("uid",    portage_uid),
	("gid",    portage_gid),
	("groups", userpriv_groups),
	("umask",  0o02),
)

def _hide_url_passwd(url):
	return re.sub(r'//([^:\s]+):[^@\s]+@', r'//\1:*password*@', url)


def _want_userfetch(settings):
	"""
	Check if it's desirable to drop privileges for userfetch.

	@param settings: portage config
	@type settings: portage.package.ebuild.config.config
	@return: True if desirable, False otherwise
	"""
	return ('userfetch' in settings.features and
		portage.data.secpass >= 2 and os.getuid() == 0)


def _drop_privs_userfetch(settings):
	"""
	Drop privileges for userfetch, and update portage.data.secpass
	to correspond to the new privilege level.
	"""
	spawn_kwargs = dict(_userpriv_spawn_kwargs)
	try:
		_ensure_distdir(settings, settings['DISTDIR'])
	except PortageException:
		if not os.path.isdir(settings['DISTDIR']):
			raise
	os.setgid(int(spawn_kwargs['gid']))
	os.setgroups(spawn_kwargs['groups'])
	os.setuid(int(spawn_kwargs['uid']))
	os.umask(spawn_kwargs['umask'])
	portage.data.secpass = 1


def _spawn_fetch(settings, args, **kwargs):
	"""
	Spawn a process with appropriate settings for fetching, including
	userfetch and selinux support.
	"""

	global _userpriv_spawn_kwargs

	# Redirect all output to stdout since some fetchers like
	# wget pollute stderr (if portage detects a problem then it
	# can send it's own message to stderr).
	if "fd_pipes" not in kwargs:

		kwargs["fd_pipes"] = {
			0 : portage._get_stdin().fileno(),
			1 : sys.__stdout__.fileno(),
			2 : sys.__stdout__.fileno(),
		}

	logname = None
	if "userfetch" in settings.features and \
		os.getuid() == 0 and portage_gid and portage_uid and \
		hasattr(os, "setgroups"):
		kwargs.update(_userpriv_spawn_kwargs)
		logname = portage.data._portage_username

	spawn_func = spawn

	if settings.selinux_enabled():
		spawn_func = selinux.spawn_wrapper(spawn_func,
			settings["PORTAGE_FETCH_T"])

		# bash is an allowed entrypoint, while most binaries are not
		if args[0] != BASH_BINARY:
			args = [BASH_BINARY, "-c", "exec \"$@\"", args[0]] + args

	# Ensure that EBUILD_PHASE is set to fetch, so that config.environ()
	# does not filter the calling environment (which may contain needed
	# proxy variables, as in bug #315421).
	phase_backup = settings.get('EBUILD_PHASE')
	settings['EBUILD_PHASE'] = 'fetch'
	env = settings.environ()
	if logname is not None:
		env["LOGNAME"] = logname
	try:
		rval = spawn_func(args, env=env, **kwargs)
	finally:
		if phase_backup is None:
			settings.pop('EBUILD_PHASE', None)
		else:
			settings['EBUILD_PHASE'] = phase_backup

	return rval

_userpriv_test_write_file_cache = {}
_userpriv_test_write_cmd_script = ">> %(file_path)s 2>/dev/null ; rval=$? ; " + \
	"rm -f  %(file_path)s ; exit $rval"

def _userpriv_test_write_file(settings, file_path):
	"""
	Drop privileges and try to open a file for writing. The file may or
	may not exist, and the parent directory is assumed to exist. The file
	is removed before returning.

	@param settings: A config instance which is passed to _spawn_fetch()
	@param file_path: A file path to open and write.
	@return: True if write succeeds, False otherwise.
	"""

	global _userpriv_test_write_file_cache, _userpriv_test_write_cmd_script
	rval = _userpriv_test_write_file_cache.get(file_path)
	if rval is not None:
		return rval

	args = [BASH_BINARY, "-c", _userpriv_test_write_cmd_script % \
		{"file_path" : _shell_quote(file_path)}]

	returncode = _spawn_fetch(settings, args)

	rval = returncode == os.EX_OK
	_userpriv_test_write_file_cache[file_path] = rval
	return rval


def _ensure_distdir(settings, distdir):
	"""
	Ensure that DISTDIR exists with appropriate permissions.

	@param settings: portage config
	@type settings: portage.package.ebuild.config.config
	@param distdir: DISTDIR path
	@type distdir: str
	@raise PortageException: portage.exception wrapper exception
	"""
	global _userpriv_test_write_file_cache
	dirmode  = 0o070
	filemode =   0o60
	modemask =    0o2
	dir_gid = portage_gid
	if "FAKED_MODE" in settings:
		# When inside fakeroot, directories with portage's gid appear
		# to have root's gid. Therefore, use root's gid instead of
		# portage's gid to avoid spurrious permissions adjustments
		# when inside fakeroot.
		dir_gid = 0

	userfetch = portage.data.secpass >= 2 and "userfetch" in settings.features
	userpriv = portage.data.secpass >= 2 and "userpriv" in settings.features
	write_test_file = os.path.join(distdir, ".__portage_test_write__")

	try:
		st = os.stat(distdir)
	except OSError:
		st = None

	if st is not None and stat.S_ISDIR(st.st_mode):
		if not (userfetch or userpriv):
			return
		if _userpriv_test_write_file(settings, write_test_file):
			return

	_userpriv_test_write_file_cache.pop(write_test_file, None)
	if ensure_dirs(distdir, gid=dir_gid, mode=dirmode, mask=modemask):
		if st is None:
			# The directory has just been created
			# and therefore it must be empty.
			return
		writemsg(_("Adjusting permissions recursively: '%s'\n") % distdir,
			noiselevel=-1)
		if not apply_recursive_permissions(distdir,
			gid=dir_gid, dirmode=dirmode, dirmask=modemask,
			filemode=filemode, filemask=modemask, onerror=_raise_exc):
			raise OperationNotPermitted(
				_("Failed to apply recursive permissions for the portage group."))


def _checksum_failure_temp_file(settings, distdir, basename):
	"""
	First try to find a duplicate temp file with the same checksum and return
	that filename if available. Otherwise, use mkstemp to create a new unique
	filename._checksum_failure_.$RANDOM, rename the given file, and return the
	new filename. In any case, filename will be renamed or removed before this
	function returns a temp filename.
	"""

	filename = os.path.join(distdir, basename)
	if basename.endswith(_download_suffix):
		normal_basename = basename[:-len(_download_suffix)]
	else:
		normal_basename = basename
	size = os.stat(filename).st_size
	checksum = None
	tempfile_re = re.compile(re.escape(normal_basename) + r'\._checksum_failure_\..*')
	for temp_filename in os.listdir(distdir):
		if not tempfile_re.match(temp_filename):
			continue
		temp_filename = os.path.join(distdir, temp_filename)
		try:
			if size != os.stat(temp_filename).st_size:
				continue
		except OSError:
			continue
		try:
			temp_checksum = perform_md5(temp_filename)
		except FileNotFound:
			# Apparently the temp file disappeared. Let it go.
			continue
		if checksum is None:
			checksum = perform_md5(filename)
		if checksum == temp_checksum:
			os.unlink(filename)
			return temp_filename

	fd, temp_filename = \
		tempfile.mkstemp("", normal_basename + "._checksum_failure_.", distdir)
	os.close(fd)
	_movefile(filename, temp_filename, mysettings=settings)
	return temp_filename

def _check_digests(filename, digests, show_errors=1):
	"""
	Check digests and display a message if an error occurs.
	@return True if all digests match, False otherwise.
	"""
	verified_ok, reason = verify_all(filename, digests)
	if not verified_ok:
		if show_errors:
			writemsg(_("!!! Previously fetched"
				" file: '%s'\n") % filename, noiselevel=-1)
			writemsg(_("!!! Reason: %s\n") % reason[0],
				noiselevel=-1)
			writemsg(_("!!! Got:      %s\n"
				"!!! Expected: %s\n") % \
				(reason[1], reason[2]), noiselevel=-1)
		return False
	return True

def _check_distfile(filename, digests, eout, show_errors=1, hash_filter=None):
	"""
	@return a tuple of (match, stat_obj) where match is True if filename
	matches all given digests (if any) and stat_obj is a stat result, or
	None if the file does not exist.
	"""
	if digests is None:
		digests = {}
	size = digests.get("size")
	if size is not None and len(digests) == 1:
		digests = None

	try:
		st = os.stat(filename)
	except OSError:
		return (False, None)
	if size is not None and size != st.st_size:
		return (False, st)
	if not digests:
		if size is not None:
			eout.ebegin(_("%s size ;-)") % os.path.basename(filename))
			eout.eend(0)
		elif st.st_size == 0:
			# Zero-byte distfiles are always invalid.
			return (False, st)
	else:
		digests = _filter_unaccelarated_hashes(digests)
		if hash_filter is not None:
			digests = _apply_hash_filter(digests, hash_filter)
		if _check_digests(filename, digests, show_errors=show_errors):
			eout.ebegin("%s %s ;-)" % (os.path.basename(filename),
				" ".join(sorted(digests))))
			eout.eend(0)
		else:
			return (False, st)
	return (True, st)

_fetch_resume_size_re = re.compile(r'(^[\d]+)([KMGTPEZY]?$)')

_size_suffix_map = {
	''  : 0,
	'K' : 10,
	'M' : 20,
	'G' : 30,
	'T' : 40,
	'P' : 50,
	'E' : 60,
	'Z' : 70,
	'Y' : 80,
}


class FlatLayout(object):
	def get_path(self, filename):
		return filename

	def get_filenames(self, distdir):
		for dirpath, dirnames, filenames in os.walk(distdir,
				onerror=_raise_exc):
			for filename in filenames:
				try:
					yield portage._unicode_decode(filename, errors='strict')
				except UnicodeDecodeError:
					# Ignore it. Distfiles names must have valid UTF8 encoding.
					pass
			return

	@staticmethod
	def verify_args(args):
		return len(args) == 1


class FilenameHashLayout(object):
	def __init__(self, algo, cutoffs):
		self.algo = algo
		self.cutoffs = [int(x) for x in cutoffs.split(':')]

	def get_path(self, filename):
		fnhash = checksum_str(filename.encode('utf8'), self.algo)
		ret = ''
		for c in self.cutoffs:
			assert c % 4 == 0
			c = c // 4
			ret += fnhash[:c] + '/'
			fnhash = fnhash[c:]
		return ret + filename

	def get_filenames(self, distdir):
		pattern = ''
		for c in self.cutoffs:
			assert c % 4 == 0
			c = c // 4
			pattern += c * '[0-9a-f]' + '/'
		pattern += '*'
		for x in glob.iglob(portage._unicode_encode(os.path.join(distdir, pattern), errors='strict')):
			try:
				yield portage._unicode_decode(x, errors='strict').rsplit('/', 1)[1]
			except UnicodeDecodeError:
				# Ignore it. Distfiles names must have valid UTF8 encoding.
				pass

	@staticmethod
	def verify_args(args):
		if len(args) != 3:
			return False
		if args[1] not in get_valid_checksum_keys():
			return False
		# argsidate cutoffs
		for c in args[2].split(':'):
			try:
				c = int(c)
			except ValueError:
				break
			else:
				if c % 4 != 0:
					break
		else:
			return True
		return False


class MirrorLayoutConfig(object):
	"""
	Class to read layout.conf from a mirror.
	"""

	def __init__(self):
		self.structure = ()

	def read_from_file(self, f):
		cp = SafeConfigParser()
		read_configs(cp, [f])
		vals = []
		for i in itertools.count():
			try:
				vals.append(tuple(cp.get('structure', '%d' % i).split()))
			except ConfigParserError:
				break
		self.structure = tuple(vals)

	def serialize(self):
		return self.structure

	def deserialize(self, data):
		self.structure = data

	@staticmethod
	def validate_structure(val):
		if val[0] == 'flat':
			return FlatLayout.verify_args(val)
		if val[0] == 'filename-hash':
			return FilenameHashLayout.verify_args(val)
		return False

	def get_best_supported_layout(self):
		for val in self.structure:
			if self.validate_structure(val):
				if val[0] == 'flat':
					return FlatLayout(*val[1:])
				elif val[0] == 'filename-hash':
					return FilenameHashLayout(*val[1:])
		else:
			# fallback
			return FlatLayout()

	def get_all_layouts(self):
		ret = []
		for val in self.structure:
			if not self.validate_structure(val):
				raise ValueError("Unsupported structure: {}".format(val))
			if val[0] == 'flat':
				ret.append(FlatLayout(*val[1:]))
			elif val[0] == 'filename-hash':
				ret.append(FilenameHashLayout(*val[1:]))
		if not ret:
			ret.append(FlatLayout())
		return ret


def get_mirror_url(mirror_url, filename, mysettings, cache_path=None):
	"""
	Get correct fetch URL for a given file, accounting for mirror
	layout configuration.

	@param mirror_url: Base URL to the mirror (without '/distfiles')
	@param filename: Filename to fetch
	@param cache_path: Path for mirror metadata cache
	@return: Full URL to fetch
	"""

	mirror_conf = MirrorLayoutConfig()

	cache = {}
	if cache_path is not None:
		try:
			with open(cache_path, 'r') as f:
				cache = json.load(f)
		except (IOError, ValueError):
			pass

	ts, data = cache.get(mirror_url, (0, None))
	# refresh at least daily
	if ts >= time.time() - 86400:
		mirror_conf.deserialize(data)
	else:
		tmpfile = '.layout.conf.%s' % urlparse(mirror_url).hostname
		try:
			if fetch({tmpfile: (mirror_url + '/distfiles/layout.conf',)},
					mysettings, force=1, try_mirrors=0):
				tmpfile = os.path.join(mysettings['DISTDIR'], tmpfile)
				mirror_conf.read_from_file(tmpfile)
			else:
				raise IOError()
		except (ConfigParserError, IOError, UnicodeDecodeError):
			pass
		else:
			cache[mirror_url] = (time.time(), mirror_conf.serialize())
			if cache_path is not None:
				f = atomic_ofstream(cache_path, 'w')
				json.dump(cache, f)
				f.close()

	return (mirror_url + "/distfiles/" +
			urlquote(mirror_conf.get_best_supported_layout().get_path(filename)))


def fetch(myuris, mysettings, listonly=0, fetchonly=0,
	locks_in_subdir=".locks", use_locks=1, try_mirrors=1, digests=None,
	allow_missing_digests=True, force=False):
	"""
	Fetch files to DISTDIR and also verify digests if they are available.

	@param myuris: Maps each file name to a tuple of available fetch URIs.
	@type myuris: dict
	@param mysettings: Portage config instance.
	@type mysettings: portage.config
	@param listonly: Only print URIs and do not actually fetch them.
	@type listonly: bool
	@param fetchonly: Do not block for files that are locked by a
		concurrent fetcher process. This means that the function can
		return successfully *before* all files have been successfully
		fetched!
	@type fetchonly: bool
	@param use_locks: Enable locks. This parameter is ineffective if
		FEATURES=distlocks is disabled in the portage config!
	@type use_locks: bool
	@param digests: Maps each file name to a dict of digest types and values.
	@type digests: dict
	@param allow_missing_digests: Enable fetch even if there are no digests
		available for verification.
	@type allow_missing_digests: bool
	@param force: Force download, even when a file already exists in
		DISTDIR. This is most useful when there are no digests available,
		since otherwise download will be automatically forced if the
		existing file does not match the available digests. Also, this
		avoids the need to remove the existing file in advance, which
		makes it possible to atomically replace the file and avoid
		interference with concurrent processes.
	@type force: bool
	@rtype: int
	@return: 1 if successful, 0 otherwise.
	"""

	if force and digests:
		# Since the force parameter can trigger unnecessary fetch when the
		# digests match, do not allow force=True when digests are provided.
		raise PortageException(_('fetch: force=True is not allowed when digests are provided'))

	if not myuris:
		return 1

	features = mysettings.features
	restrict = mysettings.get("PORTAGE_RESTRICT","").split()
	userfetch = portage.data.secpass >= 2 and "userfetch" in features

	# 'nomirror' is bad/negative logic. You Restrict mirroring, not no-mirroring.
	restrict_mirror = "mirror" in restrict or "nomirror" in restrict
	if restrict_mirror:
		if ("mirror" in features) and ("lmirror" not in features):
			# lmirror should allow you to bypass mirror restrictions.
			# XXX: This is not a good thing, and is temporary at best.
			print(_(">>> \"mirror\" mode desired and \"mirror\" restriction found; skipping fetch."))
			return 1

	# Generally, downloading the same file repeatedly from
	# every single available mirror is a waste of bandwidth
	# and time, so there needs to be a cap.
	checksum_failure_max_tries = 5
	v = checksum_failure_max_tries
	try:
		v = int(mysettings.get("PORTAGE_FETCH_CHECKSUM_TRY_MIRRORS",
			checksum_failure_max_tries))
	except (ValueError, OverflowError):
		writemsg(_("!!! Variable PORTAGE_FETCH_CHECKSUM_TRY_MIRRORS"
			" contains non-integer value: '%s'\n") % \
			mysettings["PORTAGE_FETCH_CHECKSUM_TRY_MIRRORS"], noiselevel=-1)
		writemsg(_("!!! Using PORTAGE_FETCH_CHECKSUM_TRY_MIRRORS "
			"default value: %s\n") % checksum_failure_max_tries,
			noiselevel=-1)
		v = checksum_failure_max_tries
	if v < 1:
		writemsg(_("!!! Variable PORTAGE_FETCH_CHECKSUM_TRY_MIRRORS"
			" contains value less than 1: '%s'\n") % v, noiselevel=-1)
		writemsg(_("!!! Using PORTAGE_FETCH_CHECKSUM_TRY_MIRRORS "
			"default value: %s\n") % checksum_failure_max_tries,
			noiselevel=-1)
		v = checksum_failure_max_tries
	checksum_failure_max_tries = v
	del v

	fetch_resume_size_default = "350K"
	fetch_resume_size = mysettings.get("PORTAGE_FETCH_RESUME_MIN_SIZE")
	if fetch_resume_size is not None:
		fetch_resume_size = "".join(fetch_resume_size.split())
		if not fetch_resume_size:
			# If it's undefined or empty, silently use the default.
			fetch_resume_size = fetch_resume_size_default
		match = _fetch_resume_size_re.match(fetch_resume_size)
		if match is None or \
			(match.group(2).upper() not in _size_suffix_map):
			writemsg(_("!!! Variable PORTAGE_FETCH_RESUME_MIN_SIZE"
				" contains an unrecognized format: '%s'\n") % \
				mysettings["PORTAGE_FETCH_RESUME_MIN_SIZE"], noiselevel=-1)
			writemsg(_("!!! Using PORTAGE_FETCH_RESUME_MIN_SIZE "
				"default value: %s\n") % fetch_resume_size_default,
				noiselevel=-1)
			fetch_resume_size = None
	if fetch_resume_size is None:
		fetch_resume_size = fetch_resume_size_default
		match = _fetch_resume_size_re.match(fetch_resume_size)
	fetch_resume_size = int(match.group(1)) * \
		2 ** _size_suffix_map[match.group(2).upper()]

	# Behave like the package has RESTRICT="primaryuri" after a
	# couple of checksum failures, to increase the probablility
	# of success before checksum_failure_max_tries is reached.
	checksum_failure_primaryuri = 2
	thirdpartymirrors = mysettings.thirdpartymirrors()

	# In the background parallel-fetch process, it's safe to skip checksum
	# verification of pre-existing files in $DISTDIR that have the correct
	# file size. The parent process will verify their checksums prior to
	# the unpack phase.

	parallel_fetchonly = "PORTAGE_PARALLEL_FETCHONLY" in mysettings
	if parallel_fetchonly:
		fetchonly = 1

	check_config_instance(mysettings)

	custommirrors = grabdict(os.path.join(mysettings["PORTAGE_CONFIGROOT"],
		CUSTOM_MIRRORS_FILE), recursive=1)

	mymirrors=[]

	if listonly or ("distlocks" not in features):
		use_locks = 0

	distdir_writable = os.access(mysettings["DISTDIR"], os.W_OK)
	fetch_to_ro = 0
	if "skiprocheck" in features:
		fetch_to_ro = 1

	if not distdir_writable and fetch_to_ro:
		if use_locks:
			writemsg(colorize("BAD",
				_("!!! For fetching to a read-only filesystem, "
				"locking should be turned off.\n")), noiselevel=-1)
			writemsg(_("!!! This can be done by adding -distlocks to "
				"FEATURES in /etc/portage/make.conf\n"), noiselevel=-1)
#			use_locks = 0

	# local mirrors are always added
	if try_mirrors and "local" in custommirrors:
		mymirrors += custommirrors["local"]

	if restrict_mirror:
		# We don't add any mirrors.
		pass
	else:
		if try_mirrors:
			mymirrors += [x.rstrip("/") for x in mysettings["GENTOO_MIRRORS"].split() if x]

	hash_filter = _hash_filter(mysettings.get("PORTAGE_CHECKSUM_FILTER", ""))
	if hash_filter.transparent:
		hash_filter = None
	skip_manifest = mysettings.get("EBUILD_SKIP_MANIFEST") == "1"
	if skip_manifest:
		allow_missing_digests = True
	pkgdir = mysettings.get("O")
	if digests is None and not (pkgdir is None or skip_manifest):
		mydigests = mysettings.repositories.get_repo_for_location(
			os.path.dirname(os.path.dirname(pkgdir))).load_manifest(
			pkgdir, mysettings["DISTDIR"]).getTypeDigests("DIST")
	elif digests is None or skip_manifest:
		# no digests because fetch was not called for a specific package
		mydigests = {}
	else:
		mydigests = digests

	ro_distdirs = [x for x in \
		shlex_split(mysettings.get("PORTAGE_RO_DISTDIRS", "")) \
		if os.path.isdir(x)]

	fsmirrors = []
	for x in range(len(mymirrors)-1,-1,-1):
		if mymirrors[x] and mymirrors[x][0]=='/':
			fsmirrors += [mymirrors[x]]
			del mymirrors[x]

	restrict_fetch = "fetch" in restrict
	force_mirror = "force-mirror" in features and not restrict_mirror
	custom_local_mirrors = custommirrors.get("local", [])
	if restrict_fetch:
		# With fetch restriction, a normal uri may only be fetched from
		# custom local mirrors (if available).  A mirror:// uri may also
		# be fetched from specific mirrors (effectively overriding fetch
		# restriction, but only for specific mirrors).
		locations = custom_local_mirrors
	else:
		locations = mymirrors

	file_uri_tuples = []
	# Check for 'items' attribute since OrderedDict is not a dict.
	if hasattr(myuris, 'items'):
		for myfile, uri_set in myuris.items():
			for myuri in uri_set:
				file_uri_tuples.append((myfile, myuri))
			if not uri_set:
				file_uri_tuples.append((myfile, None))
	else:
		for myuri in myuris:
			if urlparse(myuri).scheme:
				file_uri_tuples.append((os.path.basename(myuri), myuri))
			else:
				file_uri_tuples.append((os.path.basename(myuri), None))

	filedict = OrderedDict()
	primaryuri_dict = {}
	thirdpartymirror_uris = {}
	for myfile, myuri in file_uri_tuples:
		if myfile not in filedict:
			filedict[myfile]=[]
			if distdir_writable:
				mirror_cache = os.path.join(mysettings["DISTDIR"],
						".mirror-cache.json")
			else:
				mirror_cache = None
			for l in locations:
				filedict[myfile].append(functools.partial(
					get_mirror_url, l, myfile, mysettings, mirror_cache))
		if myuri is None:
			continue
		if myuri[:9]=="mirror://":
			eidx = myuri.find("/", 9)
			if eidx != -1:
				mirrorname = myuri[9:eidx]
				path = myuri[eidx+1:]

				# Try user-defined mirrors first
				if mirrorname in custommirrors:
					for cmirr in custommirrors[mirrorname]:
						filedict[myfile].append(
							cmirr.rstrip("/") + "/" + path)

				# now try the official mirrors
				if mirrorname in thirdpartymirrors:
					uris = [locmirr.rstrip("/") + "/" + path \
						for locmirr in thirdpartymirrors[mirrorname]]
					random.shuffle(uris)
					filedict[myfile].extend(uris)
					thirdpartymirror_uris.setdefault(myfile, []).extend(uris)

				if mirrorname not in custommirrors and \
					mirrorname not in thirdpartymirrors:
					writemsg(_("!!! No known mirror by the name: %s\n") % (mirrorname))
			else:
				writemsg(_("Invalid mirror definition in SRC_URI:\n"), noiselevel=-1)
				writemsg("  %s\n" % (myuri), noiselevel=-1)
		else:
			if restrict_fetch or force_mirror:
				# Only fetch from specific mirrors is allowed.
				continue
			primaryuris = primaryuri_dict.get(myfile)
			if primaryuris is None:
				primaryuris = []
				primaryuri_dict[myfile] = primaryuris
			primaryuris.append(myuri)

	# Order primaryuri_dict values to match that in SRC_URI.
	for uris in primaryuri_dict.values():
		uris.reverse()

	# Prefer thirdpartymirrors over normal mirrors in cases when
	# the file does not yet exist on the normal mirrors.
	for myfile, uris in thirdpartymirror_uris.items():
		primaryuri_dict.setdefault(myfile, []).extend(uris)

	# Now merge primaryuri values into filedict (includes mirrors
	# explicitly referenced in SRC_URI).
	if "primaryuri" in restrict:
		for myfile, uris in filedict.items():
			filedict[myfile] = primaryuri_dict.get(myfile, []) + uris
	else:
		for myfile in filedict:
			filedict[myfile] += primaryuri_dict.get(myfile, [])

	can_fetch=True

	if listonly:
		can_fetch = False

	if can_fetch and not fetch_to_ro:
<<<<<<< HEAD
		global _userpriv_test_write_file_cache
		dirmode  = 0o070
		filemode =   0o60
		modemask =    0o2
		dir_gid = portage_gid
		if "FAKED_MODE" in mysettings:
			# When inside fakeroot, directories with portage's gid appear
			# to have root's gid. Therefore, use root's gid instead of
			# portage's gid to avoid spurrious permissions adjustments
			# when inside fakeroot.
			dir_gid = rootgid
		distdir_dirs = [""]
=======
>>>>>>> c238d5f7
		try:
			_ensure_distdir(mysettings, mysettings["DISTDIR"])
		except PortageException as e:
			if not os.path.isdir(mysettings["DISTDIR"]):
				writemsg("!!! %s\n" % str(e), noiselevel=-1)
				writemsg(_("!!! Directory Not Found: DISTDIR='%s'\n") % mysettings["DISTDIR"], noiselevel=-1)
				writemsg(_("!!! Fetching will fail!\n"), noiselevel=-1)

	if can_fetch and \
		not fetch_to_ro and \
		not os.access(mysettings["DISTDIR"], os.W_OK):
		writemsg(_("!!! No write access to '%s'\n") % mysettings["DISTDIR"],
			noiselevel=-1)
		can_fetch = False

	distdir_writable = can_fetch and not fetch_to_ro
	failed_files = set()
	restrict_fetch_msg = False
	valid_hashes = set(get_valid_checksum_keys())
	valid_hashes.discard("size")

	for myfile in filedict:
		"""
		fetched  status
		0        nonexistent
		1        partially downloaded
		2        completely downloaded
		"""
		fetched = 0

		orig_digests = mydigests.get(myfile, {})

		if not (allow_missing_digests or listonly):
			verifiable_hash_types = set(orig_digests).intersection(valid_hashes)
			if not verifiable_hash_types:
				expected = " ".join(sorted(valid_hashes))
				got = set(orig_digests)
				got.discard("size")
				got = " ".join(sorted(got))
				reason = (_("Insufficient data for checksum verification"),
					got, expected)
				writemsg(_("!!! Fetched file: %s VERIFY FAILED!\n") % myfile,
					noiselevel=-1)
				writemsg(_("!!! Reason: %s\n") % reason[0],
					noiselevel=-1)
				writemsg(_("!!! Got:      %s\n!!! Expected: %s\n") % \
					(reason[1], reason[2]), noiselevel=-1)

				if fetchonly:
					failed_files.add(myfile)
					continue
				else:
					return 0

		size = orig_digests.get("size")
		if size == 0:
			# Zero-byte distfiles are always invalid, so discard their digests.
			del mydigests[myfile]
			orig_digests.clear()
			size = None
		pruned_digests = orig_digests
		if parallel_fetchonly:
			pruned_digests = {}
			if size is not None:
				pruned_digests["size"] = size

		myfile_path = os.path.join(mysettings["DISTDIR"], myfile)
		download_path = myfile_path if fetch_to_ro else myfile_path + _download_suffix
		has_space = True
		has_space_superuser = True
		file_lock = None
		if listonly:
			writemsg_stdout("\n", noiselevel=-1)
		else:
			# check if there is enough space in DISTDIR to completely store myfile
			# overestimate the filesize so we aren't bitten by FS overhead
			vfs_stat = None
			if size is not None and hasattr(os, "statvfs"):
				try:
					vfs_stat = os.statvfs(mysettings["DISTDIR"])
				except OSError as e:
					writemsg_level("!!! statvfs('%s'): %s\n" %
						(mysettings["DISTDIR"], e),
						noiselevel=-1, level=logging.ERROR)
					del e

			if vfs_stat is not None:
				try:
					mysize = os.stat(myfile_path).st_size
				except OSError as e:
					if e.errno not in (errno.ENOENT, errno.ESTALE):
						raise
					del e
					mysize = 0
				if (size - mysize + vfs_stat.f_bsize) >= \
					(vfs_stat.f_bsize * vfs_stat.f_bavail):

					if (size - mysize + vfs_stat.f_bsize) >= \
						(vfs_stat.f_bsize * vfs_stat.f_bfree):
						has_space_superuser = False

					if not has_space_superuser:
						has_space = False
					elif portage.data.secpass < 2:
						has_space = False
					elif userfetch:
						has_space = False

			if distdir_writable and use_locks:

				lock_kwargs = {}
				if fetchonly:
					lock_kwargs["flags"] = os.O_NONBLOCK

				try:
					file_lock = lockfile(myfile_path,
						wantnewlockfile=1, **lock_kwargs)
				except TryAgain:
					writemsg(_(">>> File '%s' is already locked by "
						"another fetcher. Continuing...\n") % myfile,
						noiselevel=-1)
					continue
		try:
			if not listonly:

				eout = EOutput()
				eout.quiet = mysettings.get("PORTAGE_QUIET") == "1"
				match, mystat = _check_distfile(
					myfile_path, pruned_digests, eout, hash_filter=hash_filter)
				if match and not force:
					# Skip permission adjustment for symlinks, since we don't
					# want to modify anything outside of the primary DISTDIR,
					# and symlinks typically point to PORTAGE_RO_DISTDIRS.
					if distdir_writable and not os.path.islink(myfile_path):
						try:
							apply_secpass_permissions(myfile_path,
								gid=portage_gid, mode=0o664, mask=0o2,
								stat_cached=mystat)
						except PortageException as e:
							if not os.access(myfile_path, os.R_OK):
								writemsg(_("!!! Failed to adjust permissions:"
									" %s\n") % str(e), noiselevel=-1)
							del e
					continue

				# Remove broken symlinks or symlinks to files which
				# _check_distfile did not match above.
				if distdir_writable and mystat is None or os.path.islink(myfile_path):
					try:
						os.unlink(myfile_path)
					except OSError as e:
						if e.errno not in (errno.ENOENT, errno.ESTALE):
							raise
					mystat = None

				if mystat is not None:
					if stat.S_ISDIR(mystat.st_mode):
						writemsg_level(
							_("!!! Unable to fetch file since "
							"a directory is in the way: \n"
							"!!!   %s\n") % myfile_path,
							level=logging.ERROR, noiselevel=-1)
						return 0

					if distdir_writable and not force:
						# Since _check_distfile did not match above, the file
						# is either corrupt or its identity has changed since
						# the last time it was fetched, so rename it.
						temp_filename = _checksum_failure_temp_file(
							mysettings, mysettings["DISTDIR"], myfile)
						writemsg_stdout(_("Refetching... "
							"File renamed to '%s'\n\n") % \
							temp_filename, noiselevel=-1)

				# Stat the temporary download file for comparison with
				# fetch_resume_size.
				try:
					mystat = os.stat(download_path)
				except OSError as e:
					if e.errno not in (errno.ENOENT, errno.ESTALE):
						raise
					mystat = None

				if mystat is not None:
					if mystat.st_size == 0:
						if distdir_writable:
							try:
								os.unlink(download_path)
							except OSError:
								pass
					elif distdir_writable and size is not None:
						if mystat.st_size < fetch_resume_size and \
							mystat.st_size < size:
							# If the file already exists and the size does not
							# match the existing digests, it may be that the
							# user is attempting to update the digest. In this
							# case, the digestgen() function will advise the
							# user to use `ebuild --force foo.ebuild manifest`
							# in order to force the old digests to be replaced.
							# Since the user may want to keep this file, rename
							# it instead of deleting it.
							writemsg(_(">>> Renaming distfile with size "
								"%d (smaller than " "PORTAGE_FETCH_RESU"
								"ME_MIN_SIZE)\n") % mystat.st_size)
							temp_filename = \
								_checksum_failure_temp_file(
									mysettings, mysettings["DISTDIR"],
									os.path.basename(download_path))
							writemsg_stdout(_("Refetching... "
								"File renamed to '%s'\n\n") % \
								temp_filename, noiselevel=-1)
						elif mystat.st_size >= size:
							temp_filename = \
								_checksum_failure_temp_file(
									mysettings, mysettings["DISTDIR"],
									os.path.basename(download_path))
							writemsg_stdout(_("Refetching... "
								"File renamed to '%s'\n\n") % \
								temp_filename, noiselevel=-1)

				if distdir_writable and ro_distdirs:
					readonly_file = None
					for x in ro_distdirs:
						filename = os.path.join(x, myfile)
						match, mystat = _check_distfile(
							filename, pruned_digests, eout, hash_filter=hash_filter)
						if match:
							readonly_file = filename
							break
					if readonly_file is not None:
						try:
							os.unlink(myfile_path)
						except OSError as e:
							if e.errno not in (errno.ENOENT, errno.ESTALE):
								raise
							del e
						os.symlink(readonly_file, myfile_path)
						continue

				# this message is shown only after we know that
				# the file is not already fetched
				if not has_space:
					writemsg(_("!!! Insufficient space to store %s in %s\n") % \
						(myfile, mysettings["DISTDIR"]), noiselevel=-1)

					if has_space_superuser:
						writemsg(_("!!! Insufficient privileges to use "
							"remaining space.\n"), noiselevel=-1)
						if userfetch:
							writemsg(_("!!! You may set FEATURES=\"-userfetch\""
								" in /etc/portage/make.conf in order to fetch with\n"
								"!!! superuser privileges.\n"), noiselevel=-1)

				if fsmirrors and not os.path.exists(myfile_path) and has_space:
					for mydir in fsmirrors:
						mirror_file = os.path.join(mydir, myfile)
						try:
							shutil.copyfile(mirror_file, download_path)
							writemsg(_("Local mirror has file: %s\n") % myfile)
							break
						except (IOError, OSError) as e:
							if e.errno not in (errno.ENOENT, errno.ESTALE):
								raise
							del e

				try:
					mystat = os.stat(download_path)
				except OSError as e:
					if e.errno not in (errno.ENOENT, errno.ESTALE):
						raise
					del e
				else:
					# Skip permission adjustment for symlinks, since we don't
					# want to modify anything outside of the primary DISTDIR,
					# and symlinks typically point to PORTAGE_RO_DISTDIRS.
					if not os.path.islink(download_path):
						try:
							apply_secpass_permissions(download_path,
								gid=portage_gid, mode=0o664, mask=0o2,
								stat_cached=mystat)
						except PortageException as e:
							if not os.access(download_path, os.R_OK):
								writemsg(_("!!! Failed to adjust permissions:"
									" %s\n") % (e,), noiselevel=-1)

					# If the file is empty then it's obviously invalid. Remove
					# the empty file and try to download if possible.
					if mystat.st_size == 0:
						if distdir_writable:
							try:
								os.unlink(download_path)
							except EnvironmentError:
								pass
					elif not orig_digests:
						# We don't have a digest, but the file exists.  We must
						# assume that it is fully downloaded.
						if not force:
							continue
					else:
						if (mydigests[myfile].get("size") is not None
								and mystat.st_size < mydigests[myfile]["size"]
								and not restrict_fetch):
							fetched = 1 # Try to resume this download.
						elif parallel_fetchonly and \
							mystat.st_size == mydigests[myfile]["size"]:
							eout = EOutput()
							eout.quiet = \
								mysettings.get("PORTAGE_QUIET") == "1"
							eout.ebegin(
								"%s size ;-)" % (myfile, ))
							eout.eend(0)
							continue
						else:
							digests = _filter_unaccelarated_hashes(mydigests[myfile])
							if hash_filter is not None:
								digests = _apply_hash_filter(digests, hash_filter)
							verified_ok, reason = verify_all(download_path, digests)
							if not verified_ok:
								writemsg(_("!!! Previously fetched"
									" file: '%s'\n") % myfile, noiselevel=-1)
								writemsg(_("!!! Reason: %s\n") % reason[0],
									noiselevel=-1)
								writemsg(_("!!! Got:      %s\n"
									"!!! Expected: %s\n") % \
									(reason[1], reason[2]), noiselevel=-1)
								if reason[0] == _("Insufficient data for checksum verification"):
									return 0
								if distdir_writable:
									temp_filename = \
										_checksum_failure_temp_file(
											mysettings, mysettings["DISTDIR"],
											os.path.basename(download_path))
									writemsg_stdout(_("Refetching... "
										"File renamed to '%s'\n\n") % \
										temp_filename, noiselevel=-1)
							else:
								if not fetch_to_ro:
									_movefile(download_path, myfile_path, mysettings=mysettings)
								eout = EOutput()
								eout.quiet = \
									mysettings.get("PORTAGE_QUIET", None) == "1"
								if digests:
									digests = list(digests)
									digests.sort()
									eout.ebegin(
										"%s %s ;-)" % (myfile, " ".join(digests)))
									eout.eend(0)
								continue # fetch any remaining files

			# Create a reversed list since that is optimal for list.pop().
			uri_list = filedict[myfile][:]
			uri_list.reverse()
			checksum_failure_count = 0
			tried_locations = set()
			while uri_list:
				loc = uri_list.pop()
				if isinstance(loc, functools.partial):
					loc = loc()
				# Eliminate duplicates here in case we've switched to
				# "primaryuri" mode on the fly due to a checksum failure.
				if loc in tried_locations:
					continue
				tried_locations.add(loc)
				if listonly:
					writemsg_stdout(loc+" ", noiselevel=-1)
					continue
				# allow different fetchcommands per protocol
				protocol = loc[0:loc.find("://")]

				global_config_path = GLOBAL_CONFIG_PATH
				if portage.const.EPREFIX:
					global_config_path = os.path.join(portage.const.EPREFIX,
							GLOBAL_CONFIG_PATH.lstrip(os.sep))

				missing_file_param = False
				fetchcommand_var = "FETCHCOMMAND_" + protocol.upper()
				fetchcommand = mysettings.get(fetchcommand_var)
				if fetchcommand is None:
					fetchcommand_var = "FETCHCOMMAND"
					fetchcommand = mysettings.get(fetchcommand_var)
					if fetchcommand is None:
						writemsg_level(
							_("!!! %s is unset. It should "
							"have been defined in\n!!! %s/make.globals.\n") \
							% (fetchcommand_var, global_config_path),
							level=logging.ERROR, noiselevel=-1)
						return 0
				if "${FILE}" not in fetchcommand:
					writemsg_level(
						_("!!! %s does not contain the required ${FILE}"
						" parameter.\n") % fetchcommand_var,
						level=logging.ERROR, noiselevel=-1)
					missing_file_param = True

				resumecommand_var = "RESUMECOMMAND_" + protocol.upper()
				resumecommand = mysettings.get(resumecommand_var)
				if resumecommand is None:
					resumecommand_var = "RESUMECOMMAND"
					resumecommand = mysettings.get(resumecommand_var)
					if resumecommand is None:
						writemsg_level(
							_("!!! %s is unset. It should "
							"have been defined in\n!!! %s/make.globals.\n") \
							% (resumecommand_var, global_config_path),
							level=logging.ERROR, noiselevel=-1)
						return 0
				if "${FILE}" not in resumecommand:
					writemsg_level(
						_("!!! %s does not contain the required ${FILE}"
						" parameter.\n") % resumecommand_var,
						level=logging.ERROR, noiselevel=-1)
					missing_file_param = True

				if missing_file_param:
					writemsg_level(
						_("!!! Refer to the make.conf(5) man page for "
						"information about how to\n!!! correctly specify "
						"FETCHCOMMAND and RESUMECOMMAND.\n"),
						level=logging.ERROR, noiselevel=-1)
					if myfile != os.path.basename(loc):
						return 0

				if not can_fetch:
					if fetched != 2:
						try:
							mysize = os.stat(download_path).st_size
						except OSError as e:
							if e.errno not in (errno.ENOENT, errno.ESTALE):
								raise
							del e
							mysize = 0

						if mysize == 0:
							writemsg(_("!!! File %s isn't fetched but unable to get it.\n") % myfile,
								noiselevel=-1)
						elif size is None or size > mysize:
							writemsg(_("!!! File %s isn't fully fetched, but unable to complete it\n") % myfile,
								noiselevel=-1)
						else:
							writemsg(_("!!! File %s is incorrect size, "
								"but unable to retry.\n") % myfile, noiselevel=-1)
						return 0
					else:
						continue

				if fetched != 2 and has_space:
					#we either need to resume or start the download
					if fetched == 1:
						try:
							mystat = os.stat(download_path)
						except OSError as e:
							if e.errno not in (errno.ENOENT, errno.ESTALE):
								raise
							del e
							fetched = 0
						else:
							if distdir_writable and mystat.st_size < fetch_resume_size:
								writemsg(_(">>> Deleting distfile with size "
									"%d (smaller than " "PORTAGE_FETCH_RESU"
									"ME_MIN_SIZE)\n") % mystat.st_size)
								try:
									os.unlink(download_path)
								except OSError as e:
									if e.errno not in \
										(errno.ENOENT, errno.ESTALE):
										raise
									del e
								fetched = 0
					if fetched == 1:
						#resume mode:
						writemsg(_(">>> Resuming download...\n"))
						locfetch=resumecommand
						command_var = resumecommand_var
					else:
						#normal mode:
						locfetch=fetchcommand
						command_var = fetchcommand_var
					writemsg_stdout(_(">>> Downloading '%s'\n") % \
						_hide_url_passwd(loc))
					variables = {
						"URI":     loc,
						"FILE":    os.path.basename(download_path)
					}

					for k in ("DISTDIR", "PORTAGE_SSH_OPTS"):
						v = mysettings.get(k)
						if v is not None:
							variables[k] = v

					myfetch = shlex_split(locfetch)
					myfetch = [varexpand(x, mydict=variables) for x in myfetch]
					myret = -1
					try:

						myret = _spawn_fetch(mysettings, myfetch)

					finally:
						try:
							apply_secpass_permissions(download_path,
								gid=portage_gid, mode=0o664, mask=0o2)
						except FileNotFound:
							pass
						except PortageException as e:
							if not os.access(download_path, os.R_OK):
								writemsg(_("!!! Failed to adjust permissions:"
									" %s\n") % str(e), noiselevel=-1)
							del e

					# If the file is empty then it's obviously invalid.  Don't
					# trust the return value from the fetcher.  Remove the
					# empty file and try to download again.
					try:
						mystat = os.lstat(download_path)
						if mystat.st_size == 0 or (stat.S_ISLNK(mystat.st_mode) and not os.path.exists(download_path)):
							os.unlink(download_path)
							fetched = 0
							continue
					except EnvironmentError:
						pass

					if mydigests is not None and myfile in mydigests:
						try:
							mystat = os.stat(download_path)
						except OSError as e:
							if e.errno not in (errno.ENOENT, errno.ESTALE):
								raise
							del e
							fetched = 0
						else:

							if stat.S_ISDIR(mystat.st_mode):
								# This can happen if FETCHCOMMAND erroneously
								# contains wget's -P option where it should
								# instead have -O.
								writemsg_level(
									_("!!! The command specified in the "
									"%s variable appears to have\n!!! "
									"created a directory instead of a "
									"normal file.\n") % command_var,
									level=logging.ERROR, noiselevel=-1)
								writemsg_level(
									_("!!! Refer to the make.conf(5) "
									"man page for information about how "
									"to\n!!! correctly specify "
									"FETCHCOMMAND and RESUMECOMMAND.\n"),
									level=logging.ERROR, noiselevel=-1)
								return 0

							# no exception?  file exists. let digestcheck() report
							# an appropriately for size or checksum errors

							# If the fetcher reported success and the file is
							# too small, it's probably because the digest is
							# bad (upstream changed the distfile).  In this
							# case we don't want to attempt to resume. Show a
							# digest verification failure to that the user gets
							# a clue about what just happened.
							if myret != os.EX_OK and \
								mystat.st_size < mydigests[myfile]["size"]:
								# Fetch failed... Try the next one... Kill 404 files though.
								if (mystat[stat.ST_SIZE]<100000) and (len(myfile)>4) and not ((myfile[-5:]==".html") or (myfile[-4:]==".htm")):
									html404=re.compile("<title>.*(not found|404).*</title>",re.I|re.M)
									with io.open(
										_unicode_encode(download_path,
										encoding=_encodings['fs'], errors='strict'),
										mode='r', encoding=_encodings['content'], errors='replace'
										) as f:
										if html404.search(f.read()):
											try:
												os.unlink(download_path)
												writemsg(_(">>> Deleting invalid distfile. (Improper 404 redirect from server.)\n"))
												fetched = 0
												continue
											except (IOError, OSError):
												pass
								fetched = 1
								continue
							if True:
								# File is the correct size--check the checksums for the fetched
								# file NOW, for those users who don't have a stable/continuous
								# net connection. This way we have a chance to try to download
								# from another mirror...
								digests = _filter_unaccelarated_hashes(mydigests[myfile])
								if hash_filter is not None:
									digests = _apply_hash_filter(digests, hash_filter)
								verified_ok, reason = verify_all(download_path, digests)
								if not verified_ok:
									writemsg(_("!!! Fetched file: %s VERIFY FAILED!\n") % myfile,
										noiselevel=-1)
									writemsg(_("!!! Reason: %s\n") % reason[0],
										noiselevel=-1)
									writemsg(_("!!! Got:      %s\n!!! Expected: %s\n") % \
										(reason[1], reason[2]), noiselevel=-1)
									if reason[0] == _("Insufficient data for checksum verification"):
										return 0
									if distdir_writable:
										temp_filename = \
											_checksum_failure_temp_file(
												mysettings, mysettings["DISTDIR"],
												os.path.basename(download_path))
										writemsg_stdout(_("Refetching... "
											"File renamed to '%s'\n\n") % \
											temp_filename, noiselevel=-1)
									fetched=0
									checksum_failure_count += 1
									if checksum_failure_count == \
										checksum_failure_primaryuri:
										# Switch to "primaryuri" mode in order
										# to increase the probablility of
										# of success.
										primaryuris = \
											primaryuri_dict.get(myfile)
										if primaryuris:
											uri_list.extend(
												reversed(primaryuris))
									if checksum_failure_count >= \
										checksum_failure_max_tries:
										break
								else:
									if not fetch_to_ro:
										_movefile(download_path, myfile_path, mysettings=mysettings)
									eout = EOutput()
									eout.quiet = mysettings.get("PORTAGE_QUIET", None) == "1"
									if digests:
										eout.ebegin("%s %s ;-)" % \
											(myfile, " ".join(sorted(digests))))
										eout.eend(0)
									fetched=2
									break
					else: # no digests available
						if not myret:
							if not fetch_to_ro:
								_movefile(download_path, myfile_path, mysettings=mysettings)
							fetched=2
							break
						elif mydigests!=None:
							writemsg(_("No digest file available and download failed.\n\n"),
								noiselevel=-1)
		finally:
			if use_locks and file_lock:
				unlockfile(file_lock)
				file_lock = None

		if listonly:
			writemsg_stdout("\n", noiselevel=-1)
		if fetched != 2:
			if restrict_fetch and not restrict_fetch_msg:
				restrict_fetch_msg = True
				msg = _("\n!!! %s/%s"
					" has fetch restriction turned on.\n"
					"!!! This probably means that this "
					"ebuild's files must be downloaded\n"
					"!!! manually.  See the comments in"
					" the ebuild for more information.\n\n") % \
					(mysettings["CATEGORY"], mysettings["PF"])
				writemsg_level(msg,
					level=logging.ERROR, noiselevel=-1)
			elif restrict_fetch:
				pass
			elif listonly:
				pass
			elif not filedict[myfile]:
				writemsg(_("Warning: No mirrors available for file"
					" '%s'\n") % (myfile), noiselevel=-1)
			else:
				writemsg(_("!!! Couldn't download '%s'. Aborting.\n") % myfile,
					noiselevel=-1)

			if listonly:
				failed_files.add(myfile)
				continue
			elif fetchonly:
				failed_files.add(myfile)
				continue
			return 0
	if failed_files:
		return 0
	return 1<|MERGE_RESOLUTION|>--- conflicted
+++ resolved
@@ -51,12 +51,8 @@
 	checksum_str)
 from portage.const import BASH_BINARY, CUSTOM_MIRRORS_FILE, \
 	GLOBAL_CONFIG_PATH
-<<<<<<< HEAD
 from portage.const import rootgid
-from portage.data import portage_gid, portage_uid, secpass, userpriv_groups
-=======
 from portage.data import portage_gid, portage_uid, userpriv_groups
->>>>>>> c238d5f7
 from portage.exception import FileNotFound, OperationNotPermitted, \
 	PortageException, TryAgain
 from portage.localization import _
@@ -214,7 +210,7 @@
 		# to have root's gid. Therefore, use root's gid instead of
 		# portage's gid to avoid spurrious permissions adjustments
 		# when inside fakeroot.
-		dir_gid = 0
+		dir_gid = rootgid
 
 	userfetch = portage.data.secpass >= 2 and "userfetch" in settings.features
 	userpriv = portage.data.secpass >= 2 and "userpriv" in settings.features
@@ -820,21 +816,6 @@
 		can_fetch = False
 
 	if can_fetch and not fetch_to_ro:
-<<<<<<< HEAD
-		global _userpriv_test_write_file_cache
-		dirmode  = 0o070
-		filemode =   0o60
-		modemask =    0o2
-		dir_gid = portage_gid
-		if "FAKED_MODE" in mysettings:
-			# When inside fakeroot, directories with portage's gid appear
-			# to have root's gid. Therefore, use root's gid instead of
-			# portage's gid to avoid spurrious permissions adjustments
-			# when inside fakeroot.
-			dir_gid = rootgid
-		distdir_dirs = [""]
-=======
->>>>>>> c238d5f7
 		try:
 			_ensure_distdir(mysettings, mysettings["DISTDIR"])
 		except PortageException as e:
