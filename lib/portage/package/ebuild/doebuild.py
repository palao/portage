--- conflicted
+++ resolved
@@ -2480,90 +2480,6 @@
 
 
 def _post_src_install_write_metadata(settings):
-<<<<<<< HEAD
-	"""
-	It's possible that the ebuild has changed the
-	CHOST variable, so revert it to the initial
-	setting. Also, revert IUSE in case it's corrupted
-	due to local environment settings like in bug #386829.
-	"""
-
-	eapi_attrs = _get_eapi_attrs(settings.configdict['pkg']['EAPI'])
-
-	build_info_dir = os.path.join(settings['PORTAGE_BUILDDIR'], 'build-info')
-
-	metadata_keys = ['IUSE']
-	if eapi_attrs.iuse_effective:
-		metadata_keys.append('IUSE_EFFECTIVE')
-
-	for k in metadata_keys:
-		v = settings.configdict['pkg'].get(k)
-		if "force-multilib" in settings.features:
-			v = v + " abiwrapper"
-			for i in settings.get('MULTILIB_ABIS').split():
-				v = v + " multilib_abi_" + i
-		if v is not None:
-			write_atomic(os.path.join(build_info_dir, k), v + '\n')
-
-	for k in ('CHOST',):
-		v = settings.get(k)
-		if v is not None:
-			write_atomic(os.path.join(build_info_dir, k), v + '\n')
-
-	with io.open(_unicode_encode(os.path.join(build_info_dir,
-		'BUILD_TIME'), encoding=_encodings['fs'], errors='strict'),
-		mode='w', encoding=_encodings['repo.content'],
-		errors='strict') as f:
-		f.write("%.0f\n" % (time.time(),))
-
-	use = frozenset(settings['PORTAGE_USE'].split())
-	for k in _vdb_use_conditional_keys:
-		v = settings.configdict['pkg'].get(k)
-		filename = os.path.join(build_info_dir, k)
-		if v is None:
-			try:
-				os.unlink(filename)
-			except OSError:
-				pass
-			continue
-
-		if k.endswith('DEPEND'):
-			if eapi_attrs.slot_operator:
-				continue
-			token_class = Atom
-		else:
-			token_class = None
-
-		v = use_reduce(v, uselist=use, token_class=token_class)
-		v = paren_enclose(v)
-		if not v:
-			try:
-				os.unlink(filename)
-			except OSError:
-				pass
-			continue
-		with io.open(_unicode_encode(os.path.join(build_info_dir,
-			k), encoding=_encodings['fs'], errors='strict'),
-			mode='w', encoding=_encodings['repo.content'],
-			errors='strict') as f:
-			f.write('%s\n' % v)
-
-	if eapi_attrs.slot_operator:
-		deps = evaluate_slot_operator_equal_deps(settings, use, QueryCommand.get_db())
-		for k, v in deps.items():
-			filename = os.path.join(build_info_dir, k)
-			if not v:
-				try:
-					os.unlink(filename)
-				except OSError:
-					pass
-				continue
-			with io.open(_unicode_encode(os.path.join(build_info_dir,
-				k), encoding=_encodings['fs'], errors='strict'),
-				mode='w', encoding=_encodings['repo.content'],
-				errors='strict') as f:
-				f.write('%s\n' % v)
-=======
     """
     It's possible that the ebuild has changed the
     CHOST variable, so revert it to the initial
@@ -2581,6 +2497,10 @@
 
     for k in metadata_keys:
         v = settings.configdict["pkg"].get(k)
+		if "force-multilib" in settings.features:
+			v = v + " abiwrapper"
+			for i in settings.get('MULTILIB_ABIS').split():
+				v = v + " multilib_abi_" + i
         if v is not None:
             write_atomic(os.path.join(build_info_dir, k), v + "\n")
 
@@ -2660,7 +2580,6 @@
                 errors="strict",
             ) as f:
                 f.write("%s\n" % v)
->>>>>>> b3e61e8c
 
 
 def _preinst_bsdflags(mysettings):
@@ -2941,231 +2860,6 @@
 
 
 def _post_src_install_soname_symlinks(mysettings, out):
-<<<<<<< HEAD
-	"""
-	Check that libraries in $D have corresponding soname symlinks.
-	If symlinks are missing then create them and trigger a QA Notice.
-	This requires $PORTAGE_BUILDDIR/build-info/NEEDED.ELF.2 for
-	operation.
-	"""
-
-	image_dir = mysettings["D"]
-
-	#only run this function when the installation is actually done and the final
-	#image_dir exists (workaround for multilib-portage as this is first called
-	#before all ABIs are done and the image_dir is created)
-	if not os.path.isdir (image_dir):
-		return
-
-	needed_filename = os.path.join(mysettings["PORTAGE_BUILDDIR"],
-		"build-info", "NEEDED.ELF.2")
-
-	f = None
-	try:
-		f = io.open(_unicode_encode(needed_filename,
-			encoding=_encodings['fs'], errors='strict'),
-			mode='r', encoding=_encodings['repo.content'],
-			errors='replace')
-		lines = f.readlines()
-	except IOError as e:
-		if e.errno not in (errno.ENOENT, errno.ESTALE):
-			raise
-		return
-	finally:
-		if f is not None:
-			f.close()
-
-	metadata = {}
-	for k in ("QA_PREBUILT", "QA_SONAME_NO_SYMLINK"):
-		try:
-			with io.open(_unicode_encode(os.path.join(
-				mysettings["PORTAGE_BUILDDIR"],
-				"build-info", k),
-				encoding=_encodings['fs'], errors='strict'),
-				mode='r', encoding=_encodings['repo.content'],
-				errors='replace') as f:
-				v = f.read()
-		except IOError as e:
-			if e.errno not in (errno.ENOENT, errno.ESTALE):
-				raise
-		else:
-			metadata[k] = v
-
-	qa_prebuilt = metadata.get("QA_PREBUILT", "").strip()
-	if qa_prebuilt:
-		qa_prebuilt = re.compile("|".join(
-			fnmatch.translate(x.lstrip(os.sep))
-			for x in portage.util.shlex_split(qa_prebuilt)))
-
-	qa_soname_no_symlink = metadata.get("QA_SONAME_NO_SYMLINK", "").split()
-	if qa_soname_no_symlink:
-		if len(qa_soname_no_symlink) > 1:
-			qa_soname_no_symlink = "|".join("(%s)" % x for x in qa_soname_no_symlink)
-			qa_soname_no_symlink = "^(%s)$" % qa_soname_no_symlink
-		else:
-			qa_soname_no_symlink = "^%s$" % qa_soname_no_symlink[0]
-		qa_soname_no_symlink = re.compile(qa_soname_no_symlink)
-
-	libpaths = set(portage.util.getlibpaths(
-		mysettings["ROOT"], env=mysettings))
-	libpath_inodes = set()
-	for libpath in libpaths:
-		libdir = os.path.join(mysettings["ROOT"], libpath.lstrip(os.sep))
-		try:
-			s = os.stat(libdir)
-		except OSError:
-			continue
-		else:
-			libpath_inodes.add((s.st_dev, s.st_ino))
-
-	is_libdir_cache = {}
-
-	def is_libdir(obj_parent):
-		try:
-			return is_libdir_cache[obj_parent]
-		except KeyError:
-			pass
-
-		rval = False
-		if obj_parent in libpaths:
-			rval = True
-		else:
-			parent_path = os.path.join(mysettings["ROOT"],
-				obj_parent.lstrip(os.sep))
-			try:
-				s = os.stat(parent_path)
-			except OSError:
-				pass
-			else:
-				if (s.st_dev, s.st_ino) in libpath_inodes:
-					rval = True
-
-		is_libdir_cache[obj_parent] = rval
-		return rval
-
-	build_info_dir = os.path.join(
-		mysettings['PORTAGE_BUILDDIR'], 'build-info')
-	try:
-		with io.open(_unicode_encode(os.path.join(build_info_dir,
-			"PROVIDES_EXCLUDE"), encoding=_encodings['fs'],
-			errors='strict'), mode='r', encoding=_encodings['repo.content'],
-			errors='replace') as f:
-			provides_exclude = f.read()
-	except IOError as e:
-		if e.errno not in (errno.ENOENT, errno.ESTALE):
-			raise
-		provides_exclude = ""
-
-	try:
-		with io.open(_unicode_encode(os.path.join(build_info_dir,
-			"REQUIRES_EXCLUDE"), encoding=_encodings['fs'],
-			errors='strict'), mode='r', encoding=_encodings['repo.content'],
-			errors='replace') as f:
-			requires_exclude = f.read()
-	except IOError as e:
-		if e.errno not in (errno.ENOENT, errno.ESTALE):
-			raise
-		requires_exclude = ""
-
-	missing_symlinks = []
-	unrecognized_elf_files = []
-	soname_deps = SonameDepsProcessor(
-		provides_exclude, requires_exclude)
-
-	# Parse NEEDED.ELF.2 like LinkageMapELF.rebuild() does, and
-	# rewrite it to include multilib categories.
-	needed_file = portage.util.atomic_ofstream(needed_filename,
-		encoding=_encodings["repo.content"], errors="strict")
-
-	for l in lines:
-		l = l.rstrip("\n")
-		if not l:
-			continue
-		try:
-			entry = NeededEntry.parse(needed_filename, l)
-		except InvalidData as e:
-			portage.util.writemsg_level("\n%s\n\n" % (e,),
-				level=logging.ERROR, noiselevel=-1)
-			continue
-
-		filename = os.path.join(image_dir,
-			entry.filename.lstrip(os.sep))
-		with open(_unicode_encode(filename, encoding=_encodings['fs'],
-			errors='strict'), 'rb') as f:
-			elf_header = ELFHeader.read(f)
-
-		# Compute the multilib category and write it back to the file.
-		entry.multilib_category = compute_multilib_category(elf_header)
-		needed_file.write(str(entry))
-
-		if entry.multilib_category is None:
-			if not qa_prebuilt or qa_prebuilt.match(
-				entry.filename[len(mysettings["EPREFIX"]):].lstrip(
-				os.sep)) is None:
-				unrecognized_elf_files.append(entry)
-		else:
-			soname_deps.add(entry)
-
-		obj = entry.filename
-		soname = entry.soname
-
-		if not soname:
-			continue
-		if not is_libdir(os.path.dirname(obj)):
-			continue
-		if qa_soname_no_symlink and qa_soname_no_symlink.match(obj.strip(os.sep)) is not None:
-			continue
-
-		obj_file_path = os.path.join(image_dir, obj.lstrip(os.sep))
-		sym_file_path = os.path.join(os.path.dirname(obj_file_path), soname)
-		try:
-			os.lstat(sym_file_path)
-		except OSError as e:
-			if e.errno not in (errno.ENOENT, errno.ESTALE):
-				raise
-		else:
-			continue
-
-		missing_symlinks.append((obj, soname))
-
-	needed_file.close()
-
-	if soname_deps.requires is not None:
-		with io.open(_unicode_encode(os.path.join(build_info_dir,
-			'REQUIRES'), encoding=_encodings['fs'], errors='strict'),
-			mode='w', encoding=_encodings['repo.content'],
-			errors='strict') as f:
-			f.write(soname_deps.requires)
-
-	if soname_deps.provides is not None:
-		with io.open(_unicode_encode(os.path.join(build_info_dir,
-			'PROVIDES'), encoding=_encodings['fs'], errors='strict'),
-			mode='w', encoding=_encodings['repo.content'],
-			errors='strict') as f:
-			f.write(soname_deps.provides)
-
-	if unrecognized_elf_files:
-		qa_msg = ["QA Notice: Unrecognized ELF file(s):"]
-		qa_msg.append("")
-		qa_msg.extend("\t%s" % str(entry).rstrip()
-			for entry in unrecognized_elf_files)
-		qa_msg.append("")
-		for line in qa_msg:
-			eqawarn(line, key=mysettings.mycpv, out=out)
-
-	if not missing_symlinks:
-		return
-
-	qa_msg = ["QA Notice: Missing soname symlink(s):"]
-	qa_msg.append("")
-	qa_msg.extend("\t%s -> %s" % (os.path.join(
-		os.path.dirname(obj).lstrip(os.sep), soname),
-		os.path.basename(obj))
-		for obj, soname in missing_symlinks)
-	qa_msg.append("")
-	for line in qa_msg:
-		eqawarn(line, key=mysettings.mycpv, out=out)
-=======
     """
     Check that libraries in $D have corresponding soname symlinks.
     If symlinks are missing then create them and trigger a QA Notice.
@@ -3174,6 +2868,13 @@
     """
 
     image_dir = mysettings["D"]
+
+    #only run this function when the installation is actually done and the final
+	#image_dir exists (workaround for multilib-portage as this is first called
+	#before all ABIs are done and the image_dir is created)
+	if not os.path.isdir (image_dir):
+		return
+
     needed_filename = os.path.join(
         mysettings["PORTAGE_BUILDDIR"], "build-info", "NEEDED.ELF.2"
     )
@@ -3427,7 +3128,6 @@
     for line in qa_msg:
         eqawarn(line, key=mysettings.mycpv, out=out)
 
->>>>>>> b3e61e8c
 
 def _merge_desktopfile_error(errors):
     lines = []
