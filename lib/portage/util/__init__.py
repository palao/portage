--- conflicted
+++ resolved
@@ -2000,42 +2000,6 @@
 
 
 def getlibpaths(root, env=None):
-<<<<<<< HEAD
-	def read_ld_so_conf(path):
-		for l in grabfile(path):
-			include_match = _ld_so_include_re.match(l)
-			if include_match is not None:
-				subpath = os.path.join(os.path.dirname(path),
-					include_match.group(1))
-				for p in glob.glob(subpath):
-					for r in read_ld_so_conf(p):
-						yield r
-			else:
-				yield l
-
-	""" Return a list of paths that are used for library lookups """
-	if env is None:
-		env = os.environ
-
-	# PREFIX HACK: LD_LIBRARY_PATH isn't portable, and considered
-	# harmfull, so better not use it.  We don't need any host OS lib
-	# paths either, so do Prefix case.
-	if EPREFIX != '':
-		rval = []
-		rval.append(EPREFIX + "/usr/lib")
-		rval.append(EPREFIX + "/lib")
-		# we don't know the CHOST here, so it's a bit hard to guess
-		# where GCC's and ld's libs are.  Though, GCC's libs should be
-		# in lib and usr/lib, binutils' libs rarely used
-	else:
-	# the following is based on the information from ld.so(8)
-		rval = env.get("LD_LIBRARY_PATH", "").split(":")
-		rval.extend(read_ld_so_conf(os.path.join(root, "etc", "ld.so.conf")))
-		rval.append("/usr/lib")
-		rval.append("/lib")
-
-	return [normalize_path(x) for x in rval if x]
-=======
     def read_ld_so_conf(path):
         for l in grabfile(path):
             include_match = _ld_so_include_re.match(l)
@@ -2050,11 +2014,23 @@
     """ Return a list of paths that are used for library lookups """
     if env is None:
         env = os.environ
-    # the following is based on the information from ld.so(8)
-    rval = env.get("LD_LIBRARY_PATH", "").split(":")
-    rval.extend(read_ld_so_conf(os.path.join(root, "etc", "ld.so.conf")))
-    rval.append("/usr/lib")
-    rval.append("/lib")
-
-    return [normalize_path(x) for x in rval if x]
->>>>>>> e5be7370
+    # BEGIN PREFIX LOCAL:
+    # LD_LIBRARY_PATH isn't portable, and considered harmfull, so better
+    # not use it.  We don't need any host OS lib paths either, so do
+    # Prefix case.
+    if EPREFIX != '':
+        rval = []
+        rval.append(EPREFIX + "/usr/lib")
+        rval.append(EPREFIX + "/lib")
+        # we don't know the CHOST here, so it's a bit hard to guess
+        # where GCC's and ld's libs are.  Though, GCC's libs should be
+        # in lib and usr/lib, binutils' libs are rarely used
+    else:
+    # END PREFIX LOCAL
+        # the following is based on the information from ld.so(8)
+        rval = env.get("LD_LIBRARY_PATH", "").split(":")
+        rval.extend(read_ld_so_conf(os.path.join(root, "etc", "ld.so.conf")))
+        rval.append("/usr/lib")
+        rval.append("/lib")
+
+    return [normalize_path(x) for x in rval if x]