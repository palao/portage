# getbinpkg.py -- Portage binary-package helper functions
# Copyright 2003-2020 Gentoo Authors
# Distributed under the terms of the GNU General Public License v2

from portage.output import colorize
from portage.cache.mappings import slot_dict_class
from portage.localization import _
import portage
from portage import os
from portage import _encodings
from portage import _unicode_decode
from portage import _unicode_encode
from portage.package.ebuild.fetch import _hide_url_passwd
from _emerge.Package import _all_metadata_keys

import pickle
import sys
import socket
import time
import tempfile
import base64
from portage.const import CACHE_PATH
import warnings

_all_errors = [NotImplementedError, ValueError, socket.error]

from html.parser import HTMLParser as html_parser_HTMLParser
from urllib.parse import unquote as urllib_parse_unquote

try:
    import ftplib
except ImportError as e:
    sys.stderr.write(colorize("BAD", "!!! CANNOT IMPORT FTPLIB: ") + str(e) + "\n")
else:
    _all_errors.extend(ftplib.all_errors)

try:
    from http.client import HTTPConnection as http_client_HTTPConnection
    from http.client import BadStatusLine as http_client_BadStatusLine
    from http.client import ResponseNotReady as http_client_ResponseNotReady
    from http.client import error as http_client_error
except ImportError as e:
    sys.stderr.write(colorize("BAD", "!!! CANNOT IMPORT HTTP.CLIENT: ") + str(e) + "\n")
else:
    _all_errors.append(http_client_error)

_all_errors = tuple(_all_errors)


def make_metadata_dict(data):

    warnings.warn(
        "portage.getbinpkg.make_metadata_dict() is deprecated",
        DeprecationWarning,
        stacklevel=2,
    )

    myid, _myglob = data

    mydict = {}
    for k_bytes in portage.xpak.getindex_mem(myid):
        k = _unicode_decode(
            k_bytes, encoding=_encodings["repo.content"], errors="replace"
        )
        if k not in _all_metadata_keys and k != "CATEGORY":
            continue
        v = _unicode_decode(
            portage.xpak.getitem(data, k_bytes),
            encoding=_encodings["repo.content"],
            errors="replace",
        )
        mydict[k] = v

    return mydict


class ParseLinks(html_parser_HTMLParser):
    """Parser class that overrides HTMLParser to grab all anchors from an html
    page and provide suffix and prefix limitors"""

    def __init__(self):

        warnings.warn(
            "portage.getbinpkg.ParseLinks is deprecated",
            DeprecationWarning,
            stacklevel=2,
        )

        self.PL_anchors = []
        html_parser_HTMLParser.__init__(self)

    def get_anchors(self):
        return self.PL_anchors

    def get_anchors_by_prefix(self, prefix):
        newlist = []
        for x in self.PL_anchors:
            if x.startswith(prefix):
                if x not in newlist:
                    newlist.append(x[:])
        return newlist

    def get_anchors_by_suffix(self, suffix):
        newlist = []
        for x in self.PL_anchors:
            if x.endswith(suffix):
                if x not in newlist:
                    newlist.append(x[:])
        return newlist

    def handle_endtag(self, tag):
        pass

    def handle_starttag(self, tag, attrs):
        if tag == "a":
            for x in attrs:
                if x[0] == "href":
                    if x[1] not in self.PL_anchors:
                        self.PL_anchors.append(urllib_parse_unquote(x[1]))


def create_conn(baseurl, conn=None):
    """Takes a protocol://site:port/address url, and an
    optional connection. If connection is already active, it is passed on.
    baseurl is reduced to address and is returned in tuple (conn,address)"""

    warnings.warn(
        "portage.getbinpkg.create_conn() is deprecated",
        DeprecationWarning,
        stacklevel=2,
    )

    parts = baseurl.split("://", 1)
    if len(parts) != 2:
        raise ValueError(
            _("Provided URI does not " "contain protocol identifier. '%s'") % baseurl
        )
    protocol, url_parts = parts
    del parts

    url_parts = url_parts.split("/")
    host = url_parts[0]
    if len(url_parts) < 2:
        address = "/"
    else:
        address = "/" + "/".join(url_parts[1:])
    del url_parts

    userpass_host = host.split("@", 1)
    if len(userpass_host) == 1:
        host = userpass_host[0]
        userpass = ["anonymous"]
    else:
        host = userpass_host[1]
        userpass = userpass_host[0].split(":")
    del userpass_host

    if len(userpass) > 2:
        raise ValueError(_("Unable to interpret username/password provided."))
    elif len(userpass) == 2:
        username = userpass[0]
        password = userpass[1]
    elif len(userpass) == 1:
        username = userpass[0]
        password = None
    del userpass

    http_headers = {}
    http_params = {}
    if username and password:
        try:
            encodebytes = base64.encodebytes
        except AttributeError:
            # Python 2
            encodebytes = base64.encodestring
        http_headers = {
            b"Authorization": "Basic %s"
            % encodebytes(_unicode_encode("%s:%s" % (username, password))).replace(
                b"\012", b""
            ),
        }

    if not conn:
        if protocol == "https":
            # Use local import since https typically isn't needed, and
            # this way we can usually avoid triggering the global scope
            # http.client ImportError handler (like during stage1 -> stage2
            # builds where USE=ssl is disabled for python).
            try:
                from http.client import HTTPSConnection as http_client_HTTPSConnection
            except ImportError:
                raise NotImplementedError(
                    _("python must have ssl enabled for https support")
                )
            conn = http_client_HTTPSConnection(host)
        elif protocol == "http":
            conn = http_client_HTTPConnection(host)
        elif protocol == "ftp":
            passive = 1
            if host[-1] == "*":
                passive = 0
                host = host[:-1]
            conn = ftplib.FTP(host)
            if password:
                conn.login(username, password)
            else:
                sys.stderr.write(
                    colorize("WARN", _(" * No password provided for username"))
                    + " '%s'" % (username,)
                    + "\n\n"
                )
                conn.login(username)
            conn.set_pasv(passive)
            conn.set_debuglevel(0)
        elif protocol == "sftp":
            try:
                import paramiko
            except ImportError:
                raise NotImplementedError(
                    _("paramiko must be installed for sftp support")
                )
            t = paramiko.Transport(host)
            t.connect(username=username, password=password)
            conn = paramiko.SFTPClient.from_transport(t)
        else:
            raise NotImplementedError(_("%s is not a supported protocol.") % protocol)

    return (conn, protocol, address, http_params, http_headers)


def make_ftp_request(conn, address, rest=None, dest=None):
    """Uses the |conn| object to request the data
    from address and issuing a rest if it is passed."""

    warnings.warn(
        "portage.getbinpkg.make_ftp_request() is deprecated",
        DeprecationWarning,
        stacklevel=2,
    )

    try:

        if dest:
            fstart_pos = dest.tell()

        conn.voidcmd("TYPE I")
        fsize = conn.size(address)

        if (rest != None) and (rest < 0):
            rest = fsize + int(rest)
        if rest < 0:
            rest = 0

        if rest != None:
            mysocket = conn.transfercmd("RETR %s" % str(address), rest)
        else:
            mysocket = conn.transfercmd("RETR %s" % str(address))

        mydata = ""
        while 1:
            somedata = mysocket.recv(8192)
            if somedata:
                if dest:
                    dest.write(somedata)
                else:
                    mydata = mydata + somedata
            else:
                break

        if dest:
            data_size = fstart_pos - dest.tell()
        else:
            data_size = len(mydata)

        mysocket.close()
        conn.voidresp()
        conn.voidcmd("TYPE A")

        return mydata, (fsize != data_size), ""

    except ValueError as e:
        return None, int(str(e)[:4]), str(e)


def make_http_request(conn, address, _params={}, headers={}, dest=None):
    """Uses the |conn| object to request
    the data from address, performing Location forwarding and using the
    optional params and headers."""

    warnings.warn(
        "portage.getbinpkg.make_http_request() is deprecated",
        DeprecationWarning,
        stacklevel=2,
    )

    rc = 0
    response = None
    while (rc == 0) or (rc == 301) or (rc == 302):
        try:
            if rc != 0:
                conn = create_conn(address)[0]
            conn.request("GET", address, body=None, headers=headers)
        except SystemExit as e:
            raise
        except Exception as e:
            return None, None, "Server request failed: %s" % str(e)
        response = conn.getresponse()
        rc = response.status

        # 301 means that the page address is wrong.
        if (rc == 301) or (rc == 302):
            ignored_data = response.read()
            del ignored_data
            for x in str(response.msg).split("\n"):
                parts = x.split(": ", 1)
                if parts[0] == "Location":
                    if rc == 301:
                        sys.stderr.write(
                            colorize("BAD", _("Location has moved: "))
                            + str(parts[1])
                            + "\n"
                        )
                    if rc == 302:
                        sys.stderr.write(
                            colorize("BAD", _("Location has temporarily moved: "))
                            + str(parts[1])
                            + "\n"
                        )
                    address = parts[1]
                    break

    if (rc != 200) and (rc != 206):
        return (
            None,
            rc,
            "Server did not respond successfully (%s: %s)"
            % (str(response.status), str(response.reason)),
        )

    if dest:
        dest.write(response.read())
        return "", 0, ""

    return response.read(), 0, ""


def match_in_array(array, prefix="", suffix="", match_both=1, allow_overlap=0):

    warnings.warn(
        "portage.getbinpkg.match_in_array() is deprecated",
        DeprecationWarning,
        stacklevel=2,
    )

    myarray = []

    if not (prefix and suffix):
        match_both = 0

    for x in array:
        add_p = 0
        if prefix and (len(x) >= len(prefix)) and (x[: len(prefix)] == prefix):
            add_p = 1

        if match_both:
            if prefix and not add_p:  # Require both, but don't have first one.
                continue
        else:
            if add_p:  # Only need one, and we have it.
                myarray.append(x[:])
                continue

        if not allow_overlap:  # Not allow to overlap prefix and suffix
            if len(x) >= (len(prefix) + len(suffix)):
                pass
            else:
                continue  # Too short to match.
        else:
            pass  # Do whatever... We're overlapping.

        if suffix and (len(x) >= len(suffix)) and (x[-len(suffix) :] == suffix):
            myarray.append(x)  # It matches
        else:
            continue  # Doesn't match.

    return myarray


def dir_get_list(baseurl, conn=None):
    """Takes a base url to connect to and read from.
    URI should be in the form <proto>://<site>[:port]<path>
    Connection is used for persistent connection instances."""

    warnings.warn(
        "portage.getbinpkg.dir_get_list() is deprecated",
        DeprecationWarning,
        stacklevel=2,
    )

    if not conn:
        keepconnection = 0
    else:
        keepconnection = 1

    conn, protocol, address, params, headers = create_conn(baseurl, conn)

    listing = None
    if protocol in ["http", "https"]:
        if not address.endswith("/"):
            # http servers can return a 400 error here
            # if the address doesn't end with a slash.
            address += "/"
        page, rc, msg = make_http_request(conn, address, params, headers)

        if page:
            parser = ParseLinks()
            parser.feed(_unicode_decode(page))
            del page
            listing = parser.get_anchors()
        else:
            import portage.exception

            raise portage.exception.PortageException(
                _("Unable to get listing: %s %s") % (rc, msg)
            )
    elif protocol in ["ftp"]:
        if address[-1] == "/":
            olddir = conn.pwd()
            conn.cwd(address)
            listing = conn.nlst()
            conn.cwd(olddir)
            del olddir
        else:
            listing = conn.nlst(address)
    elif protocol == "sftp":
        listing = conn.listdir(address)
    else:
        raise TypeError(_("Unknown protocol. '%s'") % protocol)

    if not keepconnection:
        conn.close()

    return listing


def file_get_metadata(baseurl, conn=None, chunk_size=3000):
    """Takes a base url to connect to and read from.
    URI should be in the form <proto>://<site>[:port]<path>
    Connection is used for persistent connection instances."""

    warnings.warn(
        "portage.getbinpkg.file_get_metadata() is deprecated",
        DeprecationWarning,
        stacklevel=2,
    )

    if not conn:
        keepconnection = 0
    else:
        keepconnection = 1

    conn, protocol, address, params, headers = create_conn(baseurl, conn)

    if protocol in ["http", "https"]:
        headers["Range"] = "bytes=-%s" % str(chunk_size)
        data, _x, _x = make_http_request(conn, address, params, headers)
    elif protocol in ["ftp"]:
        data, _x, _x = make_ftp_request(conn, address, -chunk_size)
    elif protocol == "sftp":
        f = conn.open(address)
        try:
            f.seek(-chunk_size, 2)
            data = f.read()
        finally:
            f.close()
    else:
        raise TypeError(_("Unknown protocol. '%s'") % protocol)

    if data:
        xpaksize = portage.xpak.decodeint(data[-8:-4])
        if (xpaksize + 8) > chunk_size:
            myid = file_get_metadata(baseurl, conn, xpaksize + 8)
            if not keepconnection:
                conn.close()
            return myid
        xpak_data = data[len(data) - (xpaksize + 8) : -8]
        del data

        myid = portage.xpak.xsplit_mem(xpak_data)
        if not myid:
            myid = None, None
        del xpak_data
    else:
        myid = None, None

    if not keepconnection:
        conn.close()

    return myid


def file_get(
    baseurl=None, dest=None, conn=None, fcmd=None, filename=None, fcmd_vars=None
):
    """Takes a base url to connect to and read from.
    URI should be in the form <proto>://[user[:pass]@]<site>[:port]<path>"""

    if not fcmd:

        warnings.warn(
            "Use of portage.getbinpkg.file_get() without the fcmd "
            "parameter is deprecated",
            DeprecationWarning,
            stacklevel=2,
        )

        return file_get_lib(baseurl, dest, conn)

    variables = {}

    if fcmd_vars is not None:
        variables.update(fcmd_vars)

    if "DISTDIR" not in variables:
        if dest is None:
            raise portage.exception.MissingParameter(
                _("%s is missing required '%s' key") % ("fcmd_vars", "DISTDIR")
            )
        variables["DISTDIR"] = dest

    if "URI" not in variables:
        if baseurl is None:
            raise portage.exception.MissingParameter(
                _("%s is missing required '%s' key") % ("fcmd_vars", "URI")
            )
        variables["URI"] = baseurl

    if "FILE" not in variables:
        if filename is None:
            filename = os.path.basename(variables["URI"])
        variables["FILE"] = filename

    from portage.util import varexpand
    from portage.process import spawn

    myfetch = portage.util.shlex_split(fcmd)
    myfetch = [varexpand(x, mydict=variables) for x in myfetch]
    fd_pipes = {
        0: portage._get_stdin().fileno(),
        1: sys.__stdout__.fileno(),
        2: sys.__stdout__.fileno(),
    }
    sys.__stdout__.flush()
    sys.__stderr__.flush()
    retval = spawn(myfetch, env=os.environ.copy(), fd_pipes=fd_pipes)
    if retval != os.EX_OK:
        sys.stderr.write(_("Fetcher exited with a failure condition.\n"))
        return 0
    return 1


def file_get_lib(baseurl, dest, conn=None):
<<<<<<< HEAD
	"""Takes a base url to connect to and read from.
	URI should be in the form <proto>://<site>[:port]<path>
	Connection is used for persistent connection instances."""

	warnings.warn("portage.getbinpkg.file_get_lib() is deprecated",
		DeprecationWarning, stacklevel=2)

	if not conn:
		keepconnection = 0
	else:
		keepconnection = 1

	conn, protocol, address, params, headers = create_conn(baseurl, conn)

	sys.stderr.write("Fetching '" + str(os.path.basename(address)) + "'\n")
	if protocol in ["http", "https"]:
		data, rc, _msg = make_http_request(conn, address, params, headers, dest=dest)
	elif protocol in ["ftp"]:
		data, rc, _msg = make_ftp_request(conn, address, dest=dest)
	elif protocol == "sftp":
		rc = 0
		try:
			f = conn.open(address)
		except SystemExit:
			raise
		except Exception:
			rc = 1
		else:
			try:
				if dest:
					bufsize = 8192
					while True:
						data = f.read(bufsize)
						if not data:
							break
						dest.write(data)
			finally:
				f.close()
	else:
		raise TypeError(_("Unknown protocol. '%s'") % protocol)

	if not keepconnection:
		conn.close()

	return rc


def dir_get_metadata(baseurl, conn=None, chunk_size=3000, verbose=1, usingcache=1, makepickle=None):

	warnings.warn("portage.getbinpkg.dir_get_metadata() is deprecated",
		DeprecationWarning, stacklevel=2)

	if not conn:
		keepconnection = 0
	else:
		keepconnection = 1

	cache_path = CACHE_PATH
	metadatafilename = os.path.join(cache_path, 'remote_metadata.pickle')

	if makepickle is None:
		makepickle = CACHE_PATH+"/metadata.idx.most_recent"

	try:
		conn = create_conn(baseurl, conn)[0]
	except _all_errors as e:
		# ftplib.FTP(host) can raise errors like this:
		#   socket.error: (111, 'Connection refused')
		sys.stderr.write("!!! %s\n" % (e,))
		return {}

	out = sys.stdout
	try:
		metadatafile = open(_unicode_encode(metadatafilename,
			encoding=_encodings['fs'], errors='strict'), 'rb')
		mypickle = pickle.Unpickler(metadatafile)
		try:
			mypickle.find_global = None
		except AttributeError:
			# TODO: If py3k, override Unpickler.find_class().
			pass
		metadata = mypickle.load()
		out.write(_("Loaded metadata pickle.\n"))
		out.flush()
		metadatafile.close()
	except (SystemExit, KeyboardInterrupt):
		raise
	except Exception:
		metadata = {}
	if baseurl not in metadata:
		metadata[baseurl] = {}
	if "indexname" not in metadata[baseurl]:
		metadata[baseurl]["indexname"] = ""
	if "timestamp" not in metadata[baseurl]:
		metadata[baseurl]["timestamp"] = 0
	if "unmodified" not in metadata[baseurl]:
		metadata[baseurl]["unmodified"] = 0
	if "data" not in metadata[baseurl]:
		metadata[baseurl]["data"] = {}

	if not os.access(cache_path, os.W_OK):
		sys.stderr.write(_("!!! Unable to write binary metadata to disk!\n"))
		sys.stderr.write(_("!!! Permission denied: '%s'\n") % cache_path)
		return metadata[baseurl]["data"]

	import portage.exception
	try:
		filelist = dir_get_list(baseurl, conn)
	except portage.exception.PortageException as e:
		sys.stderr.write(_("!!! Error connecting to '%s'.\n") %
			_hide_url_passwd(baseurl))
		sys.stderr.write("!!! %s\n" % str(e))
		del e
		return metadata[baseurl]["data"]
	tbz2list = match_in_array(filelist, suffix=".tbz2")
	metalist = match_in_array(filelist, prefix="metadata.idx")
	del filelist

	# Determine if our metadata file is current.
	metalist.sort()
	metalist.reverse() # makes the order new-to-old.
	for mfile in metalist:
		if usingcache and \
		   ((metadata[baseurl]["indexname"] != mfile) or \
			  (metadata[baseurl]["timestamp"] < int(time.time() - (60 * 60 * 24)))):
			# Try to download new cache until we succeed on one.
			data = ""
			for trynum in [1, 2, 3]:
				mytempfile = tempfile.TemporaryFile()
				try:
					file_get(baseurl + "/" + mfile, mytempfile, conn)
					if mytempfile.tell() > len(data):
						mytempfile.seek(0)
						data = mytempfile.read()
				except ValueError as e:
					sys.stderr.write("--- %s\n" % str(e))
					if trynum < 3:
						sys.stderr.write(_("Retrying...\n"))
					sys.stderr.flush()
					mytempfile.close()
					continue
				if match_in_array([mfile], suffix=".gz"):
					out.write("gzip'd\n")
					out.flush()
					try:
						import gzip
						mytempfile.seek(0)
						gzindex = gzip.GzipFile(mfile[:-3], 'rb', 9, mytempfile)
						data = gzindex.read()
					except SystemExit as e:
						raise
					except Exception as e:
						mytempfile.close()
						sys.stderr.write(_("!!! Failed to use gzip: ") + str(e) + "\n")
						sys.stderr.flush()
					mytempfile.close()
				try:
					metadata[baseurl]["data"] = pickle.loads(data)
					del data
					metadata[baseurl]["indexname"] = mfile
					metadata[baseurl]["timestamp"] = int(time.time())
					metadata[baseurl]["modified"]  = 0 # It's not, right after download.
					out.write(_("Pickle loaded.\n"))
					out.flush()
					break
				except SystemExit as e:
					raise
				except Exception as e:
					sys.stderr.write(_("!!! Failed to read data from index: ") + str(mfile) + "\n")
					sys.stderr.write("!!! %s" % str(e))
					sys.stderr.flush()
			try:
				metadatafile = open(_unicode_encode(metadatafilename,
					encoding=_encodings['fs'], errors='strict'), 'wb')
				pickle.dump(metadata, metadatafile, protocol=2)
				metadatafile.close()
			except SystemExit as e:
				raise
			except Exception as e:
				sys.stderr.write(_("!!! Failed to write binary metadata to disk!\n"))
				sys.stderr.write("!!! %s\n" % str(e))
				sys.stderr.flush()
			break
	# We may have metadata... now we run through the tbz2 list and check.

	class CacheStats:
		from time import time
		def __init__(self, out):
			self.misses = 0
			self.hits = 0
			self.last_update = 0
			self.out = out
			self.min_display_latency = 0.2
		def update(self):
			cur_time = self.time()
			if cur_time - self.last_update >= self.min_display_latency:
				self.last_update = cur_time
				self.display()
		def display(self):
			self.out.write("\r"+colorize("WARN",
				_("cache miss: '") + str(self.misses) + "'") + \
				" --- " + colorize("GOOD", _("cache hit: '") + str(self.hits) + "'"))
			self.out.flush()

	cache_stats = CacheStats(out)
	have_tty = os.environ.get('TERM') != 'dumb' and out.isatty()
	if have_tty:
		cache_stats.display()
	binpkg_filenames = set()
	for x in tbz2list:
		x = os.path.basename(x)
		binpkg_filenames.add(x)
		if x not in metadata[baseurl]["data"]:
			cache_stats.misses += 1
			if have_tty:
				cache_stats.update()
			metadata[baseurl]["modified"] = 1
			myid = None
			for _x in range(3):
				try:
					myid = file_get_metadata(
						"/".join((baseurl.rstrip("/"), x.lstrip("/"))),
						conn, chunk_size)
					break
				except http_client_BadStatusLine:
					# Sometimes this error is thrown from conn.getresponse() in
					# make_http_request().  The docstring for this error in
					# httplib.py says "Presumably, the server closed the
					# connection before sending a valid response".
					conn = create_conn(baseurl)[0]
				except http_client_ResponseNotReady:
					# With some http servers this error is known to be thrown
					# from conn.getresponse() in make_http_request() when the
					# remote file does not have appropriate read permissions.
					# Maybe it's possible to recover from this exception in
					# cases though, so retry.
					conn = create_conn(baseurl)[0]

			if myid and myid[0]:
				metadata[baseurl]["data"][x] = make_metadata_dict(myid)
			elif verbose:
				sys.stderr.write(colorize("BAD",
					_("!!! Failed to retrieve metadata on: ")) + str(x) + "\n")
				sys.stderr.flush()
		else:
			cache_stats.hits += 1
			if have_tty:
				cache_stats.update()
	cache_stats.display()
	# Cleanse stale cache for files that don't exist on the server anymore.
	stale_cache = set(metadata[baseurl]["data"]).difference(binpkg_filenames)
	if stale_cache:
		for x in stale_cache:
			del metadata[baseurl]["data"][x]
		metadata[baseurl]["modified"] = 1
	del stale_cache
	del binpkg_filenames
	out.write("\n")
	out.flush()

	try:
		if "modified" in metadata[baseurl] and metadata[baseurl]["modified"]:
			metadata[baseurl]["timestamp"] = int(time.time())
			metadatafile = open(_unicode_encode(metadatafilename,
				encoding=_encodings['fs'], errors='strict'), 'wb')
			pickle.dump(metadata, metadatafile, protocol=2)
			metadatafile.close()
		if makepickle:
			metadatafile = open(_unicode_encode(makepickle,
				encoding=_encodings['fs'], errors='strict'), 'wb')
			pickle.dump(metadata[baseurl]["data"], metadatafile, protocol=2)
			metadatafile.close()
	except SystemExit as e:
		raise
	except Exception as e:
		sys.stderr.write(_("!!! Failed to write binary metadata to disk!\n"))
		sys.stderr.write("!!! "+str(e)+"\n")
		sys.stderr.flush()

	if not keepconnection:
		conn.close()

	return metadata[baseurl]["data"]
=======
    """Takes a base url to connect to and read from.
    URI should be in the form <proto>://<site>[:port]<path>
    Connection is used for persistent connection instances."""

    warnings.warn(
        "portage.getbinpkg.file_get_lib() is deprecated",
        DeprecationWarning,
        stacklevel=2,
    )

    if not conn:
        keepconnection = 0
    else:
        keepconnection = 1

    conn, protocol, address, params, headers = create_conn(baseurl, conn)

    sys.stderr.write("Fetching '" + str(os.path.basename(address)) + "'\n")
    if protocol in ["http", "https"]:
        data, rc, _msg = make_http_request(conn, address, params, headers, dest=dest)
    elif protocol in ["ftp"]:
        data, rc, _msg = make_ftp_request(conn, address, dest=dest)
    elif protocol == "sftp":
        rc = 0
        try:
            f = conn.open(address)
        except SystemExit:
            raise
        except Exception:
            rc = 1
        else:
            try:
                if dest:
                    bufsize = 8192
                    while True:
                        data = f.read(bufsize)
                        if not data:
                            break
                        dest.write(data)
            finally:
                f.close()
    else:
        raise TypeError(_("Unknown protocol. '%s'") % protocol)

    if not keepconnection:
        conn.close()

    return rc


def dir_get_metadata(
    baseurl, conn=None, chunk_size=3000, verbose=1, usingcache=1, makepickle=None
):

    warnings.warn(
        "portage.getbinpkg.dir_get_metadata() is deprecated",
        DeprecationWarning,
        stacklevel=2,
    )

    if not conn:
        keepconnection = 0
    else:
        keepconnection = 1

    cache_path = "/var/cache/edb"
    metadatafilename = os.path.join(cache_path, "remote_metadata.pickle")

    if makepickle is None:
        makepickle = "/var/cache/edb/metadata.idx.most_recent"

    try:
        conn = create_conn(baseurl, conn)[0]
    except _all_errors as e:
        # ftplib.FTP(host) can raise errors like this:
        #   socket.error: (111, 'Connection refused')
        sys.stderr.write("!!! %s\n" % (e,))
        return {}

    out = sys.stdout
    try:
        metadatafile = open(
            _unicode_encode(
                metadatafilename, encoding=_encodings["fs"], errors="strict"
            ),
            "rb",
        )
        mypickle = pickle.Unpickler(metadatafile)
        try:
            mypickle.find_global = None
        except AttributeError:
            # TODO: If py3k, override Unpickler.find_class().
            pass
        metadata = mypickle.load()
        out.write(_("Loaded metadata pickle.\n"))
        out.flush()
        metadatafile.close()
    except (SystemExit, KeyboardInterrupt):
        raise
    except Exception:
        metadata = {}
    if baseurl not in metadata:
        metadata[baseurl] = {}
    if "indexname" not in metadata[baseurl]:
        metadata[baseurl]["indexname"] = ""
    if "timestamp" not in metadata[baseurl]:
        metadata[baseurl]["timestamp"] = 0
    if "unmodified" not in metadata[baseurl]:
        metadata[baseurl]["unmodified"] = 0
    if "data" not in metadata[baseurl]:
        metadata[baseurl]["data"] = {}

    if not os.access(cache_path, os.W_OK):
        sys.stderr.write(_("!!! Unable to write binary metadata to disk!\n"))
        sys.stderr.write(_("!!! Permission denied: '%s'\n") % cache_path)
        return metadata[baseurl]["data"]

    import portage.exception

    try:
        filelist = dir_get_list(baseurl, conn)
    except portage.exception.PortageException as e:
        sys.stderr.write(
            _("!!! Error connecting to '%s'.\n") % _hide_url_passwd(baseurl)
        )
        sys.stderr.write("!!! %s\n" % str(e))
        del e
        return metadata[baseurl]["data"]
    tbz2list = match_in_array(filelist, suffix=".tbz2")
    metalist = match_in_array(filelist, prefix="metadata.idx")
    del filelist

    # Determine if our metadata file is current.
    metalist.sort()
    metalist.reverse()  # makes the order new-to-old.
    for mfile in metalist:
        if usingcache and (
            (metadata[baseurl]["indexname"] != mfile)
            or (metadata[baseurl]["timestamp"] < int(time.time() - (60 * 60 * 24)))
        ):
            # Try to download new cache until we succeed on one.
            data = ""
            for trynum in [1, 2, 3]:
                mytempfile = tempfile.TemporaryFile()
                try:
                    file_get(baseurl + "/" + mfile, mytempfile, conn)
                    if mytempfile.tell() > len(data):
                        mytempfile.seek(0)
                        data = mytempfile.read()
                except ValueError as e:
                    sys.stderr.write("--- %s\n" % str(e))
                    if trynum < 3:
                        sys.stderr.write(_("Retrying...\n"))
                    sys.stderr.flush()
                    mytempfile.close()
                    continue
                if match_in_array([mfile], suffix=".gz"):
                    out.write("gzip'd\n")
                    out.flush()
                    try:
                        import gzip

                        mytempfile.seek(0)
                        gzindex = gzip.GzipFile(mfile[:-3], "rb", 9, mytempfile)
                        data = gzindex.read()
                    except SystemExit as e:
                        raise
                    except Exception as e:
                        mytempfile.close()
                        sys.stderr.write(_("!!! Failed to use gzip: ") + str(e) + "\n")
                        sys.stderr.flush()
                    mytempfile.close()
                try:
                    metadata[baseurl]["data"] = pickle.loads(data)
                    del data
                    metadata[baseurl]["indexname"] = mfile
                    metadata[baseurl]["timestamp"] = int(time.time())
                    metadata[baseurl]["modified"] = 0  # It's not, right after download.
                    out.write(_("Pickle loaded.\n"))
                    out.flush()
                    break
                except SystemExit as e:
                    raise
                except Exception as e:
                    sys.stderr.write(
                        _("!!! Failed to read data from index: ") + str(mfile) + "\n"
                    )
                    sys.stderr.write("!!! %s" % str(e))
                    sys.stderr.flush()
            try:
                metadatafile = open(
                    _unicode_encode(
                        metadatafilename, encoding=_encodings["fs"], errors="strict"
                    ),
                    "wb",
                )
                pickle.dump(metadata, metadatafile, protocol=2)
                metadatafile.close()
            except SystemExit as e:
                raise
            except Exception as e:
                sys.stderr.write(_("!!! Failed to write binary metadata to disk!\n"))
                sys.stderr.write("!!! %s\n" % str(e))
                sys.stderr.flush()
            break
    # We may have metadata... now we run through the tbz2 list and check.

    class CacheStats:
        from time import time

        def __init__(self, out):
            self.misses = 0
            self.hits = 0
            self.last_update = 0
            self.out = out
            self.min_display_latency = 0.2

        def update(self):
            cur_time = self.time()
            if cur_time - self.last_update >= self.min_display_latency:
                self.last_update = cur_time
                self.display()

        def display(self):
            self.out.write(
                "\r"
                + colorize("WARN", _("cache miss: '") + str(self.misses) + "'")
                + " --- "
                + colorize("GOOD", _("cache hit: '") + str(self.hits) + "'")
            )
            self.out.flush()

    cache_stats = CacheStats(out)
    have_tty = os.environ.get("TERM") != "dumb" and out.isatty()
    if have_tty:
        cache_stats.display()
    binpkg_filenames = set()
    for x in tbz2list:
        x = os.path.basename(x)
        binpkg_filenames.add(x)
        if x not in metadata[baseurl]["data"]:
            cache_stats.misses += 1
            if have_tty:
                cache_stats.update()
            metadata[baseurl]["modified"] = 1
            myid = None
            for _x in range(3):
                try:
                    myid = file_get_metadata(
                        "/".join((baseurl.rstrip("/"), x.lstrip("/"))), conn, chunk_size
                    )
                    break
                except http_client_BadStatusLine:
                    # Sometimes this error is thrown from conn.getresponse() in
                    # make_http_request().  The docstring for this error in
                    # httplib.py says "Presumably, the server closed the
                    # connection before sending a valid response".
                    conn = create_conn(baseurl)[0]
                except http_client_ResponseNotReady:
                    # With some http servers this error is known to be thrown
                    # from conn.getresponse() in make_http_request() when the
                    # remote file does not have appropriate read permissions.
                    # Maybe it's possible to recover from this exception in
                    # cases though, so retry.
                    conn = create_conn(baseurl)[0]

            if myid and myid[0]:
                metadata[baseurl]["data"][x] = make_metadata_dict(myid)
            elif verbose:
                sys.stderr.write(
                    colorize("BAD", _("!!! Failed to retrieve metadata on: "))
                    + str(x)
                    + "\n"
                )
                sys.stderr.flush()
        else:
            cache_stats.hits += 1
            if have_tty:
                cache_stats.update()
    cache_stats.display()
    # Cleanse stale cache for files that don't exist on the server anymore.
    stale_cache = set(metadata[baseurl]["data"]).difference(binpkg_filenames)
    if stale_cache:
        for x in stale_cache:
            del metadata[baseurl]["data"][x]
        metadata[baseurl]["modified"] = 1
    del stale_cache
    del binpkg_filenames
    out.write("\n")
    out.flush()

    try:
        if "modified" in metadata[baseurl] and metadata[baseurl]["modified"]:
            metadata[baseurl]["timestamp"] = int(time.time())
            metadatafile = open(
                _unicode_encode(
                    metadatafilename, encoding=_encodings["fs"], errors="strict"
                ),
                "wb",
            )
            pickle.dump(metadata, metadatafile, protocol=2)
            metadatafile.close()
        if makepickle:
            metadatafile = open(
                _unicode_encode(makepickle, encoding=_encodings["fs"], errors="strict"),
                "wb",
            )
            pickle.dump(metadata[baseurl]["data"], metadatafile, protocol=2)
            metadatafile.close()
    except SystemExit as e:
        raise
    except Exception as e:
        sys.stderr.write(_("!!! Failed to write binary metadata to disk!\n"))
        sys.stderr.write("!!! " + str(e) + "\n")
        sys.stderr.flush()

    if not keepconnection:
        conn.close()

    return metadata[baseurl]["data"]

>>>>>>> e5be7370

def _cmp_cpv(d1, d2):
    cpv1 = d1["CPV"]
    cpv2 = d2["CPV"]
    if cpv1 > cpv2:
        return 1
    if cpv1 == cpv2:
        return 0
    return -1


class PackageIndex:
    def __init__(
        self,
        allowed_pkg_keys=None,
        default_header_data=None,
        default_pkg_data=None,
        inherited_keys=None,
        translated_keys=None,
    ):

        self._pkg_slot_dict = None
        if allowed_pkg_keys is not None:
            self._pkg_slot_dict = slot_dict_class(allowed_pkg_keys)

        self._default_header_data = default_header_data
        self._default_pkg_data = default_pkg_data
        self._inherited_keys = inherited_keys
        self._write_translation_map = {}
        self._read_translation_map = {}
        if translated_keys:
            self._write_translation_map.update(translated_keys)
            self._read_translation_map.update(((y, x) for (x, y) in translated_keys))
        self.header = {}
        if self._default_header_data:
            self.header.update(self._default_header_data)
        self.packages = []
        self.modified = True

    def _readpkgindex(self, pkgfile, pkg_entry=True):

        allowed_keys = None
        if self._pkg_slot_dict is None or not pkg_entry:
            d = {}
        else:
            d = self._pkg_slot_dict()
            allowed_keys = d.allowed_keys

        for line in pkgfile:
            line = line.rstrip("\n")
            if not line:
                break
            line = line.split(":", 1)
            if not len(line) == 2:
                continue
            k, v = line
            if v:
                v = v[1:]
            k = self._read_translation_map.get(k, k)
            if allowed_keys is not None and k not in allowed_keys:
                continue
            d[k] = v
        return d

    def _writepkgindex(self, pkgfile, items):
        for k, v in items:
            pkgfile.write("%s: %s\n" % (self._write_translation_map.get(k, k), v))
        pkgfile.write("\n")

    def read(self, pkgfile):
        self.readHeader(pkgfile)
        self.readBody(pkgfile)

    def readHeader(self, pkgfile):
        self.header.update(self._readpkgindex(pkgfile, pkg_entry=False))

    def readBody(self, pkgfile):
        while True:
            d = self._readpkgindex(pkgfile)
            if not d:
                break
            mycpv = d.get("CPV")
            if not mycpv:
                continue
            if self._default_pkg_data:
                for k, v in self._default_pkg_data.items():
                    d.setdefault(k, v)
            if self._inherited_keys:
                for k in self._inherited_keys:
                    v = self.header.get(k)
                    if v is not None:
                        d.setdefault(k, v)
            self.packages.append(d)

    def write(self, pkgfile):
        if self.modified:
            self.header["TIMESTAMP"] = str(int(time.time()))
            self.header["PACKAGES"] = str(len(self.packages))
        keys = list(self.header)
        keys.sort()
        self._writepkgindex(
            pkgfile, [(k, self.header[k]) for k in keys if self.header[k]]
        )
        for metadata in sorted(self.packages, key=portage.util.cmp_sort_key(_cmp_cpv)):
            metadata = metadata.copy()
            if self._inherited_keys:
                for k in self._inherited_keys:
                    v = self.header.get(k)
                    if v is not None and v == metadata.get(k):
                        del metadata[k]
            if self._default_pkg_data:
                for k, v in self._default_pkg_data.items():
                    if metadata.get(k) == v:
                        metadata.pop(k, None)
            keys = list(metadata)
            keys.sort()
            self._writepkgindex(
                pkgfile, [(k, metadata[k]) for k in keys if metadata[k]]
            )<|MERGE_RESOLUTION|>--- conflicted
+++ resolved
@@ -19,6 +19,7 @@
 import time
 import tempfile
 import base64
+# PREFIX LOCAL
 from portage.const import CACHE_PATH
 import warnings
 
@@ -560,291 +561,6 @@
 
 
 def file_get_lib(baseurl, dest, conn=None):
-<<<<<<< HEAD
-	"""Takes a base url to connect to and read from.
-	URI should be in the form <proto>://<site>[:port]<path>
-	Connection is used for persistent connection instances."""
-
-	warnings.warn("portage.getbinpkg.file_get_lib() is deprecated",
-		DeprecationWarning, stacklevel=2)
-
-	if not conn:
-		keepconnection = 0
-	else:
-		keepconnection = 1
-
-	conn, protocol, address, params, headers = create_conn(baseurl, conn)
-
-	sys.stderr.write("Fetching '" + str(os.path.basename(address)) + "'\n")
-	if protocol in ["http", "https"]:
-		data, rc, _msg = make_http_request(conn, address, params, headers, dest=dest)
-	elif protocol in ["ftp"]:
-		data, rc, _msg = make_ftp_request(conn, address, dest=dest)
-	elif protocol == "sftp":
-		rc = 0
-		try:
-			f = conn.open(address)
-		except SystemExit:
-			raise
-		except Exception:
-			rc = 1
-		else:
-			try:
-				if dest:
-					bufsize = 8192
-					while True:
-						data = f.read(bufsize)
-						if not data:
-							break
-						dest.write(data)
-			finally:
-				f.close()
-	else:
-		raise TypeError(_("Unknown protocol. '%s'") % protocol)
-
-	if not keepconnection:
-		conn.close()
-
-	return rc
-
-
-def dir_get_metadata(baseurl, conn=None, chunk_size=3000, verbose=1, usingcache=1, makepickle=None):
-
-	warnings.warn("portage.getbinpkg.dir_get_metadata() is deprecated",
-		DeprecationWarning, stacklevel=2)
-
-	if not conn:
-		keepconnection = 0
-	else:
-		keepconnection = 1
-
-	cache_path = CACHE_PATH
-	metadatafilename = os.path.join(cache_path, 'remote_metadata.pickle')
-
-	if makepickle is None:
-		makepickle = CACHE_PATH+"/metadata.idx.most_recent"
-
-	try:
-		conn = create_conn(baseurl, conn)[0]
-	except _all_errors as e:
-		# ftplib.FTP(host) can raise errors like this:
-		#   socket.error: (111, 'Connection refused')
-		sys.stderr.write("!!! %s\n" % (e,))
-		return {}
-
-	out = sys.stdout
-	try:
-		metadatafile = open(_unicode_encode(metadatafilename,
-			encoding=_encodings['fs'], errors='strict'), 'rb')
-		mypickle = pickle.Unpickler(metadatafile)
-		try:
-			mypickle.find_global = None
-		except AttributeError:
-			# TODO: If py3k, override Unpickler.find_class().
-			pass
-		metadata = mypickle.load()
-		out.write(_("Loaded metadata pickle.\n"))
-		out.flush()
-		metadatafile.close()
-	except (SystemExit, KeyboardInterrupt):
-		raise
-	except Exception:
-		metadata = {}
-	if baseurl not in metadata:
-		metadata[baseurl] = {}
-	if "indexname" not in metadata[baseurl]:
-		metadata[baseurl]["indexname"] = ""
-	if "timestamp" not in metadata[baseurl]:
-		metadata[baseurl]["timestamp"] = 0
-	if "unmodified" not in metadata[baseurl]:
-		metadata[baseurl]["unmodified"] = 0
-	if "data" not in metadata[baseurl]:
-		metadata[baseurl]["data"] = {}
-
-	if not os.access(cache_path, os.W_OK):
-		sys.stderr.write(_("!!! Unable to write binary metadata to disk!\n"))
-		sys.stderr.write(_("!!! Permission denied: '%s'\n") % cache_path)
-		return metadata[baseurl]["data"]
-
-	import portage.exception
-	try:
-		filelist = dir_get_list(baseurl, conn)
-	except portage.exception.PortageException as e:
-		sys.stderr.write(_("!!! Error connecting to '%s'.\n") %
-			_hide_url_passwd(baseurl))
-		sys.stderr.write("!!! %s\n" % str(e))
-		del e
-		return metadata[baseurl]["data"]
-	tbz2list = match_in_array(filelist, suffix=".tbz2")
-	metalist = match_in_array(filelist, prefix="metadata.idx")
-	del filelist
-
-	# Determine if our metadata file is current.
-	metalist.sort()
-	metalist.reverse() # makes the order new-to-old.
-	for mfile in metalist:
-		if usingcache and \
-		   ((metadata[baseurl]["indexname"] != mfile) or \
-			  (metadata[baseurl]["timestamp"] < int(time.time() - (60 * 60 * 24)))):
-			# Try to download new cache until we succeed on one.
-			data = ""
-			for trynum in [1, 2, 3]:
-				mytempfile = tempfile.TemporaryFile()
-				try:
-					file_get(baseurl + "/" + mfile, mytempfile, conn)
-					if mytempfile.tell() > len(data):
-						mytempfile.seek(0)
-						data = mytempfile.read()
-				except ValueError as e:
-					sys.stderr.write("--- %s\n" % str(e))
-					if trynum < 3:
-						sys.stderr.write(_("Retrying...\n"))
-					sys.stderr.flush()
-					mytempfile.close()
-					continue
-				if match_in_array([mfile], suffix=".gz"):
-					out.write("gzip'd\n")
-					out.flush()
-					try:
-						import gzip
-						mytempfile.seek(0)
-						gzindex = gzip.GzipFile(mfile[:-3], 'rb', 9, mytempfile)
-						data = gzindex.read()
-					except SystemExit as e:
-						raise
-					except Exception as e:
-						mytempfile.close()
-						sys.stderr.write(_("!!! Failed to use gzip: ") + str(e) + "\n")
-						sys.stderr.flush()
-					mytempfile.close()
-				try:
-					metadata[baseurl]["data"] = pickle.loads(data)
-					del data
-					metadata[baseurl]["indexname"] = mfile
-					metadata[baseurl]["timestamp"] = int(time.time())
-					metadata[baseurl]["modified"]  = 0 # It's not, right after download.
-					out.write(_("Pickle loaded.\n"))
-					out.flush()
-					break
-				except SystemExit as e:
-					raise
-				except Exception as e:
-					sys.stderr.write(_("!!! Failed to read data from index: ") + str(mfile) + "\n")
-					sys.stderr.write("!!! %s" % str(e))
-					sys.stderr.flush()
-			try:
-				metadatafile = open(_unicode_encode(metadatafilename,
-					encoding=_encodings['fs'], errors='strict'), 'wb')
-				pickle.dump(metadata, metadatafile, protocol=2)
-				metadatafile.close()
-			except SystemExit as e:
-				raise
-			except Exception as e:
-				sys.stderr.write(_("!!! Failed to write binary metadata to disk!\n"))
-				sys.stderr.write("!!! %s\n" % str(e))
-				sys.stderr.flush()
-			break
-	# We may have metadata... now we run through the tbz2 list and check.
-
-	class CacheStats:
-		from time import time
-		def __init__(self, out):
-			self.misses = 0
-			self.hits = 0
-			self.last_update = 0
-			self.out = out
-			self.min_display_latency = 0.2
-		def update(self):
-			cur_time = self.time()
-			if cur_time - self.last_update >= self.min_display_latency:
-				self.last_update = cur_time
-				self.display()
-		def display(self):
-			self.out.write("\r"+colorize("WARN",
-				_("cache miss: '") + str(self.misses) + "'") + \
-				" --- " + colorize("GOOD", _("cache hit: '") + str(self.hits) + "'"))
-			self.out.flush()
-
-	cache_stats = CacheStats(out)
-	have_tty = os.environ.get('TERM') != 'dumb' and out.isatty()
-	if have_tty:
-		cache_stats.display()
-	binpkg_filenames = set()
-	for x in tbz2list:
-		x = os.path.basename(x)
-		binpkg_filenames.add(x)
-		if x not in metadata[baseurl]["data"]:
-			cache_stats.misses += 1
-			if have_tty:
-				cache_stats.update()
-			metadata[baseurl]["modified"] = 1
-			myid = None
-			for _x in range(3):
-				try:
-					myid = file_get_metadata(
-						"/".join((baseurl.rstrip("/"), x.lstrip("/"))),
-						conn, chunk_size)
-					break
-				except http_client_BadStatusLine:
-					# Sometimes this error is thrown from conn.getresponse() in
-					# make_http_request().  The docstring for this error in
-					# httplib.py says "Presumably, the server closed the
-					# connection before sending a valid response".
-					conn = create_conn(baseurl)[0]
-				except http_client_ResponseNotReady:
-					# With some http servers this error is known to be thrown
-					# from conn.getresponse() in make_http_request() when the
-					# remote file does not have appropriate read permissions.
-					# Maybe it's possible to recover from this exception in
-					# cases though, so retry.
-					conn = create_conn(baseurl)[0]
-
-			if myid and myid[0]:
-				metadata[baseurl]["data"][x] = make_metadata_dict(myid)
-			elif verbose:
-				sys.stderr.write(colorize("BAD",
-					_("!!! Failed to retrieve metadata on: ")) + str(x) + "\n")
-				sys.stderr.flush()
-		else:
-			cache_stats.hits += 1
-			if have_tty:
-				cache_stats.update()
-	cache_stats.display()
-	# Cleanse stale cache for files that don't exist on the server anymore.
-	stale_cache = set(metadata[baseurl]["data"]).difference(binpkg_filenames)
-	if stale_cache:
-		for x in stale_cache:
-			del metadata[baseurl]["data"][x]
-		metadata[baseurl]["modified"] = 1
-	del stale_cache
-	del binpkg_filenames
-	out.write("\n")
-	out.flush()
-
-	try:
-		if "modified" in metadata[baseurl] and metadata[baseurl]["modified"]:
-			metadata[baseurl]["timestamp"] = int(time.time())
-			metadatafile = open(_unicode_encode(metadatafilename,
-				encoding=_encodings['fs'], errors='strict'), 'wb')
-			pickle.dump(metadata, metadatafile, protocol=2)
-			metadatafile.close()
-		if makepickle:
-			metadatafile = open(_unicode_encode(makepickle,
-				encoding=_encodings['fs'], errors='strict'), 'wb')
-			pickle.dump(metadata[baseurl]["data"], metadatafile, protocol=2)
-			metadatafile.close()
-	except SystemExit as e:
-		raise
-	except Exception as e:
-		sys.stderr.write(_("!!! Failed to write binary metadata to disk!\n"))
-		sys.stderr.write("!!! "+str(e)+"\n")
-		sys.stderr.flush()
-
-	if not keepconnection:
-		conn.close()
-
-	return metadata[baseurl]["data"]
-=======
     """Takes a base url to connect to and read from.
     URI should be in the form <proto>://<site>[:port]<path>
     Connection is used for persistent connection instances."""
@@ -910,11 +626,13 @@
     else:
         keepconnection = 1
 
-    cache_path = "/var/cache/edb"
+    # PREFIX LOCAL
+    cache_path = CACHE_PATH
     metadatafilename = os.path.join(cache_path, "remote_metadata.pickle")
 
     if makepickle is None:
-        makepickle = "/var/cache/edb/metadata.idx.most_recent"
+        # PREFIX LOCAL
+        makepickle = CACHE_PATH + "/metadata.idx.most_recent"
 
     try:
         conn = create_conn(baseurl, conn)[0]
@@ -1166,7 +884,6 @@
 
     return metadata[baseurl]["data"]
 
->>>>>>> e5be7370
 
 def _cmp_cpv(d1, d2):
     cpv1 = d1["CPV"]
