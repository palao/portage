#!/usr/bin/env python

import sys
import tabnanny

for x in sys.argv:
<<<<<<< HEAD
	print ("Tabchecking " + x)
	tabnanny.check(x)
=======
    tabnanny.check(x)
>>>>>>> e5be7370
<|MERGE_RESOLUTION|>--- conflicted
+++ resolved
@@ -4,9 +4,4 @@
 import tabnanny
 
 for x in sys.argv:
-<<<<<<< HEAD
-	print ("Tabchecking " + x)
-	tabnanny.check(x)
-=======
-    tabnanny.check(x)
->>>>>>> e5be7370
+    tabnanny.check(x)