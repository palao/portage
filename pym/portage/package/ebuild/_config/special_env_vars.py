# Copyright 2010-2011 Gentoo Foundation
# Distributed under the terms of the GNU General Public License v2

__all__ = (
	'case_insensitive_vars', 'default_globals', 'env_blacklist', \
	'environ_filter', 'environ_whitelist', 'environ_whitelist_re',
)

import re

# Blacklisted variables are internal variables that are never allowed
# to enter the config instance from the external environment or
# configuration files.
env_blacklist = frozenset((
	"A", "AA", "CATEGORY", "DEPEND", "DESCRIPTION", "EAPI",
	"EBUILD_FORCE_TEST", "EBUILD_PHASE", "EBUILD_SKIP_MANIFEST",
	"ED", "EMERGE_FROM", "EPREFIX", "EROOT",
	"GREP_OPTIONS", "HOMEPAGE", "INHERITED", "IUSE",
	"KEYWORDS", "LICENSE", "MERGE_TYPE",
	"PDEPEND", "PF", "PKGUSE", "PORTAGE_BACKGROUND",
	"PORTAGE_BACKGROUND_UNMERGE", "PORTAGE_BUILDIR_LOCKED",
	"PORTAGE_BUILT_USE", "PORTAGE_CONFIGROOT", "PORTAGE_IUSE",
	"PORTAGE_NONFATAL", "PORTAGE_REPO_NAME", "PORTAGE_SANDBOX_COMPAT_LEVEL",
	"PORTAGE_USE", "PROPERTIES", "PROVIDE", "RDEPEND", "RESTRICT",
	"ROOT", "SLOT", "SRC_URI"
))

environ_whitelist = []

# Whitelisted variables are always allowed to enter the ebuild
# environment. Generally, this only includes special portage
# variables. Ebuilds can unset variables that are not whitelisted
# and rely on them remaining unset for future phases, without them
# leaking back in from various locations (bug #189417). It's very
# important to set our special BASH_ENV variable in the ebuild
# environment in order to prevent sandbox from sourcing /etc/profile
# in it's bashrc (causing major leakage).
environ_whitelist += [
	"ACCEPT_LICENSE", "BASH_ENV", "BUILD_PREFIX", "D",
	"DISTDIR", "DOC_SYMLINKS_DIR", "EAPI", "EBUILD",
	"EBUILD_FORCE_TEST",
	"EBUILD_PHASE", "ECLASSDIR", "ECLASS_DEPTH", "ED",
	"EMERGE_FROM", "EPREFIX", "EROOT",
	"FEATURES", "FILESDIR", "HOME", "MERGE_TYPE", "NOCOLOR", "PATH",
	"PKGDIR",
	"PKGUSE", "PKG_LOGDIR", "PKG_TMPDIR",
	"PORTAGE_ACTUAL_DISTDIR", "PORTAGE_ARCHLIST",
	"PORTAGE_BASHRC", "PM_EBUILD_HOOK_DIR",
	"PORTAGE_BINPKG_FILE", "PORTAGE_BINPKG_TAR_OPTS",
	"PORTAGE_BINPKG_TMPFILE",
	"PORTAGE_BIN_PATH",
	"PORTAGE_BUILDDIR", "PORTAGE_BUNZIP2_COMMAND", "PORTAGE_BZIP2_COMMAND",
	"PORTAGE_COLORMAP", "PORTAGE_COMPRESS_EXCLUDE_SUFFIXES",
	"PORTAGE_CONFIGROOT", "PORTAGE_DEBUG", "PORTAGE_DEPCACHEDIR",
	"PORTAGE_EBUILD_EXIT_FILE", "PORTAGE_FEATURES",
	"PORTAGE_GID", "PORTAGE_GRPNAME",
	"PORTAGE_INST_GID", "PORTAGE_INST_UID",
	"PORTAGE_IPC_DAEMON", "PORTAGE_IUSE",
	"PORTAGE_LOG_FILE",
	"PORTAGE_PYM_PATH", "PORTAGE_PYTHON", "PORTAGE_QUIET",
	"PORTAGE_REPO_NAME", "PORTAGE_RESTRICT",
	"PORTAGE_SANDBOX_COMPAT_LEVEL", "PORTAGE_SIGPIPE_STATUS",
	"PORTAGE_TMPDIR", "PORTAGE_UPDATE_ENV", "PORTAGE_USERNAME",
	"PORTAGE_VERBOSE", "PORTAGE_WORKDIR_MODE",
	"PORTDIR", "PORTDIR_OVERLAY", "PREROOTPATH", "PROFILE_PATHS",
	"REPLACING_VERSIONS", "REPLACED_BY_VERSION",
	"ROOT", "ROOTPATH", "T", "TMP", "TMPDIR",
	"USE_EXPAND", "USE_ORDER", "WORKDIR",
<<<<<<< HEAD
	"XARGS", "__PORTAGE_TEST_EPREFIX",
	"BPREFIX", "DEFAULT_PATH", "EXTRA_PATH",
	"PORTAGE_GROUP", "PORTAGE_USER",
=======
	"XARGS", "PORTAGE_OVERRIDE_EPREFIX",
>>>>>>> 6081171d
]

# user config variables
environ_whitelist += [
	"DOC_SYMLINKS_DIR", "INSTALL_MASK", "PKG_INSTALL_MASK"
]

environ_whitelist += [
	"A", "AA", "CATEGORY", "P", "PF", "PN", "PR", "PV", "PVR"
]

# misc variables inherited from the calling environment
environ_whitelist += [
	"COLORTERM", "DISPLAY", "EDITOR", "LESS",
	"LESSOPEN", "LOGNAME", "LS_COLORS", "PAGER",
	"TERM", "TERMCAP", "USER",
	'ftp_proxy', 'http_proxy', 'no_proxy',
]

# tempdir settings
environ_whitelist += [
	"TMPDIR", "TEMP", "TMP",
]

# localization settings
environ_whitelist += [
	"LANG", "LC_COLLATE", "LC_CTYPE", "LC_MESSAGES",
	"LC_MONETARY", "LC_NUMERIC", "LC_TIME", "LC_PAPER",
	"LC_ALL",
]

# other variables inherited from the calling environment
# UNIXMODE is necessary for MiNT
environ_whitelist += [
	"CVS_RSH", "ECHANGELOG_USER",
	"GPG_AGENT_INFO",
	"SSH_AGENT_PID", "SSH_AUTH_SOCK",
	"STY", "WINDOW", "XAUTHORITY",
	"UNIXMODE",
]

environ_whitelist = frozenset(environ_whitelist)

environ_whitelist_re = re.compile(r'^(CCACHE_|DISTCC_).*')

# Filter selected variables in the config.environ() method so that
# they don't needlessly propagate down into the ebuild environment.
environ_filter = []

# Exclude anything that could be extremely long here (like SRC_URI)
# since that could cause execve() calls to fail with E2BIG errors. For
# example, see bug #262647.
environ_filter += [
	'DEPEND', 'RDEPEND', 'PDEPEND', 'SRC_URI',
]

# misc variables inherited from the calling environment
environ_filter += [
	"INFOPATH", "MANPATH", "USER",
	"HOST", "GROUP", "LOGNAME", "MAIL", "REMOTEHOST",
	"SECURITYSESSIONID",
	"TERMINFO", "TERM_PROGRAM", "TERM_PROGRAM_VERSION",
	"VENDOR", "__CF_USER_TEXT_ENCODING",
]

# variables that break bash
environ_filter += [
	"HISTFILE", "POSIXLY_CORRECT",
]

# portage config variables and variables set directly by portage
environ_filter += [
	"ACCEPT_CHOSTS", "ACCEPT_KEYWORDS", "ACCEPT_PROPERTIES", "AUTOCLEAN",
	"CLEAN_DELAY", "COLLISION_IGNORE", "CONFIG_PROTECT",
	"CONFIG_PROTECT_MASK", "EGENCACHE_DEFAULT_OPTS", "EMERGE_DEFAULT_OPTS",
	"EMERGE_LOG_DIR",
	"EMERGE_WARNING_DELAY",
	"FETCHCOMMAND", "FETCHCOMMAND_FTP",
	"FETCHCOMMAND_HTTP", "FETCHCOMMAND_HTTPS",
	"FETCHCOMMAND_RSYNC", "FETCHCOMMAND_SFTP",
	"GENTOO_MIRRORS", "NOCONFMEM", "O",
	"PORTAGE_BACKGROUND", "PORTAGE_BACKGROUND_UNMERGE",
	"PORTAGE_BINHOST",
	"PORTAGE_BINHOST_CHUNKSIZE", "PORTAGE_BUILDIR_LOCKED",
	"PORTAGE_ELOG_CLASSES",
	"PORTAGE_ELOG_MAILFROM", "PORTAGE_ELOG_MAILSUBJECT",
	"PORTAGE_ELOG_MAILURI", "PORTAGE_ELOG_SYSTEM",
	"PORTAGE_FETCH_CHECKSUM_TRY_MIRRORS", "PORTAGE_FETCH_RESUME_MIN_SIZE",
	"PORTAGE_GPG_DIR",
	"PORTAGE_GPG_KEY", "PORTAGE_GPG_SIGNING_COMMAND",
	"PORTAGE_IONICE_COMMAND",
	"PORTAGE_PACKAGE_EMPTY_ABORT",
	"PORTAGE_REPO_DUPLICATE_WARN",
	"PORTAGE_RO_DISTDIRS",
	"PORTAGE_RSYNC_EXTRA_OPTS", "PORTAGE_RSYNC_OPTS",
	"PORTAGE_RSYNC_RETRIES", "PORTAGE_SYNC_STALE",
	"PORTAGE_USE", "PORT_LOGDIR", "PORT_LOGDIR_CLEAN",
	"QUICKPKG_DEFAULT_OPTS", "REPOMAN_DEFAULT_OPTS",
	"RESUMECOMMAND", "RESUMECOMMAND_FTP",
	"RESUMECOMMAND_HTTP", "RESUMECOMMAND_HTTPS",
	"RESUMECOMMAND_RSYNC", "RESUMECOMMAND_SFTP",
	"SYNC", "USE_EXPAND_HIDDEN", "USE_ORDER",
]

environ_filter = frozenset(environ_filter)

# Variables that are not allowed to have per-repo or per-package
# settings.
global_only_vars = frozenset([
	"CONFIG_PROTECT",
])

default_globals = {
	'ACCEPT_LICENSE':           '* -@EULA',
	'ACCEPT_PROPERTIES':        '*',
	'PORTAGE_BZIP2_COMMAND':    'bzip2',
}

validate_commands = ('PORTAGE_BZIP2_COMMAND', 'PORTAGE_BUNZIP2_COMMAND',)

# To enhance usability, make some vars case insensitive
# by forcing them to lower case.
case_insensitive_vars = ('AUTOCLEAN', 'NOCOLOR',)<|MERGE_RESOLUTION|>--- conflicted
+++ resolved
@@ -66,13 +66,9 @@
 	"REPLACING_VERSIONS", "REPLACED_BY_VERSION",
 	"ROOT", "ROOTPATH", "T", "TMP", "TMPDIR",
 	"USE_EXPAND", "USE_ORDER", "WORKDIR",
-<<<<<<< HEAD
-	"XARGS", "__PORTAGE_TEST_EPREFIX",
+	"XARGS", "PORTAGE_OVERRIDE_EPREFIX",
 	"BPREFIX", "DEFAULT_PATH", "EXTRA_PATH",
 	"PORTAGE_GROUP", "PORTAGE_USER",
-=======
-	"XARGS", "PORTAGE_OVERRIDE_EPREFIX",
->>>>>>> 6081171d
 ]
 
 # user config variables
