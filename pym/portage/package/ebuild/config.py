# Copyright 2010-2013 Gentoo Foundation
# Distributed under the terms of the GNU General Public License v2

from __future__ import unicode_literals

__all__ = [
	'autouse', 'best_from_dict', 'check_config_instance', 'config',
]

import copy
from itertools import chain
import grp
import logging
import platform
import pwd
import re
import sys
import warnings

from _emerge.Package import Package
import portage
portage.proxy.lazyimport.lazyimport(globals(),
	'portage.data:portage_gid',
	'portage.package.ebuild.doebuild:_phase_func_map',
)
from portage import bsd_chflags, \
	load_mod, os, selinux, _unicode_decode
from portage.const import CACHE_PATH, \
	DEPCACHE_PATH, INCREMENTALS, MAKE_CONF_FILE, \
	MODULES_FILE_PATH, \
	PRIVATE_PATH, PROFILE_PATH, USER_CONFIG_PATH, \
	USER_VIRTUALS_FILE
from portage.dbapi import dbapi
from portage.dbapi.porttree import portdbapi
from portage.dbapi.vartree import vartree
from portage.dep import Atom, isvalidatom, match_from_list, use_reduce, _repo_separator, _slot_separator
from portage.eapi import eapi_exports_AA, eapi_exports_merge_type, \
	eapi_supports_prefix, eapi_exports_replace_vars, _get_eapi_attrs
from portage.env.loaders import KeyValuePairFileLoader
from portage.exception import InvalidDependString, PortageException
from portage.localization import _
from portage.output import colorize
from portage.process import fakeroot_capable, sandbox_capable
from portage.repository.config import load_repository_config
from portage.util import ensure_dirs, getconfig, grabdict, \
	grabdict_package, grabfile, grabfile_package, LazyItemsDict, \
	normalize_path, shlex_split, stack_dictlist, stack_dicts, stack_lists, \
	writemsg, writemsg_level, _eapi_cache
from portage.util._path import exists_raise_eaccess, isdir_raise_eaccess
from portage.versions import catpkgsplit, catsplit, cpv_getkey, _pkg_str

from portage.package.ebuild._config import special_env_vars
from portage.package.ebuild._config.env_var_validation import validate_cmd_var
from portage.package.ebuild._config.features_set import features_set
from portage.package.ebuild._config.KeywordsManager import KeywordsManager
from portage.package.ebuild._config.LicenseManager import LicenseManager
from portage.package.ebuild._config.UseManager import UseManager
from portage.package.ebuild._config.LocationsManager import LocationsManager
from portage.package.ebuild._config.MaskManager import MaskManager
from portage.package.ebuild._config.VirtualsManager import VirtualsManager
from portage.package.ebuild._config.helper import ordered_by_atom_specificity, prune_incremental
from portage.package.ebuild._config.unpack_dependencies import load_unpack_dependencies_configuration

if sys.hexversion >= 0x3000000:
	basestring = str

_feature_flags_cache = {}

def _get_feature_flags(eapi_attrs):
	cache_key = (eapi_attrs.feature_flag_test, eapi_attrs.feature_flag_targetroot)
	flags = _feature_flags_cache.get(cache_key)
	if flags is not None:
		return flags

	flags = []
	if eapi_attrs.feature_flag_test:
		flags.append("test")
	if eapi_attrs.feature_flag_targetroot:
		flags.append("targetroot")

	flags = frozenset(flags)
	_feature_flags_cache[cache_key] = flags
	return flags

def autouse(myvartree, use_cache=1, mysettings=None):
	warnings.warn("portage.autouse() is deprecated",
		DeprecationWarning, stacklevel=2)
	return ""

def check_config_instance(test):
	if not isinstance(test, config):
		raise TypeError("Invalid type for config object: %s (should be %s)" % (test.__class__, config))

def best_from_dict(key, top_dict, key_order, EmptyOnError=1, FullCopy=1, AllowEmpty=1):
	for x in key_order:
		if x in top_dict and key in top_dict[x]:
			if FullCopy:
				return copy.deepcopy(top_dict[x][key])
			else:
				return top_dict[x][key]
	if EmptyOnError:
		return ""
	else:
		raise KeyError("Key not found in list; '%s'" % key)

def _lazy_iuse_regex(iuse_implicit):
	"""
	The PORTAGE_IUSE value is lazily evaluated since re.escape() is slow
	and the value is only used when an ebuild phase needs to be executed
	(it's used only to generate QA notices).
	"""
	# Escape anything except ".*" which is supposed to pass through from
	# _get_implicit_iuse().
	regex = sorted(re.escape(x) for x in iuse_implicit)
	regex = "^(%s)$" % "|".join(regex)
	regex = regex.replace("\\.\\*", ".*")
	return regex

class _iuse_implicit_match_cache(object):

	def __init__(self, settings):
		self._iuse_implicit_re = re.compile("^(%s)$" % \
			"|".join(settings._get_implicit_iuse()))
		self._cache = {}

	def __call__(self, flag):
		"""
		Returns True if the flag is matched, False otherwise.
		"""
		try:
			return self._cache[flag]
		except KeyError:
			m = self._iuse_implicit_re.match(flag) is not None
			self._cache[flag] = m
			return m

class config(object):
	"""
	This class encompasses the main portage configuration.  Data is pulled from
	ROOT/PORTDIR/profiles/, from ROOT/etc/make.profile incrementally through all
	parent profiles as well as from ROOT/PORTAGE_CONFIGROOT/* for user specified
	overrides.

	Generally if you need data like USE flags, FEATURES, environment variables,
	virtuals ...etc you look in here.
	"""

	_constant_keys = frozenset(['PORTAGE_BIN_PATH', 'PORTAGE_GID',
		'PORTAGE_PYM_PATH'])

	_setcpv_aux_keys = ('DEFINED_PHASES', 'DEPEND', 'EAPI', 'HDEPEND',
		'INHERITED', 'IUSE', 'REQUIRED_USE', 'KEYWORDS', 'LICENSE', 'PDEPEND',
		'PROPERTIES', 'PROVIDE', 'RDEPEND', 'SLOT',
		'repository', 'RESTRICT', 'LICENSE',)

	_module_aliases = {
		"cache.metadata_overlay.database" : "portage.cache.flat_hash.database",
		"portage.cache.metadata_overlay.database" : "portage.cache.flat_hash.database",
	}

	_case_insensitive_vars = special_env_vars.case_insensitive_vars
	_default_globals = special_env_vars.default_globals
	_env_blacklist = special_env_vars.env_blacklist
	_environ_filter = special_env_vars.environ_filter
	_environ_whitelist = special_env_vars.environ_whitelist
	_environ_whitelist_re = special_env_vars.environ_whitelist_re
	_global_only_vars = special_env_vars.global_only_vars

	def __init__(self, clone=None, mycpv=None, config_profile_path=None,
		config_incrementals=None, config_root=None, target_root=None,
		eprefix=None, local_config=True, env=None,
		_unmatched_removal=False):
		"""
		@param clone: If provided, init will use deepcopy to copy by value the instance.
		@type clone: Instance of config class.
		@param mycpv: CPV to load up (see setcpv), this is the same as calling init with mycpv=None
		and then calling instance.setcpv(mycpv).
		@type mycpv: String
		@param config_profile_path: Configurable path to the profile (usually PROFILE_PATH from portage.const)
		@type config_profile_path: String
		@param config_incrementals: List of incremental variables
			(defaults to portage.const.INCREMENTALS)
		@type config_incrementals: List
		@param config_root: path to read local config from (defaults to "/", see PORTAGE_CONFIGROOT)
		@type config_root: String
		@param target_root: the target root, which typically corresponds to the
			value of the $ROOT env variable (default is /)
		@type target_root: String
		@param eprefix: set the EPREFIX variable (default is portage.const.EPREFIX)
		@type eprefix: String
		@param local_config: Enables loading of local config (/etc/portage); used most by repoman to
		ignore local config (keywording and unmasking)
		@type local_config: Boolean
		@param env: The calling environment which is used to override settings.
			Defaults to os.environ if unspecified.
		@type env: dict
		@param _unmatched_removal: Enabled by repoman when the
			--unmatched-removal option is given.
		@type _unmatched_removal: Boolean
		"""

		# This is important when config is reloaded after emerge --sync.
		_eapi_cache.clear()

		# When initializing the global portage.settings instance, avoid
		# raising exceptions whenever possible since exceptions thrown
		# from 'import portage' or 'import portage.exceptions' statements
		# can practically render the api unusable for api consumers.
		tolerant = hasattr(portage, '_initializing_globals')
		self._tolerant = tolerant
		self._unmatched_removal = _unmatched_removal

		self.locked   = 0
		self.mycpv    = None
		self._setcpv_args_hash = None
		self.puse     = ""
		self._penv    = []
		self.modifiedkeys = []
		self.uvlist = []
		self._accept_chost_re = None
		self._accept_properties = None
		self._features_overrides = []
		self._make_defaults = None
		self._parent_stable = None

		# _unknown_features records unknown features that
		# have triggered warning messages, and ensures that
		# the same warning isn't shown twice.
		self._unknown_features = set()

		self.local_config = local_config

		if clone:
			# For immutable attributes, use shallow copy for
			# speed and memory conservation.
			self._tolerant = clone._tolerant
			self._unmatched_removal = clone._unmatched_removal
			self.categories = clone.categories
			self.depcachedir = clone.depcachedir
			self.incrementals = clone.incrementals
			self.module_priority = clone.module_priority
			self.profile_path = clone.profile_path
			self.profiles = clone.profiles
			self.packages = clone.packages
			self.repositories = clone.repositories
			self.unpack_dependencies = clone.unpack_dependencies
			self._iuse_effective = clone._iuse_effective
			self._iuse_implicit_match = clone._iuse_implicit_match
			self._non_user_variables = clone._non_user_variables
			self._env_d_blacklist = clone._env_d_blacklist
			self._repo_make_defaults = clone._repo_make_defaults
			self.usemask = clone.usemask
			self.useforce = clone.useforce
			self.puse = clone.puse
			self.user_profile_dir = clone.user_profile_dir
			self.local_config = clone.local_config
			self.make_defaults_use = clone.make_defaults_use
			self.mycpv = clone.mycpv
			self._setcpv_args_hash = clone._setcpv_args_hash

			# immutable attributes (internal policy ensures lack of mutation)
			self._locations_manager = clone._locations_manager
			self._use_manager = clone._use_manager
			# force instantiation of lazy immutable objects when cloning, so
			# that they're not instantiated more than once
			self._keywords_manager_obj = clone._keywords_manager
			self._mask_manager_obj = clone._mask_manager

			# shared mutable attributes
			self._unknown_features = clone._unknown_features

			self.modules         = copy.deepcopy(clone.modules)
			self._penv = copy.deepcopy(clone._penv)

			self.configdict = copy.deepcopy(clone.configdict)
			self.configlist = [
				self.configdict['env.d'],
				self.configdict['repo'],
				self.configdict['pkginternal'],
				self.configdict['globals'],
				self.configdict['defaults'],
				self.configdict['conf'],
				self.configdict['pkg'],
				self.configdict['env'],
			]
			self.lookuplist = self.configlist[:]
			self.lookuplist.reverse()
			self._use_expand_dict = copy.deepcopy(clone._use_expand_dict)
			self.backupenv  = self.configdict["backupenv"]
			self.prevmaskdict = copy.deepcopy(clone.prevmaskdict)
			self.pprovideddict = copy.deepcopy(clone.pprovideddict)
			self.features = features_set(self)
			self.features._features = copy.deepcopy(clone.features._features)
			self._features_overrides = copy.deepcopy(clone._features_overrides)

			#Strictly speaking _license_manager is not immutable. Users need to ensure that
			#extract_global_changes() is called right after __init__ (if at all).
			#It also has the mutable member _undef_lic_groups. It is used to track
			#undefined license groups, to not display an error message for the same
			#group again and again. Because of this, it's useful to share it between
			#all LicenseManager instances.
			self._license_manager = clone._license_manager

			# force instantiation of lazy objects when cloning, so
			# that they're not instantiated more than once
			self._virtuals_manager_obj = copy.deepcopy(clone._virtuals_manager)

			self._accept_properties = copy.deepcopy(clone._accept_properties)
			self._ppropertiesdict = copy.deepcopy(clone._ppropertiesdict)
			self._penvdict = copy.deepcopy(clone._penvdict)
			self._expand_map = copy.deepcopy(clone._expand_map)

		else:
			# lazily instantiated objects
			self._keywords_manager_obj = None
			self._mask_manager_obj = None
			self._virtuals_manager_obj = None

			locations_manager = LocationsManager(config_root=config_root,
				config_profile_path=config_profile_path, eprefix=eprefix,
				local_config=local_config, target_root=target_root)
			self._locations_manager = locations_manager

			eprefix = locations_manager.eprefix
			config_root = locations_manager.config_root
			abs_user_config = locations_manager.abs_user_config
			make_conf_paths = [
				os.path.join(config_root, 'etc', 'make.conf'),
				os.path.join(config_root, MAKE_CONF_FILE)
			]
			try:
				if os.path.samefile(*make_conf_paths):
					make_conf_paths.pop()
			except OSError:
				pass

			make_conf_count = 0
			make_conf = {}
			for x in make_conf_paths:
				mygcfg = getconfig(x,
					tolerant=tolerant, allow_sourcing=True,
					expand=make_conf)
				if mygcfg is not None:
					make_conf.update(mygcfg)
					make_conf_count += 1

			if make_conf_count == 2:
				writemsg("!!! %s\n" %
					_("Found 2 make.conf files, using both '%s' and '%s'") %
					tuple(make_conf_paths), noiselevel=-1)

			# Allow ROOT setting to come from make.conf if it's not overridden
			# by the constructor argument (from the calling environment).
			locations_manager.set_root_override(make_conf.get("ROOT"))
			target_root = locations_manager.target_root
			eroot = locations_manager.eroot
			self.global_config_path = locations_manager.global_config_path

			# The expand_map is used for variable substitution
			# in getconfig() calls, and the getconfig() calls
			# update expand_map with the value of each variable
			# assignment that occurs. Variable substitution occurs
			# in the following order, which corresponds to the
			# order of appearance in self.lookuplist:
			#
			#   * env.d
			#   * make.globals
			#   * make.defaults
			#   * make.conf
			#
			# Notably absent is "env", since we want to avoid any
			# interaction with the calling environment that might
			# lead to unexpected results.

			env_d = getconfig(os.path.join(eroot, "etc", "profile.env"),
				tolerant=tolerant, expand=False) or {}
			expand_map = env_d.copy()
			self._expand_map = expand_map

			# Allow make.globals to set default paths relative to ${EPREFIX}.
			expand_map["EPREFIX"] = eprefix

			make_globals_path = os.path.join(
				self.global_config_path, 'make.globals')
			old_make_globals = os.path.join(config_root,
				'etc', 'make.globals')
			if os.path.isfile(old_make_globals) and \
				not os.path.samefile(make_globals_path, old_make_globals):
				# Don't warn if they refer to the same path, since
				# that can be used for backward compatibility with
				# old software.
				writemsg("!!! %s\n" %
					_("Found obsolete make.globals file: "
					"'%s', (using '%s' instead)") %
					(old_make_globals, make_globals_path),
					noiselevel=-1)

			make_globals = getconfig(make_globals_path,
				tolerant=tolerant, expand=expand_map)
			if make_globals is None:
				make_globals = {}

			for k, v in self._default_globals.items():
				make_globals.setdefault(k, v)

			if config_incrementals is None:
				self.incrementals = INCREMENTALS
			else:
				self.incrementals = config_incrementals
			if not isinstance(self.incrementals, frozenset):
				self.incrementals = frozenset(self.incrementals)

			self.module_priority    = ("user", "default")
			self.modules            = {}
			modules_file = os.path.join(config_root, MODULES_FILE_PATH)
			modules_loader = KeyValuePairFileLoader(modules_file, None, None)
			modules_dict, modules_errors = modules_loader.load()
			self.modules["user"] = modules_dict
			if self.modules["user"] is None:
				self.modules["user"] = {}
			user_auxdbmodule = \
				self.modules["user"].get("portdbapi.auxdbmodule")
			if user_auxdbmodule is not None and \
				user_auxdbmodule in self._module_aliases:
				warnings.warn("'%s' is deprecated: %s" %
				(user_auxdbmodule, modules_file))

			self.modules["default"] = {
				"portdbapi.auxdbmodule":  "portage.cache.flat_hash.database",
			}

			self.configlist=[]

			# back up our incremental variables:
			self.configdict={}
			self._use_expand_dict = {}
			# configlist will contain: [ env.d, globals, defaults, conf, pkg, backupenv, env ]
			self.configlist.append({})
			self.configdict["env.d"] = self.configlist[-1]

			self.configlist.append({})
			self.configdict["repo"] = self.configlist[-1]

			self.configlist.append({})
			self.configdict["pkginternal"] = self.configlist[-1]

			# env_d will be None if profile.env doesn't exist.
			if env_d:
				self.configdict["env.d"].update(env_d)

			# backupenv is used for calculating incremental variables.
			if env is None:
				env = os.environ

			# Avoid potential UnicodeDecodeError exceptions later.
			env_unicode = dict((_unicode_decode(k), _unicode_decode(v))
				for k, v in env.items())

			self.backupenv = env_unicode

			if env_d:
				# Remove duplicate values so they don't override updated
				# profile.env values later (profile.env is reloaded in each
				# call to self.regenerate).
				for k, v in env_d.items():
					try:
						if self.backupenv[k] == v:
							del self.backupenv[k]
					except KeyError:
						pass
				del k, v

			self.configdict["env"] = LazyItemsDict(self.backupenv)

			self.configlist.append(make_globals)
			self.configdict["globals"]=self.configlist[-1]

			self.make_defaults_use = []

			#Loading Repositories
			self["PORTAGE_CONFIGROOT"] = config_root
			self["ROOT"] = target_root
			self["EPREFIX"] = eprefix
			self["EROOT"] = eroot
			known_repos = []
			portdir = ""
			portdir_overlay = ""
			for confs in [make_globals, make_conf, self.configdict["env"]]:
				v = confs.get("PORTDIR")
				if v is not None:
					portdir = v
					known_repos.append(v)
				v = confs.get("PORTDIR_OVERLAY")
				if v is not None:
					portdir_overlay = v
					known_repos.extend(shlex_split(v))
			known_repos = frozenset(known_repos)
			self["PORTDIR"] = portdir
			self["PORTDIR_OVERLAY"] = portdir_overlay
			self.lookuplist = [self.configdict["env"]]
			self.repositories = load_repository_config(self)

			locations_manager.load_profiles(self.repositories, known_repos)

			profiles_complex = locations_manager.profiles_complex
			self.profiles = locations_manager.profiles
			self.profile_path = locations_manager.profile_path
			self.user_profile_dir = locations_manager.user_profile_dir

			packages_list = [grabfile_package(os.path.join(x, "packages"),
				verify_eapi=True) for x in self.profiles]
			self.packages = tuple(stack_lists(packages_list, incremental=1))

			# revmaskdict
			self.prevmaskdict={}
			for x in self.packages:
				# Negative atoms are filtered by the above stack_lists() call.
				if not isinstance(x, Atom):
					x = Atom(x.lstrip('*'))
				self.prevmaskdict.setdefault(x.cp, []).append(x)

			self.unpack_dependencies = load_unpack_dependencies_configuration(self.repositories)

			mygcfg = {}
			if self.profiles:
				mygcfg_dlists = [getconfig(os.path.join(x, "make.defaults"),
					tolerant=tolerant, expand=expand_map)
					for x in self.profiles]
				self._make_defaults = mygcfg_dlists
				mygcfg = stack_dicts(mygcfg_dlists,
					incrementals=self.incrementals)
				if mygcfg is None:
					mygcfg = {}
			self.configlist.append(mygcfg)
			self.configdict["defaults"]=self.configlist[-1]

			mygcfg = {}
			for x in make_conf_paths:
				mygcfg.update(getconfig(x,
					tolerant=tolerant, allow_sourcing=True,
					expand=expand_map) or {})

			# Don't allow the user to override certain variables in make.conf
			profile_only_variables = self.configdict["defaults"].get(
				"PROFILE_ONLY_VARIABLES", "").split()
			profile_only_variables = stack_lists([profile_only_variables])
			non_user_variables = set()
			non_user_variables.update(profile_only_variables)
			non_user_variables.update(self._env_blacklist)
			non_user_variables.update(self._global_only_vars)
			non_user_variables = frozenset(non_user_variables)
			self._non_user_variables = non_user_variables

			self._env_d_blacklist = frozenset(chain(
				profile_only_variables,
				self._env_blacklist,
			))
			env_d = self.configdict["env.d"]
			for k in self._env_d_blacklist:
				env_d.pop(k, None)

			for k in profile_only_variables:
				mygcfg.pop(k, None)

			self.configlist.append(mygcfg)
			self.configdict["conf"]=self.configlist[-1]

			self.configlist.append(LazyItemsDict())
			self.configdict["pkg"]=self.configlist[-1]

			self.configdict["backupenv"] = self.backupenv

			# Don't allow the user to override certain variables in the env
			for k in profile_only_variables:
				self.backupenv.pop(k, None)

			self.configlist.append(self.configdict["env"])

			# make lookuplist for loading package.*
			self.lookuplist=self.configlist[:]
			self.lookuplist.reverse()

			# Blacklist vars that could interfere with portage internals.
			for blacklisted in self._env_blacklist:
				for cfg in self.lookuplist:
					cfg.pop(blacklisted, None)
				self.backupenv.pop(blacklisted, None)
			del blacklisted, cfg

			self["PORTAGE_CONFIGROOT"] = config_root
			self.backup_changes("PORTAGE_CONFIGROOT")
			self["ROOT"] = target_root
			self.backup_changes("ROOT")

			# The PORTAGE_OVERRIDE_EPREFIX variable propagates the EPREFIX
			# of this config instance to any portage commands or API
			# consumers running in subprocesses.
			self["EPREFIX"] = eprefix
			self.backup_changes("EPREFIX")
			self["PORTAGE_OVERRIDE_EPREFIX"] = eprefix
			self.backup_changes("PORTAGE_OVERRIDE_EPREFIX")
			self["EROOT"] = eroot
			self.backup_changes("EROOT")

			self._ppropertiesdict = portage.dep.ExtendedAtomDict(dict)
			self._penvdict = portage.dep.ExtendedAtomDict(dict)

			#filling PORTDIR and PORTDIR_OVERLAY variable for compatibility
			main_repo = self.repositories.mainRepo()
			if main_repo is not None:
				self["PORTDIR"] = main_repo.user_location
				self.backup_changes("PORTDIR")

			# repoman controls PORTDIR_OVERLAY via the environment, so no
			# special cases are needed here.
			portdir_overlay = list(self.repositories.repoUserLocationList())
			if portdir_overlay and portdir_overlay[0] == self["PORTDIR"]:
				portdir_overlay = portdir_overlay[1:]

			new_ov = []
			if portdir_overlay:
				shell_quote_re = re.compile(r"[\s\\\"'$`]")
				for ov in portdir_overlay:
					ov = normalize_path(ov)
					if isdir_raise_eaccess(ov):
						if shell_quote_re.search(ov) is not None:
							ov = portage._shell_quote(ov)
						new_ov.append(ov)
					else:
						writemsg(_("!!! Invalid PORTDIR_OVERLAY"
							" (not a dir): '%s'\n") % ov, noiselevel=-1)

			self["PORTDIR_OVERLAY"] = " ".join(new_ov)
			self.backup_changes("PORTDIR_OVERLAY")

			locations_manager.set_port_dirs(self["PORTDIR"], self["PORTDIR_OVERLAY"])

			self._repo_make_defaults = {}
			for repo in self.repositories.repos_with_profiles():
				d = getconfig(os.path.join(repo.location, "profiles", "make.defaults"),
					tolerant=tolerant, expand=self.configdict["globals"].copy()) or {}
				if d:
					for k in chain(self._env_blacklist,
						profile_only_variables, self._global_only_vars):
						d.pop(k, None)
				self._repo_make_defaults[repo.name] = d

			#Read all USE related files from profiles and optionally from user config.
			self._use_manager = UseManager(self.repositories, profiles_complex,
				abs_user_config, self._isStable, user_config=local_config)
			#Initialize all USE related variables we track ourselves.
			self.usemask = self._use_manager.getUseMask()
			self.useforce = self._use_manager.getUseForce()
			self.configdict["conf"]["USE"] = \
				self._use_manager.extract_global_USE_changes( \
					self.configdict["conf"].get("USE", ""))

			#Read license_groups and optionally license_groups and package.license from user config
			self._license_manager = LicenseManager(locations_manager.profile_locations, \
				abs_user_config, user_config=local_config)
			#Extract '*/*' entries from package.license
			self.configdict["conf"]["ACCEPT_LICENSE"] = \
				self._license_manager.extract_global_changes( \
					self.configdict["conf"].get("ACCEPT_LICENSE", ""))

			if local_config:
				#package.properties
				propdict = grabdict_package(os.path.join(
					abs_user_config, "package.properties"), recursive=1, allow_wildcard=True, \
					allow_repo=True, verify_eapi=False)
				v = propdict.pop("*/*", None)
				if v is not None:
					if "ACCEPT_PROPERTIES" in self.configdict["conf"]:
						self.configdict["conf"]["ACCEPT_PROPERTIES"] += " " + " ".join(v)
					else:
						self.configdict["conf"]["ACCEPT_PROPERTIES"] = " ".join(v)
				for k, v in propdict.items():
					self._ppropertiesdict.setdefault(k.cp, {})[k] = v

				#package.env
				penvdict = grabdict_package(os.path.join(
					abs_user_config, "package.env"), recursive=1, allow_wildcard=True, \
					allow_repo=True, verify_eapi=False)
				v = penvdict.pop("*/*", None)
				if v is not None:
					global_wildcard_conf = {}
					self._grab_pkg_env(v, global_wildcard_conf)
					incrementals = self.incrementals
					conf_configdict = self.configdict["conf"]
					for k, v in global_wildcard_conf.items():
						if k in incrementals:
							if k in conf_configdict:
								conf_configdict[k] = \
									conf_configdict[k] + " " + v
							else:
								conf_configdict[k] = v
						else:
							conf_configdict[k] = v
						expand_map[k] = v

				for k, v in penvdict.items():
					self._penvdict.setdefault(k.cp, {})[k] = v

			#getting categories from an external file now
			self.categories = [grabfile(os.path.join(x, "categories")) \
				for x in locations_manager.profile_and_user_locations]
			category_re = dbapi._category_re
			# categories used to be a tuple, but now we use a frozenset
			# for hashed category validation in pordbapi.cp_list()
			self.categories = frozenset(
				x for x in stack_lists(self.categories, incremental=1)
				if category_re.match(x) is not None)

			archlist = [grabfile(os.path.join(x, "arch.list")) \
				for x in locations_manager.profile_and_user_locations]
			archlist = stack_lists(archlist, incremental=1)
			self.configdict["conf"]["PORTAGE_ARCHLIST"] = " ".join(archlist)

			pkgprovidedlines = [grabfile(
				os.path.join(x.location, "package.provided"),
				recursive=x.portage1_directories)
				for x in profiles_complex]
			pkgprovidedlines = stack_lists(pkgprovidedlines, incremental=1)
			has_invalid_data = False
			for x in range(len(pkgprovidedlines)-1, -1, -1):
				myline = pkgprovidedlines[x]
				if not isvalidatom("=" + myline):
					writemsg(_("Invalid package name in package.provided: %s\n") % \
						myline, noiselevel=-1)
					has_invalid_data = True
					del pkgprovidedlines[x]
					continue
				cpvr = catpkgsplit(pkgprovidedlines[x])
				if not cpvr or cpvr[0] == "null":
					writemsg(_("Invalid package name in package.provided: ")+pkgprovidedlines[x]+"\n",
						noiselevel=-1)
					has_invalid_data = True
					del pkgprovidedlines[x]
					continue
				if cpvr[0] == "virtual":
					writemsg(_("Virtual package in package.provided: %s\n") % \
						myline, noiselevel=-1)
					has_invalid_data = True
					del pkgprovidedlines[x]
					continue
			if has_invalid_data:
				writemsg(_("See portage(5) for correct package.provided usage.\n"),
					noiselevel=-1)
			self.pprovideddict = {}
			for x in pkgprovidedlines:
				x_split = catpkgsplit(x)
				if x_split is None:
					continue
				mycatpkg = cpv_getkey(x)
				if mycatpkg in self.pprovideddict:
					self.pprovideddict[mycatpkg].append(x)
				else:
					self.pprovideddict[mycatpkg]=[x]

			# reasonable defaults; this is important as without USE_ORDER,
			# USE will always be "" (nothing set)!
			if "USE_ORDER" not in self:
				self.backupenv["USE_ORDER"] = "env:pkg:conf:defaults:pkginternal:repo:env.d"

			self.depcachedir = DEPCACHE_PATH
			if eprefix:
				# See comments about make.globals and EPREFIX
				# above. DEPCACHE_PATH is similar.
				if target_root == "/":
					# case (1) above
					self.depcachedir = os.path.join(eprefix,
						DEPCACHE_PATH.lstrip(os.sep))
				else:
					# case (2) above
					# For now, just assume DEPCACHE_PATH is relative
					# to EPREFIX.
					# TODO: Pass in more info to the constructor,
					# so we know the host system configuration.
					self.depcachedir = os.path.join(eprefix,
						DEPCACHE_PATH.lstrip(os.sep))

			if self.get("PORTAGE_DEPCACHEDIR", None):
				self.depcachedir = self["PORTAGE_DEPCACHEDIR"]
			self["PORTAGE_DEPCACHEDIR"] = self.depcachedir
			self.backup_changes("PORTAGE_DEPCACHEDIR")

			if "CBUILD" not in self and "CHOST" in self:
				self["CBUILD"] = self["CHOST"]
				self.backup_changes("CBUILD")

			if "USERLAND" not in self:
				# Set default USERLAND so that our test cases can assume that
				# it's always set. This allows isolated-functions.sh to avoid
				# calling uname -s when sourced.
				system = platform.system()
				if system is not None and \
					(system.endswith("BSD") or system == "DragonFly"):
					self["USERLAND"] = "BSD"
				else:
					self["USERLAND"] = "GNU"
				self.backup_changes("USERLAND")

			default_inst_ids = {
				"PORTAGE_INST_GID": "0",
				"PORTAGE_INST_UID": "0",
			}

			if eprefix:
				# For prefix environments, default to the UID and GID of
				# the top-level EROOT directory.
				try:
					eroot_st = os.stat(eroot)
				except OSError:
					pass
				else:
					default_inst_ids["PORTAGE_INST_GID"] = str(eroot_st.st_gid)
					default_inst_ids["PORTAGE_INST_UID"] = str(eroot_st.st_uid)

					if "PORTAGE_USERNAME" not in self:
						try:
							pwd_struct = pwd.getpwuid(eroot_st.st_uid)
						except KeyError:
							pass
						else:
							self["PORTAGE_USERNAME"] = pwd_struct.pw_name
							self.backup_changes("PORTAGE_USERNAME")

					if "PORTAGE_GRPNAME" not in self:
						try:
							grp_struct = grp.getgrgid(eroot_st.st_gid)
						except KeyError:
							pass
						else:
							self["PORTAGE_GRPNAME"] = grp_struct.gr_name
							self.backup_changes("PORTAGE_GRPNAME")

			for var, default_val in default_inst_ids.items():
				try:
					self[var] = str(int(self.get(var, default_val)))
				except ValueError:
					writemsg(_("!!! %s='%s' is not a valid integer.  "
						"Falling back to %s.\n") % (var, self[var], default_val),
						noiselevel=-1)
					self[var] = default_val
				self.backup_changes(var)

<<<<<<< HEAD
			features = []
			for x in ("globals", "defaults", "conf", "env"):
				v = self.configdict[x].get("FEATURES")
				if v is not None:
					features.append(v.split())
			features = stack_lists(features)

			if 'force-multilib' in features:
				#add multilib_abi internally to list of USE_EXPANDed vars
				self["USE_EXPAND"] = "MULTILIB_ABI" + " " + self.get("USE_EXPAND", "")
				self.backup_changes("USE_EXPAND")
				default_abi = self.configdict["defaults"].get('DEFAULT_ABI', '').strip()
				if default_abi:
					self.configdict["defaults"]["USE"] = self.configdict["defaults"].get("USE", "") + " multilib_abi_" + default_abi
=======
			if portage._internal_caller:
				self["PORTAGE_INTERNAL_CALLER"] = "1"
				self.backup_changes("PORTAGE_INTERNAL_CALLER")
>>>>>>> 75e23508

			# initialize self.features
			self.regenerate()

			if bsd_chflags:
				self.features.add('chflags')

			self._iuse_effective = self._calc_iuse_effective()
			self._iuse_implicit_match = _iuse_implicit_match_cache(self)

			self._validate_commands()

			for k in self._case_insensitive_vars:
				if k in self:
					self[k] = self[k].lower()
					self.backup_changes(k)

			if main_repo is not None and not main_repo.sync:
				main_repo_sync = self.get("SYNC")
				if main_repo_sync:
					main_repo.sync = main_repo_sync

			# The first constructed config object initializes these modules,
			# and subsequent calls to the _init() functions have no effect.
			portage.output._init(config_root=self['PORTAGE_CONFIGROOT'])
			portage.data._init(self)

		if mycpv:
			self.setcpv(mycpv)

	@property
	def mygcfg(self):
		warnings.warn("portage.config.mygcfg is deprecated", stacklevel=3)
		return {}

	def _validate_commands(self):
		for k in special_env_vars.validate_commands:
			v = self.get(k)
			if v is not None:
				valid, v_split = validate_cmd_var(v)

				if not valid:
					if v_split:
						writemsg_level(_("%s setting is invalid: '%s'\n") % \
							(k, v), level=logging.ERROR, noiselevel=-1)

					# before deleting the invalid setting, backup
					# the default value if available
					v = self.configdict['globals'].get(k)
					if v is not None:
						default_valid, v_split = validate_cmd_var(v)
						if not default_valid:
							if v_split:
								writemsg_level(
									_("%s setting from make.globals" + \
									" is invalid: '%s'\n") % \
									(k, v), level=logging.ERROR, noiselevel=-1)
							# make.globals seems corrupt, so try for
							# a hardcoded default instead
							v = self._default_globals.get(k)

					# delete all settings for this key,
					# including the invalid one
					del self[k]
					self.backupenv.pop(k, None)
					if v:
						# restore validated default
						self.configdict['globals'][k] = v

	def _init_dirs(self):
		"""
		Create a few directories that are critical to portage operation
		"""
		if not os.access(self["EROOT"], os.W_OK):
			return

		#                                gid, mode, mask, preserve_perms
		dir_mode_map = {
			"tmp"             : (         -1, 0o1777,  0,  True),
			"var/tmp"         : (         -1, 0o1777,  0,  True),
			PRIVATE_PATH      : (portage_gid, 0o2750, 0o2, False),
			CACHE_PATH        : (portage_gid,  0o755, 0o2, False)
		}

		for mypath, (gid, mode, modemask, preserve_perms) \
			in dir_mode_map.items():
			mydir = os.path.join(self["EROOT"], mypath)
			if preserve_perms and os.path.isdir(mydir):
				# Only adjust permissions on some directories if
				# they don't exist yet. This gives freedom to the
				# user to adjust permissions to suit their taste.
				continue
			try:
				ensure_dirs(mydir, gid=gid, mode=mode, mask=modemask)
			except PortageException as e:
				writemsg(_("!!! Directory initialization failed: '%s'\n") % mydir,
					noiselevel=-1)
				writemsg("!!! %s\n" % str(e),
					noiselevel=-1)

	@property
	def _keywords_manager(self):
		if self._keywords_manager_obj is None:
			self._keywords_manager_obj = KeywordsManager(
				self._locations_manager.profiles_complex,
				self._locations_manager.abs_user_config,
				self.local_config,
				global_accept_keywords=self.configdict["defaults"].get("ACCEPT_KEYWORDS", ""))
		return self._keywords_manager_obj

	@property
	def _mask_manager(self):
		if self._mask_manager_obj is None:
			self._mask_manager_obj = MaskManager(self.repositories,
				self._locations_manager.profiles_complex,
				self._locations_manager.abs_user_config,
				user_config=self.local_config,
				strict_umatched_removal=self._unmatched_removal)
		return self._mask_manager_obj

	@property
	def _virtuals_manager(self):
		if self._virtuals_manager_obj is None:
			self._virtuals_manager_obj = VirtualsManager(self.profiles)
		return self._virtuals_manager_obj

	@property
	def pkeywordsdict(self):
		result = self._keywords_manager.pkeywordsdict.copy()
		for k, v in result.items():
			result[k] = v.copy()
		return result

	@property
	def pmaskdict(self):
		return self._mask_manager._pmaskdict.copy()

	@property
	def punmaskdict(self):
		return self._mask_manager._punmaskdict.copy()

	def expandLicenseTokens(self, tokens):
		""" Take a token from ACCEPT_LICENSE or package.license and expand it
		if it's a group token (indicated by @) or just return it if it's not a
		group.  If a group is negated then negate all group elements."""
		return self._license_manager.expandLicenseTokens(tokens)

	def validate(self):
		"""Validate miscellaneous settings and display warnings if necessary.
		(This code was previously in the global scope of portage.py)"""

		groups = self["ACCEPT_KEYWORDS"].split()
		archlist = self.archlist()
		if not archlist:
			writemsg(_("--- 'profiles/arch.list' is empty or "
				"not available. Empty portage tree?\n"), noiselevel=1)
		else:
			for group in groups:
				if group not in archlist and \
					not (group.startswith("-") and group[1:] in archlist) and \
					group not in ("*", "~*", "**"):
					writemsg(_("!!! INVALID ACCEPT_KEYWORDS: %s\n") % str(group),
						noiselevel=-1)

		profile_broken = not self.profile_path or \
			not exists_raise_eaccess(os.path.join(self.profile_path, "parent")) and \
			exists_raise_eaccess(os.path.join(self["PORTDIR"], "profiles"))

		if profile_broken:
			abs_profile_path = None
			for x in (PROFILE_PATH, 'etc/make.profile'):
				x = os.path.join(self["PORTAGE_CONFIGROOT"], x)
				try:
					os.lstat(x)
				except OSError:
					pass
				else:
					abs_profile_path = x
					break

			if abs_profile_path is None:
				abs_profile_path = os.path.join(self["PORTAGE_CONFIGROOT"],
					PROFILE_PATH)

			writemsg(_("\n\n!!! %s is not a symlink and will probably prevent most merges.\n") % abs_profile_path,
				noiselevel=-1)
			writemsg(_("!!! It should point into a profile within %s/profiles/\n") % self["PORTDIR"])
			writemsg(_("!!! (You can safely ignore this message when syncing. It's harmless.)\n\n\n"))

		abs_user_virtuals = os.path.join(self["PORTAGE_CONFIGROOT"],
			USER_VIRTUALS_FILE)
		if os.path.exists(abs_user_virtuals):
			writemsg("\n!!! /etc/portage/virtuals is deprecated in favor of\n")
			writemsg("!!! /etc/portage/profile/virtuals. Please move it to\n")
			writemsg("!!! this new location.\n\n")

		if not sandbox_capable and \
			("sandbox" in self.features or "usersandbox" in self.features):
			if self.profile_path is not None and \
				os.path.realpath(self.profile_path) == \
				os.path.realpath(os.path.join(
				self["PORTAGE_CONFIGROOT"], PROFILE_PATH)):
				# Don't show this warning when running repoman and the
				# sandbox feature came from a profile that doesn't belong
				# to the user.
				writemsg(colorize("BAD", _("!!! Problem with sandbox"
					" binary. Disabling...\n\n")), noiselevel=-1)

		if "fakeroot" in self.features and \
			not fakeroot_capable:
			writemsg(_("!!! FEATURES=fakeroot is enabled, but the "
				"fakeroot binary is not installed.\n"), noiselevel=-1)

		if os.getuid() == 0 and not hasattr(os, "setgroups"):
			warning_shown = False

			if "userpriv" in self.features:
				writemsg(_("!!! FEATURES=userpriv is enabled, but "
					"os.setgroups is not available.\n"), noiselevel=-1)
				warning_shown = True

			if "userfetch" in self.features:
				writemsg(_("!!! FEATURES=userfetch is enabled, but "
					"os.setgroups is not available.\n"), noiselevel=-1)
				warning_shown = True

			if warning_shown and platform.python_implementation() == 'PyPy':
				writemsg(_("!!! See https://bugs.pypy.org/issue833 for details.\n"),
					noiselevel=-1)

	def load_best_module(self,property_string):
		best_mod = best_from_dict(property_string,self.modules,self.module_priority)
		mod = None
		try:
			mod = load_mod(best_mod)
		except ImportError:
			if best_mod in self._module_aliases:
				mod = load_mod(self._module_aliases[best_mod])
			elif not best_mod.startswith("cache."):
				raise
			else:
				best_mod = "portage." + best_mod
				try:
					mod = load_mod(best_mod)
				except ImportError:
					raise
		return mod

	def lock(self):
		self.locked = 1

	def unlock(self):
		self.locked = 0

	def modifying(self):
		if self.locked:
			raise Exception(_("Configuration is locked."))

	def backup_changes(self,key=None):
		self.modifying()
		if key and key in self.configdict["env"]:
			self.backupenv[key] = copy.deepcopy(self.configdict["env"][key])
		else:
			raise KeyError(_("No such key defined in environment: %s") % key)

	def reset(self, keeping_pkg=0, use_cache=None):
		"""
		Restore environment from self.backupenv, call self.regenerate()
		@param keeping_pkg: Should we keep the setcpv() data or delete it.
		@type keeping_pkg: Boolean
		@rype: None
		"""

		if use_cache is not None:
			warnings.warn("The use_cache parameter for config.reset() is deprecated and without effect.",
				DeprecationWarning, stacklevel=2)

		self.modifying()
		self.configdict["env"].clear()
		self.configdict["env"].update(self.backupenv)

		self.modifiedkeys = []
		if not keeping_pkg:
			self.mycpv = None
			self._setcpv_args_hash = None
			self.puse = ""
			del self._penv[:]
			self.configdict["pkg"].clear()
			self.configdict["pkginternal"].clear()
			self.configdict["repo"].clear()
			self.configdict["defaults"]["USE"] = \
				" ".join(self.make_defaults_use)
			self.usemask = self._use_manager.getUseMask()
			self.useforce = self._use_manager.getUseForce()
		self.regenerate()

	class _lazy_vars(object):

		__slots__ = ('built_use', 'settings', 'values')

		def __init__(self, built_use, settings):
			self.built_use = built_use
			self.settings = settings
			self.values = None

		def __getitem__(self, k):
			if self.values is None:
				self.values = self._init_values()
			return self.values[k]

		def _init_values(self):
			values = {}
			settings = self.settings
			use = self.built_use
			if use is None:
				use = frozenset(settings['PORTAGE_USE'].split())

			values['ACCEPT_LICENSE'] = settings._license_manager.get_prunned_accept_license( \
				settings.mycpv, use, settings['LICENSE'], settings['SLOT'], settings.get('PORTAGE_REPO_NAME'))
			values['PORTAGE_RESTRICT'] = self._restrict(use, settings)
			return values

		def _restrict(self, use, settings):
			try:
				restrict = set(use_reduce(settings['RESTRICT'], uselist=use, flat=True))
			except InvalidDependString:
				restrict = set()
			return ' '.join(sorted(restrict))

	class _lazy_use_expand(object):
		"""
		Lazily evaluate USE_EXPAND variables since they are only needed when
		an ebuild shell is spawned. Variables values are made consistent with
		the previously calculated USE settings.
		"""

		def __init__(self, use, usemask, iuse_implicit,
			use_expand_split, use_expand_dict):
			self._use = use
			self._usemask = usemask
			self._iuse_implicit = iuse_implicit
			self._use_expand_split = use_expand_split
			self._use_expand_dict = use_expand_dict

		def __getitem__(self, key):
			prefix = key.lower() + '_'
			prefix_len = len(prefix)
			expand_flags = set( x[prefix_len:] for x in self._use \
				if x[:prefix_len] == prefix )
			var_split = self._use_expand_dict.get(key, '').split()
			# Preserve the order of var_split because it can matter for things
			# like LINGUAS.
			var_split = [ x for x in var_split if x in expand_flags ]
			var_split.extend(expand_flags.difference(var_split))
			has_wildcard = '*' in expand_flags
			if has_wildcard:
				var_split = [ x for x in var_split if x != "*" ]
			has_iuse = set()
			for x in self._iuse_implicit:
				if x[:prefix_len] == prefix:
					has_iuse.add(x[prefix_len:])
			if has_wildcard:
				# * means to enable everything in IUSE that's not masked
				if has_iuse:
					usemask = self._usemask
					for suffix in has_iuse:
						x = prefix + suffix
						if x not in usemask:
							if suffix not in expand_flags:
								var_split.append(suffix)
				else:
					# If there is a wildcard and no matching flags in IUSE then
					# LINGUAS should be unset so that all .mo files are
					# installed.
					var_split = []
			# Make the flags unique and filter them according to IUSE.
			# Also, continue to preserve order for things like LINGUAS
			# and filter any duplicates that variable may contain.
			filtered_var_split = []
			remaining = has_iuse.intersection(var_split)
			for x in var_split:
				if x in remaining:
					remaining.remove(x)
					filtered_var_split.append(x)
			var_split = filtered_var_split

			if var_split:
				value = ' '.join(var_split)
			else:
				# Don't export empty USE_EXPAND vars unless the user config
				# exports them as empty.  This is required for vars such as
				# LINGUAS, where unset and empty have different meanings.
				if has_wildcard:
					# ebuild.sh will see this and unset the variable so
					# that things like LINGUAS work properly
					value = '*'
				else:
					if has_iuse:
						value = ''
					else:
						# It's not in IUSE, so just allow the variable content
						# to pass through if it is defined somewhere.  This
						# allows packages that support LINGUAS but don't
						# declare it in IUSE to use the variable outside of the
						# USE_EXPAND context.
						value = None

			return value

	def setcpv(self, mycpv, use_cache=None, mydb=None):
		"""
		Load a particular CPV into the config, this lets us see the
		Default USE flags for a particular ebuild as well as the USE
		flags from package.use.

		@param mycpv: A cpv to load
		@type mycpv: string
		@param mydb: a dbapi instance that supports aux_get with the IUSE key.
		@type mydb: dbapi or derivative.
		@rtype: None
		"""

		if use_cache is not None:
			warnings.warn("The use_cache parameter for config.setcpv() is deprecated and without effect.",
				DeprecationWarning, stacklevel=2)

		self.modifying()

		pkg = None
		built_use = None
		explicit_iuse = None
		if not isinstance(mycpv, basestring):
			pkg = mycpv
			mycpv = pkg.cpv
			mydb = pkg._metadata
			explicit_iuse = pkg.iuse.all
			args_hash = (mycpv, id(pkg))
			if pkg.built:
				built_use = pkg.use.enabled
		else:
			args_hash = (mycpv, id(mydb))

		if args_hash == self._setcpv_args_hash:
			return
		self._setcpv_args_hash = args_hash

		has_changed = False
		self.mycpv = mycpv
		cat, pf = catsplit(mycpv)
		cp = cpv_getkey(mycpv)
		cpv_slot = self.mycpv
		pkginternaluse = ""
		iuse = ""
		pkg_configdict = self.configdict["pkg"]
		previous_iuse = pkg_configdict.get("IUSE")
		previous_iuse_effective = pkg_configdict.get("IUSE_EFFECTIVE")
		previous_features = pkg_configdict.get("FEATURES")

		aux_keys = self._setcpv_aux_keys

		# Discard any existing metadata and package.env settings from
		# the previous package instance.
		pkg_configdict.clear()

		pkg_configdict["CATEGORY"] = cat
		pkg_configdict["PF"] = pf
		repository = None
		eapi = None
		if mydb:
			if not hasattr(mydb, "aux_get"):
				for k in aux_keys:
					if k in mydb:
						# Make these lazy, since __getitem__ triggers
						# evaluation of USE conditionals which can't
						# occur until PORTAGE_USE is calculated below.
						pkg_configdict.addLazySingleton(k,
							mydb.__getitem__, k)
			else:
				# When calling dbapi.aux_get(), grab USE for built/installed
				# packages since we want to save it PORTAGE_BUILT_USE for
				# evaluating conditional USE deps in atoms passed via IPC to
				# helpers like has_version and best_version.
				aux_keys = set(aux_keys)
				if hasattr(mydb, '_aux_cache_keys'):
					aux_keys = aux_keys.intersection(mydb._aux_cache_keys)
				aux_keys.add('USE')
				aux_keys = list(aux_keys)
				for k, v in zip(aux_keys, mydb.aux_get(self.mycpv, aux_keys)):
					pkg_configdict[k] = v
				built_use = frozenset(pkg_configdict.pop('USE').split())
				if not built_use:
					# Empty USE means this dbapi instance does not contain
					# built packages.
					built_use = None
			eapi = pkg_configdict['EAPI']

			repository = pkg_configdict.pop("repository", None)
			if repository is not None:
				pkg_configdict["PORTAGE_REPO_NAME"] = repository
			iuse = pkg_configdict["IUSE"]
			if pkg is None:
				self.mycpv = _pkg_str(self.mycpv, metadata=pkg_configdict,
					settings=self)
				cpv_slot = self.mycpv
			else:
				cpv_slot = pkg
			pkginternaluse = []
			for x in iuse.split():
				if x.startswith("+"):
					pkginternaluse.append(x[1:])
				elif x.startswith("-"):
					pkginternaluse.append(x)
			pkginternaluse = " ".join(pkginternaluse)

		eapi_attrs = _get_eapi_attrs(eapi)

		if pkginternaluse != self.configdict["pkginternal"].get("USE", ""):
			self.configdict["pkginternal"]["USE"] = pkginternaluse
			has_changed = True

		repo_env = []
		if repository and repository != Package.UNKNOWN_REPO:
			repos = []
			try:
				repos.extend(repo.name for repo in
					self.repositories[repository].masters)
			except KeyError:
				pass
			repos.append(repository)
			for repo in repos:
				d = self._repo_make_defaults.get(repo)
				if d is None:
					d = {}
				else:
					# make a copy, since we might modify it with
					# package.use settings
					d = d.copy()
				cpdict = self._use_manager._repo_puse_dict.get(repo, {}).get(cp)
				if cpdict:
					repo_puse = ordered_by_atom_specificity(cpdict, cpv_slot)
					if repo_puse:
						for x in repo_puse:
							d["USE"] = d.get("USE", "") + " " + " ".join(x)
				if d:
					repo_env.append(d)

		if repo_env or self.configdict["repo"]:
			self.configdict["repo"].clear()
			self.configdict["repo"].update(stack_dicts(repo_env,
				incrementals=self.incrementals))
			has_changed = True

		defaults = []
		for i, pkgprofileuse_dict in enumerate(self._use_manager._pkgprofileuse):
			if self.make_defaults_use[i]:
				defaults.append(self.make_defaults_use[i])
			cpdict = pkgprofileuse_dict.get(cp)
			if cpdict:
				pkg_defaults = ordered_by_atom_specificity(cpdict, cpv_slot)
				if pkg_defaults:
					defaults.extend(pkg_defaults)
		defaults = " ".join(defaults)
		if self.configdict["defaults"].get("MULTILIB_ABIS", "").count(' ') != 0:
			defaults = defaults + " multilib_abi_" + self.configdict["defaults"].get("DEFAULT_ABI", "")
		if defaults != self.configdict["defaults"].get("USE",""):
			self.configdict["defaults"]["USE"] = defaults
			has_changed = True

		useforce = self._use_manager.getUseForce(cpv_slot)
		if useforce != self.useforce:
			self.useforce = useforce
			has_changed = True

		usemask = self._use_manager.getUseMask(cpv_slot)
		if usemask != self.usemask:
			self.usemask = usemask
			has_changed = True

		oldpuse = self.puse
		self.puse = self._use_manager.getPUSE(cpv_slot)
		if oldpuse != self.puse:
			has_changed = True
		self.configdict["pkg"]["PKGUSE"] = self.puse[:] # For saving to PUSE file
		self.configdict["pkg"]["USE"]    = self.puse[:] # this gets appended to USE

		if previous_features:
			# The package from the previous setcpv call had package.env
			# settings which modified FEATURES. Therefore, trigger a
			# regenerate() call in order to ensure that self.features
			# is accurate.
			has_changed = True

		self._penv = []
		cpdict = self._penvdict.get(cp)
		if cpdict:
			penv_matches = ordered_by_atom_specificity(cpdict, cpv_slot)
			if penv_matches:
				for x in penv_matches:
					self._penv.extend(x)

		protected_pkg_keys = set(pkg_configdict)
		protected_pkg_keys.discard('USE')

		# If there are _any_ package.env settings for this package
		# then it automatically triggers config.reset(), in order
		# to account for possible incremental interaction between
		# package.use, package.env, and overrides from the calling
		# environment (configdict['env']).
		if self._penv:
			has_changed = True
			# USE is special because package.use settings override
			# it. Discard any package.use settings here and they'll
			# be added back later.
			pkg_configdict.pop('USE', None)
			self._grab_pkg_env(self._penv, pkg_configdict,
				protected_keys=protected_pkg_keys)

			# Now add package.use settings, which override USE from
			# package.env
			if self.puse:
				if 'USE' in pkg_configdict:
					pkg_configdict['USE'] = \
						pkg_configdict['USE'] + " " + self.puse
				else:
					pkg_configdict['USE'] = self.puse

		if has_changed:
			self.reset(keeping_pkg=1)

		env_configdict = self.configdict['env']

		# Ensure that "pkg" values are always preferred over "env" values.
		# This must occur _after_ the above reset() call, since reset()
		# copies values from self.backupenv.
		for k in protected_pkg_keys:
			env_configdict.pop(k, None)

		lazy_vars = self._lazy_vars(built_use, self)
		env_configdict.addLazySingleton('ACCEPT_LICENSE',
			lazy_vars.__getitem__, 'ACCEPT_LICENSE')
		env_configdict.addLazySingleton('PORTAGE_RESTRICT',
			lazy_vars.__getitem__, 'PORTAGE_RESTRICT')

		if built_use is not None:
			pkg_configdict['PORTAGE_BUILT_USE'] = ' '.join(built_use)

		# If reset() has not been called, it's safe to return
		# early if IUSE has not changed.
		if not has_changed and previous_iuse == iuse and \
			(previous_iuse_effective is not None == eapi_attrs.iuse_effective):
			return

		# Filter out USE flags that aren't part of IUSE. This has to
		# be done for every setcpv() call since practically every
		# package has different IUSE.
		use = set(self["USE"].split())
		if explicit_iuse is None:
			explicit_iuse = frozenset(x.lstrip("+-") for x in iuse.split())

		if eapi_attrs.iuse_effective:
			iuse_implicit_match = self._iuse_effective_match
			portage_iuse = set(self._iuse_effective)
			portage_iuse.update(explicit_iuse)
			self.configdict["pkg"]["IUSE_EFFECTIVE"] = \
				" ".join(sorted(portage_iuse))
		else:
			iuse_implicit_match = self._iuse_implicit_match
			portage_iuse = self._get_implicit_iuse()
			portage_iuse.update(explicit_iuse)

		# PORTAGE_IUSE is not always needed so it's lazily evaluated.
		self.configdict["env"].addLazySingleton(
			"PORTAGE_IUSE", _lazy_iuse_regex, portage_iuse)

		if pkg is None:
			raw_restrict = pkg_configdict.get("RESTRICT")
		else:
			raw_restrict = pkg._raw_metadata["RESTRICT"]

		restrict_test = False
		if raw_restrict:
			try:
				if built_use is not None:
					restrict = use_reduce(raw_restrict,
						uselist=built_use, flat=True)
				else:
					# Use matchnone=True to ignore USE conditional parts
					# of RESTRICT, since we want to know whether to mask
					# the "test" flag _before_ we know the USE values
					# that would be needed to evaluate the USE
					# conditionals (see bug #273272).
					restrict = use_reduce(raw_restrict,
						matchnone=True, flat=True)
			except PortageException:
				pass
			else:
				restrict_test = "test" in restrict

		ebuild_force_test = not restrict_test and \
			self.get("EBUILD_FORCE_TEST") == "1"

		if ebuild_force_test and \
			not hasattr(self, "_ebuild_force_test_msg_shown"):
				self._ebuild_force_test_msg_shown = True
				writemsg(_("Forcing test.\n"), noiselevel=-1)

		if "test" in explicit_iuse or iuse_implicit_match("test"):
			if "test" not in self.features:
				use.discard("test")
			elif restrict_test or \
				("test" in self.usemask and not ebuild_force_test):
				# "test" is in IUSE and USE=test is masked, so execution
				# of src_test() probably is not reliable. Therefore,
				# temporarily disable FEATURES=test just for this package.
				self["FEATURES"] = " ".join(x for x in self.features \
					if x != "test")
				use.discard("test")
			else:
				use.add("test")
				if ebuild_force_test and "test" in self.usemask:
					self.usemask = \
						frozenset(x for x in self.usemask if x != "test")

		if eapi_attrs.feature_flag_targetroot and \
			("targetroot" in explicit_iuse or iuse_implicit_match("targetroot")):
			if self["ROOT"] != "/":
				use.add("targetroot")
			else:
				use.discard("targetroot")

		# Allow _* flags from USE_EXPAND wildcards to pass through here.
		use.difference_update([x for x in use \
			if (x not in explicit_iuse and \
			not iuse_implicit_match(x)) and x[-2:] != '_*'])

		# Use the calculated USE flags to regenerate the USE_EXPAND flags so
		# that they are consistent. For optimal performance, use slice
		# comparison instead of startswith().
		use_expand_split = set(x.lower() for \
			x in self.get('USE_EXPAND', '').split())
		lazy_use_expand = self._lazy_use_expand(use, self.usemask,
			portage_iuse, use_expand_split, self._use_expand_dict)

		use_expand_iuses = {}
		for x in portage_iuse:
			x_split = x.split('_')
			if len(x_split) == 1:
				continue
			for i in range(len(x_split) - 1):
				k = '_'.join(x_split[:i+1])
				if k in use_expand_split:
					v = use_expand_iuses.get(k)
					if v is None:
						v = set()
						use_expand_iuses[k] = v
					v.add(x)
					break

		# If it's not in IUSE, variable content is allowed
		# to pass through if it is defined somewhere.  This
		# allows packages that support LINGUAS but don't
		# declare it in IUSE to use the variable outside of the
		# USE_EXPAND context.
		for k, use_expand_iuse in use_expand_iuses.items():
			if k + '_*' in use:
				use.update( x for x in use_expand_iuse if x not in usemask )
			k = k.upper()
			self.configdict['env'].addLazySingleton(k,
				lazy_use_expand.__getitem__, k)

		for k in self.get("USE_EXPAND_UNPREFIXED", "").split():
			var_split = self.get(k, '').split()
			var_split = [ x for x in var_split if x in use ]
			if var_split:
				self.configlist[-1][k] = ' '.join(var_split)
			elif k in self:
				self.configlist[-1][k] = ''

		# Filtered for the ebuild environment. Store this in a separate
		# attribute since we still want to be able to see global USE
		# settings for things like emerge --info.

		self.configdict["env"]["PORTAGE_USE"] = \
			" ".join(sorted(x for x in use if x[-2:] != '_*'))

		# Clear the eapi cache here rather than in the constructor, since
		# setcpv triggers lazy instantiation of things like _use_manager.
		_eapi_cache.clear()

	def _grab_pkg_env(self, penv, container, protected_keys=None):
		if protected_keys is None:
			protected_keys = ()
		abs_user_config = os.path.join(
			self['PORTAGE_CONFIGROOT'], USER_CONFIG_PATH)
		non_user_variables = self._non_user_variables
		# Make a copy since we don't want per-package settings
		# to pollute the global expand_map.
		expand_map = self._expand_map.copy()
		incrementals = self.incrementals
		for envname in penv:
			penvfile = os.path.join(abs_user_config, "env", envname)
			penvconfig = getconfig(penvfile, tolerant=self._tolerant,
				allow_sourcing=True, expand=expand_map)
			if penvconfig is None:
				writemsg("!!! %s references non-existent file: %s\n" % \
					(os.path.join(abs_user_config, 'package.env'), penvfile),
					noiselevel=-1)
			else:
				for k, v in penvconfig.items():
					if k in protected_keys or \
						k in non_user_variables:
						writemsg("!!! Illegal variable " + \
							"'%s' assigned in '%s'\n" % \
							(k, penvfile), noiselevel=-1)
					elif k in incrementals:
						if k in container:
							container[k] = container[k] + " " + v
						else:
							container[k] = v
					else:
						container[k] = v

	def _iuse_effective_match(self, flag):
		return flag in self._iuse_effective

	def _calc_iuse_effective(self):
		"""
		Beginning with EAPI 5, IUSE_EFFECTIVE is defined by PMS.
		"""
		iuse_effective = []
		iuse_effective.extend(self.get("IUSE_IMPLICIT", "").split())

		# USE_EXPAND_IMPLICIT should contain things like ARCH, ELIBC,
		# KERNEL, and USERLAND.
		use_expand_implicit = frozenset(
			self.get("USE_EXPAND_IMPLICIT", "").split())

		# USE_EXPAND_UNPREFIXED should contain at least ARCH, and
		# USE_EXPAND_VALUES_ARCH should contain all valid ARCH flags.
		for v in self.get("USE_EXPAND_UNPREFIXED", "").split():
			if v not in use_expand_implicit:
				continue
			iuse_effective.extend(
				self.get("USE_EXPAND_VALUES_" + v, "").split())

		use_expand = frozenset(self.get("USE_EXPAND", "").split())
		for v in use_expand_implicit:
			if v not in use_expand:
				continue
			lower_v = v.lower()
			for x in self.get("USE_EXPAND_VALUES_" + v, "").split():
				iuse_effective.append(lower_v + "_" + x)

		return frozenset(iuse_effective)

	def _get_implicit_iuse(self):
		"""
		Prior to EAPI 5, these flags are considered to
		be implicit members of IUSE:
		  * Flags derived from ARCH
		  * Flags derived from USE_EXPAND_HIDDEN variables
		  * Masked flags, such as those from {,package}use.mask
		  * Forced flags, such as those from {,package}use.force
		  * build and bootstrap flags used by bootstrap.sh
		"""
		iuse_implicit = set()
		# Flags derived from ARCH.
		arch = self.configdict["defaults"].get("ARCH")
		if arch:
			iuse_implicit.add(arch)
		iuse_implicit.update(self.get("PORTAGE_ARCHLIST", "").split())

		# Flags derived from USE_EXPAND_HIDDEN variables
		# such as ELIBC, KERNEL, and USERLAND.
		use_expand_hidden = self.get("USE_EXPAND_HIDDEN", "").split()
		for x in use_expand_hidden:
			iuse_implicit.add(x.lower() + "_.*")

		# Flags that have been masked or forced.
		iuse_implicit.update(self.usemask)
		iuse_implicit.update(self.useforce)

		# build and bootstrap flags used by bootstrap.sh
		iuse_implicit.add("build")
		iuse_implicit.add("bootstrap")

		# Controlled by FEATURES=test. Make this implicit, so handling
		# of FEATURES=test is consistent regardless of explicit IUSE.
		# Users may use use.mask/package.use.mask to control
		# FEATURES=test for all ebuilds, regardless of explicit IUSE.
		iuse_implicit.add("test")

		if 'force-multilib' in self.features:
			for multilib_abis in self.get('MULTILIB_ABIS', '').split():
				iuse_implicit.add("multilib_abi_" + multilib_abis)

		return iuse_implicit

	def _getUseMask(self, pkg, stable=None):
		return self._use_manager.getUseMask(pkg, stable=stable)

	def _getUseForce(self, pkg, stable=None):
		return self._use_manager.getUseForce(pkg, stable=stable)

	def _getMaskAtom(self, cpv, metadata):
		"""
		Take a package and return a matching package.mask atom, or None if no
		such atom exists or it has been cancelled by package.unmask. PROVIDE
		is not checked, so atoms will not be found for old-style virtuals.

		@param cpv: The package name
		@type cpv: String
		@param metadata: A dictionary of raw package metadata
		@type metadata: dict
		@rtype: String
		@return: A matching atom string or None if one is not found.
		"""
		return self._mask_manager.getMaskAtom(cpv, metadata["SLOT"], metadata.get('repository'))

	def _getRawMaskAtom(self, cpv, metadata):
		"""
		Take a package and return a matching package.mask atom, or None if no
		such atom exists or it has been cancelled by package.unmask. PROVIDE
		is not checked, so atoms will not be found for old-style virtuals.

		@param cpv: The package name
		@type cpv: String
		@param metadata: A dictionary of raw package metadata
		@type metadata: dict
		@rtype: String
		@return: A matching atom string or None if one is not found.
		"""
		return self._mask_manager.getRawMaskAtom(cpv, metadata["SLOT"], metadata.get('repository'))


	def _getProfileMaskAtom(self, cpv, metadata):
		"""
		Take a package and return a matching profile atom, or None if no
		such atom exists. Note that a profile atom may or may not have a "*"
		prefix. PROVIDE is not checked, so atoms will not be found for
		old-style virtuals.

		@param cpv: The package name
		@type cpv: String
		@param metadata: A dictionary of raw package metadata
		@type metadata: dict
		@rtype: String
		@return: A matching profile atom string or None if one is not found.
		"""

		warnings.warn("The config._getProfileMaskAtom() method is deprecated.",
			DeprecationWarning, stacklevel=2)

		cp = cpv_getkey(cpv)
		profile_atoms = self.prevmaskdict.get(cp)
		if profile_atoms:
			pkg = "".join((cpv, _slot_separator, metadata["SLOT"]))
			repo = metadata.get("repository")
			if repo and repo != Package.UNKNOWN_REPO:
				pkg = "".join((pkg, _repo_separator, repo))
			pkg_list = [pkg]
			for x in profile_atoms:
				if match_from_list(x, pkg_list):
					continue
				return x
		return None

	def _isStable(self, pkg):
		return self._keywords_manager.isStable(pkg,
			self.get("ACCEPT_KEYWORDS", ""),
			self.configdict["backupenv"].get("ACCEPT_KEYWORDS", ""))

	def _getKeywords(self, cpv, metadata):
		return self._keywords_manager.getKeywords(cpv, metadata["SLOT"], \
			metadata.get("KEYWORDS", ""), metadata.get("repository"))

	def _getMissingKeywords(self, cpv, metadata):
		"""
		Take a package and return a list of any KEYWORDS that the user may
		need to accept for the given package. If the KEYWORDS are empty
		and the the ** keyword has not been accepted, the returned list will
		contain ** alone (in order to distinguish from the case of "none
		missing").

		@param cpv: The package name (for package.keywords support)
		@type cpv: String
		@param metadata: A dictionary of raw package metadata
		@type metadata: dict
		@rtype: List
		@return: A list of KEYWORDS that have not been accepted.
		"""

		# Hack: Need to check the env directly here as otherwise stacking
		# doesn't work properly as negative values are lost in the config
		# object (bug #139600)
		backuped_accept_keywords = self.configdict["backupenv"].get("ACCEPT_KEYWORDS", "")
		global_accept_keywords = self["ACCEPT_KEYWORDS"]

		return self._keywords_manager.getMissingKeywords(cpv, metadata["SLOT"], \
			metadata.get("KEYWORDS", ""), metadata.get('repository'), \
			global_accept_keywords, backuped_accept_keywords)

	def _getRawMissingKeywords(self, cpv, metadata):
		"""
		Take a package and return a list of any KEYWORDS that the user may
		need to accept for the given package. If the KEYWORDS are empty,
		the returned list will contain ** alone (in order to distinguish
		from the case of "none missing").  This DOES NOT apply any user config
		package.accept_keywords acceptance.

		@param cpv: The package name (for package.keywords support)
		@type cpv: String
		@param metadata: A dictionary of raw package metadata
		@type metadata: dict
		@rtype: List
		@return: lists of KEYWORDS that have not been accepted
		and the keywords it looked for.
		"""
		return self._keywords_manager.getRawMissingKeywords(cpv, metadata["SLOT"], \
			metadata.get("KEYWORDS", ""), metadata.get('repository'), \
			self.get("ACCEPT_KEYWORDS", ""))

	def _getPKeywords(self, cpv, metadata):
		global_accept_keywords = self.get("ACCEPT_KEYWORDS", "")

		return self._keywords_manager.getPKeywords(cpv, metadata["SLOT"], \
			metadata.get('repository'), global_accept_keywords)

	def _getMissingLicenses(self, cpv, metadata):
		"""
		Take a LICENSE string and return a list of any licenses that the user
		may need to accept for the given package.  The returned list will not
		contain any licenses that have already been accepted.  This method
		can throw an InvalidDependString exception.

		@param cpv: The package name (for package.license support)
		@type cpv: String
		@param metadata: A dictionary of raw package metadata
		@type metadata: dict
		@rtype: List
		@return: A list of licenses that have not been accepted.
		"""
		return self._license_manager.getMissingLicenses( \
			cpv, metadata["USE"], metadata["LICENSE"], metadata["SLOT"], metadata.get('repository'))

	def _getMissingProperties(self, cpv, metadata):
		"""
		Take a PROPERTIES string and return a list of any properties the user
		may need to accept for the given package.  The returned list will not
		contain any properties that have already been accepted.  This method
		can throw an InvalidDependString exception.

		@param cpv: The package name (for package.properties support)
		@type cpv: String
		@param metadata: A dictionary of raw package metadata
		@type metadata: dict
		@rtype: List
		@return: A list of properties that have not been accepted.
		"""
		accept_properties = self._accept_properties
		try:
			cpv.slot
		except AttributeError:
			cpv = _pkg_str(cpv, metadata=metadata, settings=self)
		cp = cpv_getkey(cpv)
		cpdict = self._ppropertiesdict.get(cp)
		if cpdict:
			pproperties_list = ordered_by_atom_specificity(cpdict, cpv)
			if pproperties_list:
				accept_properties = list(self._accept_properties)
				for x in pproperties_list:
					accept_properties.extend(x)

		properties_str = metadata.get("PROPERTIES", "")
		properties = set(use_reduce(properties_str, matchall=1, flat=True))
		properties.discard('||')

		acceptable_properties = set()
		for x in accept_properties:
			if x == '*':
				acceptable_properties.update(properties)
			elif x == '-*':
				acceptable_properties.clear()
			elif x[:1] == '-':
				acceptable_properties.discard(x[1:])
			else:
				acceptable_properties.add(x)

		if "?" in properties_str:
			use = metadata["USE"].split()
		else:
			use = []

		properties_struct = use_reduce(properties_str, uselist=use, opconvert=True)
		return self._getMaskedProperties(properties_struct, acceptable_properties)

	def _getMaskedProperties(self, properties_struct, acceptable_properties):
		if not properties_struct:
			return []
		if properties_struct[0] == "||":
			ret = []
			for element in properties_struct[1:]:
				if isinstance(element, list):
					if element:
						tmp = self._getMaskedProperties(
							element, acceptable_properties)
						if not tmp:
							return []
						ret.extend(tmp)
				else:
					if element in acceptable_properties:
						return[]
					ret.append(element)
			# Return all masked properties, since we don't know which combination
			# (if any) the user will decide to unmask
			return ret

		ret = []
		for element in properties_struct:
			if isinstance(element, list):
				if element:
					ret.extend(self._getMaskedProperties(element,
						acceptable_properties))
			else:
				if element not in acceptable_properties:
					ret.append(element)
		return ret

	def _accept_chost(self, cpv, metadata):
		"""
		@return True if pkg CHOST is accepted, False otherwise.
		"""
		if self._accept_chost_re is None:
			accept_chost = self.get("ACCEPT_CHOSTS", "").split()
			if not accept_chost:
				chost = self.get("CHOST")
				if chost:
					accept_chost.append(chost)
			if not accept_chost:
				self._accept_chost_re = re.compile(".*")
			elif len(accept_chost) == 1:
				try:
					self._accept_chost_re = re.compile(r'^%s$' % accept_chost[0])
				except re.error as e:
					writemsg(_("!!! Invalid ACCEPT_CHOSTS value: '%s': %s\n") % \
						(accept_chost[0], e), noiselevel=-1)
					self._accept_chost_re = re.compile("^$")
			else:
				try:
					self._accept_chost_re = re.compile(
						r'^(%s)$' % "|".join(accept_chost))
				except re.error as e:
					writemsg(_("!!! Invalid ACCEPT_CHOSTS value: '%s': %s\n") % \
						(" ".join(accept_chost), e), noiselevel=-1)
					self._accept_chost_re = re.compile("^$")

		pkg_chost = metadata.get('CHOST', '')
		return not pkg_chost or \
			self._accept_chost_re.match(pkg_chost) is not None

	def setinst(self, mycpv, mydbapi):
		"""This updates the preferences for old-style virtuals,
		affecting the behavior of dep_expand() and dep_check()
		calls. It can change dbapi.match() behavior since that
		calls dep_expand(). However, dbapi instances have
		internal match caches that are not invalidated when
		preferences are updated here. This can potentially
		lead to some inconsistency (relevant to bug #1343)."""
		self.modifying()

		# Grab the virtuals this package provides and add them into the tree virtuals.
		if not hasattr(mydbapi, "aux_get"):
			provides = mydbapi["PROVIDE"]
		else:
			provides = mydbapi.aux_get(mycpv, ["PROVIDE"])[0]
		if not provides:
			return
		if isinstance(mydbapi, portdbapi):
			self.setcpv(mycpv, mydb=mydbapi)
			myuse = self["PORTAGE_USE"]
		elif not hasattr(mydbapi, "aux_get"):
			myuse = mydbapi["USE"]
		else:
			myuse = mydbapi.aux_get(mycpv, ["USE"])[0]
		virts = use_reduce(provides, uselist=myuse.split(), flat=True)

		# Ensure that we don't trigger the _treeVirtuals
		# assertion in VirtualsManager._compile_virtuals().
		self.getvirtuals()
		self._virtuals_manager.add_depgraph_virtuals(mycpv, virts)

	def reload(self):
		"""Reload things like /etc/profile.env that can change during runtime."""
		env_d_filename = os.path.join(self["EROOT"], "etc", "profile.env")
		self.configdict["env.d"].clear()
		env_d = getconfig(env_d_filename,
			tolerant=self._tolerant, expand=False)
		if env_d:
			# env_d will be None if profile.env doesn't exist.
			for k in self._env_d_blacklist:
				env_d.pop(k, None)
			self.configdict["env.d"].update(env_d)

	def regenerate(self, useonly=0, use_cache=None):
		"""
		Regenerate settings
		This involves regenerating valid USE flags, re-expanding USE_EXPAND flags
		re-stacking USE flags (-flag and -*), as well as any other INCREMENTAL
		variables.  This also updates the env.d configdict; useful in case an ebuild
		changes the environment.

		If FEATURES has already stacked, it is not stacked twice.

		@param useonly: Only regenerate USE flags (not any other incrementals)
		@type useonly: Boolean
		@rtype: None
		"""

		if use_cache is not None:
			warnings.warn("The use_cache parameter for config.regenerate() is deprecated and without effect.",
				DeprecationWarning, stacklevel=2)

		self.modifying()

		if useonly:
			myincrementals=["USE"]
		else:
			myincrementals = self.incrementals
		myincrementals = set(myincrementals)

		# Process USE last because it depends on USE_EXPAND which is also
		# an incremental!
		myincrementals.discard("USE")

		mydbs = self.configlist[:-1]
		mydbs.append(self.backupenv)

		# ACCEPT_LICENSE is a lazily evaluated incremental, so that * can be
		# used to match all licenses without every having to explicitly expand
		# it to all licenses.
		if self.local_config:
			mysplit = []
			for curdb in mydbs:
				mysplit.extend(curdb.get('ACCEPT_LICENSE', '').split())
			mysplit = prune_incremental(mysplit)
			accept_license_str = ' '.join(mysplit)
			self.configlist[-1]['ACCEPT_LICENSE'] = accept_license_str
			self._license_manager.set_accept_license_str(accept_license_str)
		else:
			# repoman will accept any license
			self._license_manager.set_accept_license_str("*")

		# ACCEPT_PROPERTIES works like ACCEPT_LICENSE, without groups
		if self.local_config:
			mysplit = []
			for curdb in mydbs:
				mysplit.extend(curdb.get('ACCEPT_PROPERTIES', '').split())
			mysplit = prune_incremental(mysplit)
			self.configlist[-1]['ACCEPT_PROPERTIES'] = ' '.join(mysplit)
			if tuple(mysplit) != self._accept_properties:
				self._accept_properties = tuple(mysplit)
		else:
			# repoman will accept any property
			self._accept_properties = ('*',)

		increment_lists = {}
		for k in myincrementals:
			incremental_list = []
			increment_lists[k] = incremental_list
			for curdb in mydbs:
				v = curdb.get(k)
				if v is not None:
					incremental_list.append(v.split())

		if 'FEATURES' in increment_lists:
			increment_lists['FEATURES'].append(self._features_overrides)

		myflags = set()
		for mykey, incremental_list in increment_lists.items():

			myflags.clear()
			for mysplit in incremental_list:

				for x in mysplit:
					if x=="-*":
						# "-*" is a special "minus" var that means "unset all settings".
						# so USE="-* gnome" will have *just* gnome enabled.
						myflags.clear()
						continue

					if x[0]=="+":
						# Not legal. People assume too much. Complain.
						writemsg(colorize("BAD",
							_("%s values should not start with a '+': %s") % (mykey,x)) \
							+ "\n", noiselevel=-1)
						x=x[1:]
						if not x:
							continue

					if (x[0]=="-"):
						myflags.discard(x[1:])
						continue

					# We got here, so add it now.
					myflags.add(x)

			#store setting in last element of configlist, the original environment:
			if myflags or mykey in self:
				self.configlist[-1][mykey] = " ".join(sorted(myflags))

		# Do the USE calculation last because it depends on USE_EXPAND.
		use_expand = self.get("USE_EXPAND", "").split()
		use_expand_dict = self._use_expand_dict
		use_expand_dict.clear()
		for k in use_expand:
			v = self.get(k)
			if v is not None:
				use_expand_dict[k] = v

		use_expand_unprefixed = self.get("USE_EXPAND_UNPREFIXED", "").split()

		# In order to best accomodate the long-standing practice of
		# setting default USE_EXPAND variables in the profile's
		# make.defaults, we translate these variables into their
		# equivalent USE flags so that useful incremental behavior
		# is enabled (for sub-profiles).
		configdict_defaults = self.configdict['defaults']
		if self._make_defaults is not None:
			for i, cfg in enumerate(self._make_defaults):
				if not cfg:
					self.make_defaults_use.append("")
					continue
				use = cfg.get("USE", "")
				expand_use = []

				for k in use_expand_unprefixed:
					v = cfg.get(k)
					if v is not None:
						expand_use.extend(v.split())

				for k in use_expand_dict:
					v = cfg.get(k)
					if v is None:
						continue
					prefix = k.lower() + '_'
					if k in myincrementals:
						for x in v.split():
							if x[:1] == '-':
								expand_use.append('-' + prefix + x[1:])
							else:
								expand_use.append(prefix + x)
					else:
						for x in v.split():
							expand_use.append(prefix + x)
				if expand_use:
					expand_use.append(use)
					use  = ' '.join(expand_use)
				self.make_defaults_use.append(use)
			self.make_defaults_use = tuple(self.make_defaults_use)
			configdict_defaults['USE'] = ' '.join(
				stack_lists([x.split() for x in self.make_defaults_use]))
			# Set to None so this code only runs once.
			self._make_defaults = None

		if not self.uvlist:
			for x in self["USE_ORDER"].split(":"):
				if x in self.configdict:
					self.uvlist.append(self.configdict[x])
			self.uvlist.reverse()

		# For optimal performance, use slice
		# comparison instead of startswith().
		iuse = self.configdict["pkg"].get("IUSE")
		if iuse is not None:
			iuse = [x.lstrip("+-") for x in iuse.split()]
		myflags = set()
		for curdb in self.uvlist:

			for k in use_expand_unprefixed:
				v = curdb.get(k)
				if v is None:
					continue
				for x in v.split():
					if x[:1] == "-":
						myflags.discard(x[1:])
					else:
						myflags.add(x)

			cur_use_expand = [x for x in use_expand if x in curdb]
			mysplit = curdb.get("USE", "").split()
			if not mysplit and not cur_use_expand:
				continue
			for x in mysplit:
				if x == "-*":
					myflags.clear()
					continue

				if x[0] == "+":
					writemsg(colorize("BAD", _("USE flags should not start "
						"with a '+': %s\n") % x), noiselevel=-1)
					x = x[1:]
					if not x:
						continue

				if x[0] == "-":
					if x[-2:] == '_*':
						prefix = x[1:-1]
						prefix_len = len(prefix)
						myflags.difference_update(
							[y for y in myflags if \
							y[:prefix_len] == prefix])
					myflags.discard(x[1:])
					continue

				if iuse is not None and x[-2:] == '_*':
					# Expand wildcards here, so that cases like
					# USE="linguas_* -linguas_en_US" work correctly.
					prefix = x[:-1]
					prefix_len = len(prefix)
					has_iuse = False
					for y in iuse:
						if y[:prefix_len] == prefix:
							has_iuse = True
							myflags.add(y)
					if not has_iuse:
						# There are no matching IUSE, so allow the
						# wildcard to pass through. This allows
						# linguas_* to trigger unset LINGUAS in
						# cases when no linguas_ flags are in IUSE.
						myflags.add(x)
				else:
					myflags.add(x)

			if curdb is configdict_defaults:
				# USE_EXPAND flags from make.defaults are handled
				# earlier, in order to provide useful incremental
				# behavior (for sub-profiles).
				continue

			for var in cur_use_expand:
				var_lower = var.lower()
				is_not_incremental = var not in myincrementals
				if is_not_incremental:
					prefix = var_lower + "_"
					prefix_len = len(prefix)
					for x in list(myflags):
						if x[:prefix_len] == prefix:
							myflags.remove(x)
				for x in curdb[var].split():
					if x[0] == "+":
						if is_not_incremental:
							writemsg(colorize("BAD", _("Invalid '+' "
								"operator in non-incremental variable "
								 "'%s': '%s'\n") % (var, x)), noiselevel=-1)
							continue
						else:
							writemsg(colorize("BAD", _("Invalid '+' "
								"operator in incremental variable "
								 "'%s': '%s'\n") % (var, x)), noiselevel=-1)
						x = x[1:]
					if x[0] == "-":
						if is_not_incremental:
							writemsg(colorize("BAD", _("Invalid '-' "
								"operator in non-incremental variable "
								 "'%s': '%s'\n") % (var, x)), noiselevel=-1)
							continue
						myflags.discard(var_lower + "_" + x[1:])
						continue
					myflags.add(var_lower + "_" + x)

		if hasattr(self, "features"):
			self.features._features.clear()
		else:
			self.features = features_set(self)
		self.features._features.update(self.get('FEATURES', '').split())
		self.features._sync_env_var()
		self.features._validate()

		myflags.update(self.useforce)
		arch = self.configdict["defaults"].get("ARCH")
		if arch:
			myflags.add(arch)

		myflags.difference_update(self.usemask)
		self.configlist[-1]["USE"]= " ".join(sorted(myflags))

		if self.mycpv is None:
			# Generate global USE_EXPAND variables settings that are
			# consistent with USE, for display by emerge --info. For
			# package instances, these are instead generated via
			# setcpv().
			for k in use_expand:
				prefix = k.lower() + '_'
				prefix_len = len(prefix)
				expand_flags = set( x[prefix_len:] for x in myflags \
					if x[:prefix_len] == prefix )
				var_split = use_expand_dict.get(k, '').split()
				var_split = [ x for x in var_split if x in expand_flags ]
				var_split.extend(sorted(expand_flags.difference(var_split)))
				if var_split:
					self.configlist[-1][k] = ' '.join(var_split)
				elif k in self:
					self.configlist[-1][k] = ''

			for k in use_expand_unprefixed:
				var_split = self.get(k, '').split()
				var_split = [ x for x in var_split if x in myflags ]
				if var_split:
					self.configlist[-1][k] = ' '.join(var_split)
				elif k in self:
					self.configlist[-1][k] = ''

	@property
	def virts_p(self):
		warnings.warn("portage config.virts_p attribute " + \
			"is deprecated, use config.get_virts_p()",
			DeprecationWarning, stacklevel=2)
		return self.get_virts_p()

	@property
	def virtuals(self):
		warnings.warn("portage config.virtuals attribute " + \
			"is deprecated, use config.getvirtuals()",
			DeprecationWarning, stacklevel=2)
		return self.getvirtuals()

	def get_virts_p(self):
		# Ensure that we don't trigger the _treeVirtuals
		# assertion in VirtualsManager._compile_virtuals().
		self.getvirtuals()
		return self._virtuals_manager.get_virts_p()

	def getvirtuals(self):
		if self._virtuals_manager._treeVirtuals is None:
			#Hack around the fact that VirtualsManager needs a vartree
			#and vartree needs a config instance.
			#This code should be part of VirtualsManager.getvirtuals().
			if self.local_config:
				temp_vartree = vartree(settings=self)
				self._virtuals_manager._populate_treeVirtuals(temp_vartree)
			else:
				self._virtuals_manager._treeVirtuals = {}

		return self._virtuals_manager.getvirtuals()

	def _populate_treeVirtuals_if_needed(self, vartree):
		"""Reduce the provides into a list by CP."""
		if self._virtuals_manager._treeVirtuals is None:
			if self.local_config:
				self._virtuals_manager._populate_treeVirtuals(vartree)
			else:
				self._virtuals_manager._treeVirtuals = {}

	def __delitem__(self,mykey):
		self.pop(mykey)

	def __getitem__(self, key):
		try:
			return self._getitem(key)
		except KeyError:
			return '' # for backward compat, don't raise KeyError

	def _getitem(self, mykey):

		if mykey in self._constant_keys:
			# These two point to temporary values when
			# portage plans to update itself.
			if mykey == "PORTAGE_BIN_PATH":
				return portage._bin_path
			elif mykey == "PORTAGE_PYM_PATH":
				return portage._pym_path

			elif mykey == "PORTAGE_GID":
				return "%s" % portage_gid

		for d in self.lookuplist:
			try:
				return d[mykey]
			except KeyError:
				pass

		raise KeyError(mykey)

	def get(self, k, x=None):
		try:
			return self._getitem(k)
		except KeyError:
			return x

	def pop(self, key, *args):
		self.modifying()
		if len(args) > 1:
			raise TypeError(
				"pop expected at most 2 arguments, got " + \
				repr(1 + len(args)))
		v = self
		for d in reversed(self.lookuplist):
			v = d.pop(key, v)
		if v is self:
			if args:
				return args[0]
			raise KeyError(key)
		return v

	def __contains__(self, mykey):
		"""Called to implement membership test operators (in and not in)."""
		try:
			 self._getitem(mykey)
		except KeyError:
			return False
		else:
			return True

	def setdefault(self, k, x=None):
		v = self.get(k)
		if v is not None:
			return v
		else:
			self[k] = x
			return x

	def keys(self):
		return list(self)

	def __iter__(self):
		keys = set()
		keys.update(self._constant_keys)
		for d in self.lookuplist:
			keys.update(d)
		return iter(keys)

	def iterkeys(self):
		return iter(self)

	def iteritems(self):
		for k in self:
			yield (k, self._getitem(k))

	def items(self):
		return list(self.iteritems())

	def __setitem__(self,mykey,myvalue):
		"set a value; will be thrown away at reset() time"
		if not isinstance(myvalue, basestring):
			raise ValueError("Invalid type being used as a value: '%s': '%s'" % (str(mykey),str(myvalue)))

		# Avoid potential UnicodeDecodeError exceptions later.
		mykey = _unicode_decode(mykey)
		myvalue = _unicode_decode(myvalue)

		self.modifying()
		self.modifiedkeys.append(mykey)
		self.configdict["env"][mykey]=myvalue

	def environ(self):
		"return our locally-maintained environment"
		mydict={}
		environ_filter = self._environ_filter

		eapi = self.get('EAPI')
		eapi_attrs = _get_eapi_attrs(eapi)
		phase = self.get('EBUILD_PHASE')
		filter_calling_env = False
		if self.mycpv is not None and \
			phase not in ('clean', 'cleanrm', 'depend', 'fetch'):
			temp_dir = self.get('T')
			if temp_dir is not None and \
				os.path.exists(os.path.join(temp_dir, 'environment')):
				filter_calling_env = True

		environ_whitelist = self._environ_whitelist
		for x in self:
			if x in environ_filter:
				continue
			myvalue = self[x]
			if not isinstance(myvalue, basestring):
				writemsg(_("!!! Non-string value in config: %s=%s\n") % \
					(x, myvalue), noiselevel=-1)
				continue
			if filter_calling_env and \
				x not in environ_whitelist and \
				not self._environ_whitelist_re.match(x):
				# Do not allow anything to leak into the ebuild
				# environment unless it is explicitly whitelisted.
				# This ensures that variables unset by the ebuild
				# remain unset (bug #189417).
				continue
			mydict[x] = myvalue
		if "HOME" not in mydict and "BUILD_PREFIX" in mydict:
			writemsg("*** HOME not set. Setting to "+mydict["BUILD_PREFIX"]+"\n")
			mydict["HOME"]=mydict["BUILD_PREFIX"][:]

		if filter_calling_env:
			if phase:
				whitelist = []
				if "rpm" == phase:
					whitelist.append("RPMDIR")
				for k in whitelist:
					v = self.get(k)
					if v is not None:
						mydict[k] = v

		# At some point we may want to stop exporting FEATURES to the ebuild
		# environment, in order to prevent ebuilds from abusing it. In
		# preparation for that, export it as PORTAGE_FEATURES so that bashrc
		# users will be able to migrate any FEATURES conditional code to
		# use this alternative variable.
		mydict["PORTAGE_FEATURES"] = self["FEATURES"]

		# Filtered by IUSE and implicit IUSE.
		mydict["USE"] = self.get("PORTAGE_USE", "")

		# Don't export AA to the ebuild environment in EAPIs that forbid it
		if not eapi_exports_AA(eapi):
			mydict.pop("AA", None)

		if not eapi_exports_merge_type(eapi):
			mydict.pop("MERGE_TYPE", None)

		# Prefix variables are supported beginning with EAPI 3, or when
		# force-prefix is in FEATURES, since older EAPIs would otherwise be
		# useless with prefix configurations. This brings compatibility with
		# the prefix branch of portage, which also supports EPREFIX for all
		# EAPIs (for obvious reasons).
		if phase == 'depend' or \
			('force-prefix' not in self.features and
			eapi is not None and not eapi_supports_prefix(eapi)):
			mydict.pop("ED", None)
			mydict.pop("EPREFIX", None)
			mydict.pop("EROOT", None)

		if phase == 'depend':
			mydict.pop('FILESDIR', None)

		if phase not in ("pretend", "setup", "preinst", "postinst") or \
			not eapi_exports_replace_vars(eapi):
			mydict.pop("REPLACING_VERSIONS", None)

		if phase not in ("prerm", "postrm") or \
			not eapi_exports_replace_vars(eapi):
			mydict.pop("REPLACED_BY_VERSION", None)

		if phase is not None and eapi_attrs.exports_EBUILD_PHASE_FUNC:
			phase_func = _phase_func_map.get(phase)
			if phase_func is not None:
				mydict["EBUILD_PHASE_FUNC"] = phase_func

		return mydict

	def thirdpartymirrors(self):
		if getattr(self, "_thirdpartymirrors", None) is None:
			profileroots = [os.path.join(self["PORTDIR"], "profiles")]
			for x in shlex_split(self.get("PORTDIR_OVERLAY", "")):
				profileroots.insert(0, os.path.join(x, "profiles"))
			thirdparty_lists = [grabdict(os.path.join(x, "thirdpartymirrors")) for x in profileroots]
			self._thirdpartymirrors = stack_dictlist(thirdparty_lists, incremental=True)
		return self._thirdpartymirrors

	def archlist(self):
		_archlist = []
		for myarch in self["PORTAGE_ARCHLIST"].split():
			_archlist.append(myarch)
			_archlist.append("~" + myarch)
		return _archlist

	def selinux_enabled(self):
		if getattr(self, "_selinux_enabled", None) is None:
			self._selinux_enabled = 0
			if "selinux" in self["USE"].split():
				if selinux:
					if selinux.is_selinux_enabled() == 1:
						self._selinux_enabled = 1
					else:
						self._selinux_enabled = 0
				else:
					writemsg(_("!!! SELinux module not found. Please verify that it was installed.\n"),
						noiselevel=-1)
					self._selinux_enabled = 0

		return self._selinux_enabled

	if sys.hexversion >= 0x3000000:
		keys = __iter__
		items = iteritems<|MERGE_RESOLUTION|>--- conflicted
+++ resolved
@@ -844,14 +844,9 @@
 					self[var] = default_val
 				self.backup_changes(var)
 
-<<<<<<< HEAD
-			features = []
-			for x in ("globals", "defaults", "conf", "env"):
-				v = self.configdict[x].get("FEATURES")
-				if v is not None:
-					features.append(v.split())
-			features = stack_lists(features)
-
+			if portage._internal_caller:
+				self["PORTAGE_INTERNAL_CALLER"] = "1"
+				self.backup_changes("PORTAGE_INTERNAL_CALLER")
 			if 'force-multilib' in features:
 				#add multilib_abi internally to list of USE_EXPANDed vars
 				self["USE_EXPAND"] = "MULTILIB_ABI" + " " + self.get("USE_EXPAND", "")
@@ -859,11 +854,6 @@
 				default_abi = self.configdict["defaults"].get('DEFAULT_ABI', '').strip()
 				if default_abi:
 					self.configdict["defaults"]["USE"] = self.configdict["defaults"].get("USE", "") + " multilib_abi_" + default_abi
-=======
-			if portage._internal_caller:
-				self["PORTAGE_INTERNAL_CALLER"] = "1"
-				self.backup_changes("PORTAGE_INTERNAL_CALLER")
->>>>>>> 75e23508
 
 			# initialize self.features
 			self.regenerate()
