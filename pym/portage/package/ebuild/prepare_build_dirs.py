# Copyright 2010-2013 Gentoo Foundation
# Distributed under the terms of the GNU General Public License v2

from __future__ import unicode_literals

__all__ = ['prepare_build_dirs']

import errno
import gzip
import stat
import time

import portage
from portage import os, shutil, _encodings, _unicode_encode, _unicode_decode
from portage.data import portage_gid, portage_uid, secpass
from portage.exception import DirectoryNotFound, FileNotFound, \
	OperationNotPermitted, PermissionDenied, PortageException
from portage.localization import _
from portage.output import colorize
from portage.util import apply_recursive_permissions, \
	apply_secpass_permissions, ensure_dirs, normalize_path, writemsg
from portage.const import EPREFIX

def prepare_build_dirs(myroot=None, settings=None, cleanup=False):
	"""
	The myroot parameter is ignored.
	"""
	myroot = None

	if settings is None:
		raise TypeError("settings argument is required")

	mysettings = settings
	clean_dirs = [mysettings["HOME"]]

	# We enable cleanup when we want to make sure old cruft (such as the old
	# environment) doesn't interfere with the current phase.
	if cleanup and 'keeptemp' not in mysettings.features:
		clean_dirs.append(mysettings["T"])

	for clean_dir in clean_dirs:
		try:
			shutil.rmtree(clean_dir)
		except OSError as oe:
			if errno.ENOENT == oe.errno:
				pass
			elif errno.EPERM == oe.errno:
				writemsg("%s\n" % oe, noiselevel=-1)
				writemsg(_("Operation Not Permitted: rmtree('%s')\n") % \
					clean_dir, noiselevel=-1)
				return 1
			else:
				raise

	def makedirs(dir_path):
		try:
			os.makedirs(dir_path)
		except OSError as oe:
			if errno.EEXIST == oe.errno:
				pass
			elif errno.EPERM == oe.errno:
				writemsg("%s\n" % oe, noiselevel=-1)
				writemsg(_("Operation Not Permitted: makedirs('%s')\n") % \
					dir_path, noiselevel=-1)
				return False
			else:
				raise
		return True

	mysettings["PKG_LOGDIR"] = os.path.join(mysettings["T"], "logging")

	mydirs = [os.path.dirname(mysettings["PORTAGE_BUILDDIR"])]
	mydirs.append(os.path.dirname(mydirs[-1]))

	try:
		for mydir in mydirs:
			ensure_dirs(mydir)
			try:
				apply_secpass_permissions(mydir,
					gid=portage_gid, uid=portage_uid, mode=0o700, mask=0)
			except PortageException:
				if not os.path.isdir(mydir):
					raise
		for dir_key in ("PORTAGE_BUILDDIR", "HOME", "PKG_LOGDIR", "T"):
			ensure_dirs(mysettings[dir_key], mode=0o755)
			apply_secpass_permissions(mysettings[dir_key],
				uid=portage_uid, gid=portage_gid)
	except PermissionDenied as e:
		writemsg(_("Permission Denied: %s\n") % str(e), noiselevel=-1)
		return 1
	except OperationNotPermitted as e:
		writemsg(_("Operation Not Permitted: %s\n") % str(e), noiselevel=-1)
		return 1
	except FileNotFound as e:
		writemsg(_("File Not Found: '%s'\n") % str(e), noiselevel=-1)
		return 1

	# Reset state for things like noauto and keepwork in FEATURES.
	for x in ('.die_hooks',):
		try:
			os.unlink(os.path.join(mysettings['PORTAGE_BUILDDIR'], x))
		except OSError:
			pass

	_prepare_workdir(mysettings)
	if mysettings.get("EBUILD_PHASE") not in ("info", "fetch", "pretend"):
		# Avoid spurious permissions adjustments when fetching with
		# a temporary PORTAGE_TMPDIR setting (for fetchonly).
		_prepare_features_dirs(mysettings)

def _adjust_perms_msg(settings, msg):

	def write(msg):
		writemsg(msg, noiselevel=-1)

	background = settings.get("PORTAGE_BACKGROUND") == "1"
	log_path = settings.get("PORTAGE_LOG_FILE")
	log_file = None
	log_file_real = None

	if background and log_path is not None:
		try:
			log_file = open(_unicode_encode(log_path,
				encoding=_encodings['fs'], errors='strict'), mode='ab')
			log_file_real = log_file
		except IOError:
			def write(msg):
				pass
		else:
			if log_path.endswith('.gz'):
				log_file =  gzip.GzipFile(filename='',
					mode='ab', fileobj=log_file)
			def write(msg):
				log_file.write(_unicode_encode(msg))
				log_file.flush()

	try:
		write(msg)
	finally:
		if log_file is not None:
			log_file.close()
			if log_file_real is not log_file:
				log_file_real.close()

def _prepare_features_dirs(mysettings):

	# Use default ABI libdir in accordance with bug #355283.
	libdir = None
	default_abi = mysettings.get("DEFAULT_ABI")
	if default_abi:
		libdir = mysettings.get("LIBDIR_" + default_abi)
	if not libdir:
		libdir = "lib"

	features_dirs = {
		"ccache":{
<<<<<<< HEAD
			"path_dir": EPREFIX+"/usr/%s/ccache/bin" % (libdir,),
=======
>>>>>>> ccf97529
			"basedir_var":"CCACHE_DIR",
			"default_dir":os.path.join(mysettings["PORTAGE_TMPDIR"], "ccache"),
			"always_recurse":False},
		"distcc":{
<<<<<<< HEAD
			"path_dir": EPREFIX+"/usr/%s/distcc/bin" % (libdir,),
=======
>>>>>>> ccf97529
			"basedir_var":"DISTCC_DIR",
			"default_dir":os.path.join(mysettings["BUILD_PREFIX"], ".distcc"),
			"subdirs":("lock", "state"),
			"always_recurse":True}
	}
	dirmode  = 0o2070
	filemode =   0o60
	modemask =    0o2
	restrict = mysettings.get("PORTAGE_RESTRICT","").split()
	droppriv = secpass >= 2 and \
		"userpriv" in mysettings.features and \
		"userpriv" not in restrict
	for myfeature, kwargs in features_dirs.items():
		if myfeature in mysettings.features:
			failure = False
			basedir = mysettings.get(kwargs["basedir_var"])
			if basedir is None or not basedir.strip():
				basedir = kwargs["default_dir"]
				mysettings[kwargs["basedir_var"]] = basedir
			try:
				mydirs = [mysettings[kwargs["basedir_var"]]]
				if "subdirs" in kwargs:
					for subdir in kwargs["subdirs"]:
						mydirs.append(os.path.join(basedir, subdir))
				for mydir in mydirs:
					modified = ensure_dirs(mydir)
					# Generally, we only want to apply permissions for
					# initial creation.  Otherwise, we don't know exactly what
					# permissions the user wants, so should leave them as-is.
					droppriv_fix = False
					if droppriv:
						st = os.stat(mydir)
						if st.st_gid != portage_gid or \
							not dirmode == (stat.S_IMODE(st.st_mode) & dirmode):
							droppriv_fix = True
						if not droppriv_fix:
							# Check permissions of files in the directory.
							for filename in os.listdir(mydir):
								try:
									subdir_st = os.lstat(
										os.path.join(mydir, filename))
								except OSError:
									continue
								if subdir_st.st_gid != portage_gid or \
									((stat.S_ISDIR(subdir_st.st_mode) and \
									not dirmode == (stat.S_IMODE(subdir_st.st_mode) & dirmode))):
									droppriv_fix = True
									break

					if droppriv_fix:
						_adjust_perms_msg(mysettings,
							colorize("WARN", " * ") + \
							_("Adjusting permissions "
							"for FEATURES=userpriv: '%s'\n") % mydir)
					elif modified:
						_adjust_perms_msg(mysettings,
							colorize("WARN", " * ") + \
							_("Adjusting permissions "
							"for FEATURES=%s: '%s'\n") % (myfeature, mydir))

					if modified or kwargs["always_recurse"] or droppriv_fix:
						def onerror(e):
							raise	# The feature is disabled if a single error
									# occurs during permissions adjustment.
						if not apply_recursive_permissions(mydir,
						gid=portage_gid, dirmode=dirmode, dirmask=modemask,
						filemode=filemode, filemask=modemask, onerror=onerror):
							raise OperationNotPermitted(
								_("Failed to apply recursive permissions for the portage group."))

			except DirectoryNotFound as e:
				failure = True
				writemsg(_("\n!!! Directory does not exist: '%s'\n") % \
					(e,), noiselevel=-1)
				writemsg(_("!!! Disabled FEATURES='%s'\n") % myfeature,
					noiselevel=-1)

			except PortageException as e:
				failure = True
				writemsg("\n!!! %s\n" % str(e), noiselevel=-1)
				writemsg(_("!!! Failed resetting perms on %s='%s'\n") % \
					(kwargs["basedir_var"], basedir), noiselevel=-1)
				writemsg(_("!!! Disabled FEATURES='%s'\n") % myfeature,
					noiselevel=-1)

			if failure:
				mysettings.features.remove(myfeature)
				time.sleep(5)

def _prepare_workdir(mysettings):
	workdir_mode = 0o700
	try:
		mode = mysettings["PORTAGE_WORKDIR_MODE"]
		if mode.isdigit():
			parsed_mode = int(mode, 8)
		elif mode == "":
			raise KeyError()
		else:
			raise ValueError()
		if parsed_mode & 0o7777 != parsed_mode:
			raise ValueError("Invalid file mode: %s" % mode)
		else:
			workdir_mode = parsed_mode
	except KeyError as e:
		writemsg(_("!!! PORTAGE_WORKDIR_MODE is unset, using %s.\n") % oct(workdir_mode))
	except ValueError as e:
		if len(str(e)) > 0:
			writemsg("%s\n" % e)
		writemsg(_("!!! Unable to parse PORTAGE_WORKDIR_MODE='%s', using %s.\n") % \
		(mysettings["PORTAGE_WORKDIR_MODE"], oct(workdir_mode)))
	mysettings["PORTAGE_WORKDIR_MODE"] = oct(workdir_mode).replace('o', '')
	try:
		apply_secpass_permissions(mysettings["WORKDIR"],
		uid=portage_uid, gid=portage_gid, mode=workdir_mode)
	except FileNotFound:
		pass # ebuild.sh will create it

	if mysettings.get("PORT_LOGDIR", "") == "":
		while "PORT_LOGDIR" in mysettings:
			del mysettings["PORT_LOGDIR"]
	if "PORT_LOGDIR" in mysettings:
		try:
			modified = ensure_dirs(mysettings["PORT_LOGDIR"])
			if modified:
				# Only initialize group/mode if the directory doesn't
				# exist, so that we don't override permissions if they
				# were previously set by the administrator.
				# NOTE: These permissions should be compatible with our
				# default logrotate config as discussed in bug 374287.
				apply_secpass_permissions(mysettings["PORT_LOGDIR"],
					uid=portage_uid, gid=portage_gid, mode=0o2770)
		except PortageException as e:
			writemsg("!!! %s\n" % str(e), noiselevel=-1)
			writemsg(_("!!! Permission issues with PORT_LOGDIR='%s'\n") % \
				mysettings["PORT_LOGDIR"], noiselevel=-1)
			writemsg(_("!!! Disabling logging.\n"), noiselevel=-1)
			while "PORT_LOGDIR" in mysettings:
				del mysettings["PORT_LOGDIR"]

	compress_log_ext = ''
	if 'compress-build-logs' in mysettings.features:
		compress_log_ext = '.gz'

	logdir_subdir_ok = False
	if "PORT_LOGDIR" in mysettings and \
		os.access(mysettings["PORT_LOGDIR"], os.W_OK):
		logdir = normalize_path(mysettings["PORT_LOGDIR"])
		logid_path = os.path.join(mysettings["PORTAGE_BUILDDIR"], ".logid")
		if not os.path.exists(logid_path):
			open(_unicode_encode(logid_path), 'w').close()
		logid_time = _unicode_decode(time.strftime("%Y%m%d-%H%M%S",
			time.gmtime(os.stat(logid_path).st_mtime)),
			encoding=_encodings['content'], errors='replace')

		if "split-log" in mysettings.features:
			log_subdir = os.path.join(logdir, "build", mysettings["CATEGORY"])
			mysettings["PORTAGE_LOG_FILE"] = os.path.join(
				log_subdir, "%s:%s.log%s" %
				(mysettings["PF"], logid_time, compress_log_ext))
		else:
			log_subdir = logdir
			mysettings["PORTAGE_LOG_FILE"] = os.path.join(
				logdir, "%s:%s:%s.log%s" % \
				(mysettings["CATEGORY"], mysettings["PF"], logid_time,
				compress_log_ext))

		if log_subdir is logdir:
			logdir_subdir_ok = True
		else:
			try:
				_ensure_log_subdirs(logdir, log_subdir)
			except PortageException as e:
				writemsg("!!! %s\n" % (e,), noiselevel=-1)

			if os.access(log_subdir, os.W_OK):
				logdir_subdir_ok = True
			else:
				writemsg("!!! %s: %s\n" %
					(_("Permission Denied"), log_subdir), noiselevel=-1)

	tmpdir_log_path = os.path.join(
		mysettings["T"], "build.log%s" % compress_log_ext)
	if not logdir_subdir_ok:
		# NOTE: When sesandbox is enabled, the local SELinux security policies
		# may not allow output to be piped out of the sesandbox domain. The
		# current policy will allow it to work when a pty is available, but
		# not through a normal pipe. See bug #162404.
		mysettings["PORTAGE_LOG_FILE"] = tmpdir_log_path
	else:
		# Create a symlink from tmpdir_log_path to PORTAGE_LOG_FILE, as
		# requested in bug #412865.
		make_new_symlink = False
		try:
			target = os.readlink(tmpdir_log_path)
		except OSError:
			make_new_symlink = True
		else:
			if target != mysettings["PORTAGE_LOG_FILE"]:
				make_new_symlink = True
		if make_new_symlink:
			try:
				os.unlink(tmpdir_log_path)
			except OSError:
				pass
			os.symlink(mysettings["PORTAGE_LOG_FILE"], tmpdir_log_path)

def _ensure_log_subdirs(logdir, subdir):
	"""
	This assumes that logdir exists, and creates subdirectories down
	to subdir as necessary. The gid of logdir is copied to all
	subdirectories, along with 0x2070 mode bits if present. Both logdir
	and subdir are assumed to be normalized absolute paths.
	"""
	st = os.stat(logdir)
	uid = -1
	gid = st.st_gid
	grp_mode = 0o2070 & st.st_mode

	# If logdir is writable by the portage group but its uid
	# is not portage_uid, then set the uid to portage_uid if
	# we have privileges to do so, for compatibility with our
	# default logrotate config (see bug 378451). With the
	# "su portage portage" directive and logrotate-3.8.0,
	# logrotate's chown call during the compression phase will
	# only succeed if the log file's uid is portage_uid.
	if grp_mode and gid == portage_gid and \
		portage.data.secpass >= 2:
		uid = portage_uid
		if st.st_uid != portage_uid:
			ensure_dirs(logdir, uid=uid)

	logdir_split_len = len(logdir.split(os.sep))
	subdir_split = subdir.split(os.sep)[logdir_split_len:]
	subdir_split.reverse()
	current = logdir
	while subdir_split:
		current = os.path.join(current, subdir_split.pop())
		ensure_dirs(current, uid=uid, gid=gid, mode=grp_mode, mask=0)<|MERGE_RESOLUTION|>--- conflicted
+++ resolved
@@ -154,18 +154,10 @@
 
 	features_dirs = {
 		"ccache":{
-<<<<<<< HEAD
-			"path_dir": EPREFIX+"/usr/%s/ccache/bin" % (libdir,),
-=======
->>>>>>> ccf97529
 			"basedir_var":"CCACHE_DIR",
 			"default_dir":os.path.join(mysettings["PORTAGE_TMPDIR"], "ccache"),
 			"always_recurse":False},
 		"distcc":{
-<<<<<<< HEAD
-			"path_dir": EPREFIX+"/usr/%s/distcc/bin" % (libdir,),
-=======
->>>>>>> ccf97529
 			"basedir_var":"DISTCC_DIR",
 			"default_dir":os.path.join(mysettings["BUILD_PREFIX"], ".distcc"),
 			"subdirs":("lock", "state"),
