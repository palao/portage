# Copyright 2010-2013 Gentoo Foundation
# Distributed under the terms of the GNU General Public License v2

__all__ = ['doebuild', 'doebuild_environment', 'spawn', 'spawnebuild']

import grp
import gzip
import errno
import io
from itertools import chain
import logging
import os as _os
import pwd
import re
import signal
import stat
import sys
import tempfile
from textwrap import wrap
import time
import warnings
import zlib
import platform

import portage
portage.proxy.lazyimport.lazyimport(globals(),
	'portage.package.ebuild.config:check_config_instance',
	'portage.package.ebuild.digestcheck:digestcheck',
	'portage.package.ebuild.digestgen:digestgen',
	'portage.package.ebuild.fetch:fetch',
	'portage.package.ebuild._ipc.QueryCommand:QueryCommand',
	'portage.dep._slot_operator:evaluate_slot_operator_equal_deps',
	'portage.package.ebuild._spawn_nofetch:spawn_nofetch',
	'portage.util._desktop_entry:validate_desktop_entry',
	'portage.util._async.SchedulerInterface:SchedulerInterface',
	'portage.util._eventloop.EventLoop:EventLoop',
	'portage.util._eventloop.global_event_loop:global_event_loop',
	'portage.util.ExtractKernelVersion:ExtractKernelVersion'
)

from portage import auxdbkeys, bsd_chflags, \
	eapi_is_supported, merge, os, selinux, shutil, \
	unmerge, _encodings, _os_merge, \
	_shell_quote, _unicode_decode, _unicode_encode
from portage.const import EBUILD_SH_ENV_FILE, EBUILD_SH_ENV_DIR, \
	EBUILD_SH_BINARY, INVALID_ENV_FILE, MISC_SH_BINARY, \
	EPREFIX, MACOSSANDBOX_PROFILE
from portage.data import portage_gid, portage_uid, secpass, \
	uid, userpriv_groups
from portage.dbapi.porttree import _parse_uri_map
from portage.dep import Atom, check_required_use, \
	human_readable_required_use, paren_enclose, use_reduce
from portage.eapi import eapi_exports_KV, eapi_exports_merge_type, \
	eapi_exports_replace_vars, eapi_exports_REPOSITORY, \
	eapi_has_required_use, eapi_has_src_prepare_and_src_configure, \
	eapi_has_pkg_pretend, _get_eapi_attrs
from portage.elog import elog_process, _preload_elog_modules
from portage.elog.messages import eerror, eqawarn
from portage.exception import DigestException, FileNotFound, \
	IncorrectParameter, InvalidDependString, PermissionDenied, \
	UnsupportedAPIException
from portage.localization import _
from portage.output import colormap
from portage.package.ebuild.prepare_build_dirs import prepare_build_dirs
from portage.util import apply_recursive_permissions, \
	apply_secpass_permissions, noiselimit, normalize_path, \
	writemsg, writemsg_stdout, write_atomic
from portage.util.lafilefixer import rewrite_lafile	
from portage.versions import _pkgsplit
from _emerge.BinpkgEnvExtractor import BinpkgEnvExtractor
from _emerge.EbuildBuildDir import EbuildBuildDir
from _emerge.EbuildPhase import EbuildPhase
from _emerge.EbuildSpawnProcess import EbuildSpawnProcess
from _emerge.Package import Package
from _emerge.RootConfig import RootConfig

_unsandboxed_phases = frozenset([
	"clean", "cleanrm", "config",
	"help", "info", "postinst",
	"preinst", "pretend", "postrm",
	"prerm", "setup"
])

_phase_func_map = {
	"config": "pkg_config",
	"setup": "pkg_setup",
	"nofetch": "pkg_nofetch",
	"unpack": "src_unpack",
	"prepare": "src_prepare",
	"configure": "src_configure",
	"compile": "src_compile",
	"test": "src_test",
	"install": "src_install",
	"preinst": "pkg_preinst",
	"postinst": "pkg_postinst",
	"prerm": "pkg_prerm",
	"postrm": "pkg_postrm",
	"info": "pkg_info",
	"pretend": "pkg_pretend",
}

_vdb_use_conditional_keys = Package._dep_keys + \
	('LICENSE', 'PROPERTIES', 'PROVIDE', 'RESTRICT',)

def _doebuild_spawn(phase, settings, actionmap=None, **kwargs):
	"""
	All proper ebuild phases which execute ebuild.sh are spawned
	via this function. No exceptions.
	"""

	if phase in _unsandboxed_phases:
		kwargs['free'] = True

	if phase == 'depend':
		kwargs['droppriv'] = 'userpriv' in settings.features
		# It's not necessary to close_fds for this phase, since
		# it should not spawn any daemons, and close_fds is
		# best avoided since it can interact badly with some
		# garbage collectors (see _setup_pipes docstring).
		kwargs['close_fds'] = False

	if actionmap is not None and phase in actionmap:
		kwargs.update(actionmap[phase]["args"])
		cmd = actionmap[phase]["cmd"] % phase
	else:
		if phase == 'cleanrm':
			ebuild_sh_arg = 'clean'
		else:
			ebuild_sh_arg = phase

		cmd = "%s %s" % (_shell_quote(
			os.path.join(settings["PORTAGE_BIN_PATH"],
			os.path.basename(EBUILD_SH_BINARY))),
			ebuild_sh_arg)

	settings['EBUILD_PHASE'] = phase
	try:
		return spawn(cmd, settings, **kwargs)
	finally:
		settings.pop('EBUILD_PHASE', None)

def _spawn_phase(phase, settings, actionmap=None, **kwargs):
	if kwargs.get('returnpid'):
		return _doebuild_spawn(phase, settings, actionmap=actionmap, **kwargs)

	ebuild_phase = EbuildPhase(actionmap=actionmap, background=False,
		phase=phase, scheduler=SchedulerInterface(portage._internal_caller and
			global_event_loop() or EventLoop(main=False)),
		settings=settings)
	ebuild_phase.start()
	ebuild_phase.wait()
	return ebuild_phase.returncode

def _doebuild_path(settings, eapi=None):
	"""
	Generate the PATH variable.
	"""

	# Note: PORTAGE_BIN_PATH may differ from the global constant
	# when portage is reinstalling itself.
	portage_bin_path = settings["PORTAGE_BIN_PATH"]
	eprefix = settings["EPREFIX"]
	prerootpath = [x for x in settings.get("PREROOTPATH", "").split(":") if x]
	rootpath = [x for x in settings.get("ROOTPATH", "").split(":") if x]
<<<<<<< HEAD
	# PREFIX LOCAL: use DEFAULT_PATH and EXTRA_PATH from make.globals
	defaultpath = [x for x in settings.get("DEFAULT_PATH", "").split(":") if x]
	extrapath = [x for x in settings.get("EXTRA_PATH", "").split(":") if x]
	path = []
=======
	overrides = [x for x in settings.get(
		"__PORTAGE_TEST_PATH_OVERRIDE", "").split(":") if x]

	prefixes = []
	if eprefix:
		prefixes.append(eprefix)
	prefixes.append("/")

	path = overrides
>>>>>>> 8451f343

	if eprefix and uid != 0 and "fakeroot" not in settings.features:
		path.append(os.path.join(portage_bin_path,
			"ebuild-helpers", "unprivileged"))

	if settings.get("USERLAND", "GNU") != "GNU":
		path.append(os.path.join(portage_bin_path, "ebuild-helpers", "bsd"))

	path.append(os.path.join(portage_bin_path, "ebuild-helpers"))
	path.extend(prerootpath)
	path.extend(defaultpath)
	path.extend(rootpath)
	path.extend(extrapath)
	# END PREFIX LOCAL

	settings["PATH"] = ":".join(path)

def doebuild_environment(myebuild, mydo, myroot=None, settings=None,
	debug=False, use_cache=None, db=None):
	"""
	Create and store environment variable in the config instance
	that's passed in as the "settings" parameter. This will raise
	UnsupportedAPIException if the given ebuild has an unsupported
	EAPI. All EAPI dependent code comes last, so that essential
	variables like PORTAGE_BUILDDIR are still initialized even in
	cases when UnsupportedAPIException needs to be raised, which
	can be useful when uninstalling a package that has corrupt
	EAPI metadata.
	The myroot and use_cache parameters are unused.
	"""
	myroot = None
	use_cache = None

	if settings is None:
		raise TypeError("settings argument is required")

	if db is None:
		raise TypeError("db argument is required")

	mysettings = settings
	mydbapi = db
	ebuild_path = os.path.abspath(myebuild)
	pkg_dir     = os.path.dirname(ebuild_path)
	mytree = os.path.dirname(os.path.dirname(pkg_dir))
	mypv = os.path.basename(ebuild_path)[:-7]
	mysplit = _pkgsplit(mypv, eapi=mysettings.configdict["pkg"].get("EAPI"))
	if mysplit is None:
		raise IncorrectParameter(
			_("Invalid ebuild path: '%s'") % myebuild)

	if mysettings.mycpv is not None and \
		mysettings.configdict["pkg"].get("PF") == mypv and \
		"CATEGORY" in mysettings.configdict["pkg"]:
		# Assume that PF is enough to assume that we've got
		# the correct CATEGORY, though this is not really
		# a solid assumption since it's possible (though
		# unlikely) that two packages in different
		# categories have the same PF. Callers should call
		# setcpv or create a clean clone of a locked config
		# instance in order to ensure that this assumption
		# does not fail like in bug #408817.
		cat = mysettings.configdict["pkg"]["CATEGORY"]
		mycpv = mysettings.mycpv
	elif os.path.basename(pkg_dir) in (mysplit[0], mypv):
		# portdbapi or vardbapi
		cat = os.path.basename(os.path.dirname(pkg_dir))
		mycpv = cat + "/" + mypv
	else:
		raise AssertionError("unable to determine CATEGORY")

	# Make a backup of PORTAGE_TMPDIR prior to calling config.reset()
	# so that the caller can override it.
	tmpdir = mysettings["PORTAGE_TMPDIR"]

	if mydo == 'depend':
		if mycpv != mysettings.mycpv:
			# Don't pass in mydbapi here since the resulting aux_get
			# call would lead to infinite 'depend' phase recursion.
			mysettings.setcpv(mycpv)
	else:
		# If EAPI isn't in configdict["pkg"], it means that setcpv()
		# hasn't been called with the mydb argument, so we have to
		# call it here (portage code always calls setcpv properly,
		# but api consumers might not).
		if mycpv != mysettings.mycpv or \
			"EAPI" not in mysettings.configdict["pkg"]:
			# Reload env.d variables and reset any previous settings.
			mysettings.reload()
			mysettings.reset()
			mysettings.setcpv(mycpv, mydb=mydbapi)

	# config.reset() might have reverted a change made by the caller,
	# so restore it to its original value. Sandbox needs canonical
	# paths, so realpath it.
	mysettings["PORTAGE_TMPDIR"] = os.path.realpath(tmpdir)

	mysettings.pop("EBUILD_PHASE", None) # remove from backupenv
	mysettings["EBUILD_PHASE"] = mydo

	# Set requested Python interpreter for Portage helpers.
	mysettings['PORTAGE_PYTHON'] = portage._python_interpreter

	# This is used by assert_sigpipe_ok() that's used by the ebuild
	# unpack() helper. SIGPIPE is typically 13, but its better not
	# to assume that.
	mysettings['PORTAGE_SIGPIPE_STATUS'] = str(128 + signal.SIGPIPE)

	# We are disabling user-specific bashrc files.
	mysettings["BASH_ENV"] = INVALID_ENV_FILE

	if debug: # Otherwise it overrides emerge's settings.
		# We have no other way to set debug... debug can't be passed in
		# due to how it's coded... Don't overwrite this so we can use it.
		mysettings["PORTAGE_DEBUG"] = "1"

	mysettings["EPREFIX"]  = EPREFIX
	mysettings["EBUILD"]   = ebuild_path
	mysettings["O"]        = pkg_dir
	mysettings.configdict["pkg"]["CATEGORY"] = cat
	mysettings["FILESDIR"] = pkg_dir+"/files"
	mysettings["PF"]       = mypv

	if hasattr(mydbapi, 'repositories'):
		repo = mydbapi.repositories.get_repo_for_location(mytree)
		mysettings['PORTDIR'] = repo.eclass_db.porttrees[0]
		mysettings['PORTDIR_OVERLAY'] = ' '.join(repo.eclass_db.porttrees[1:])
		mysettings.configdict["pkg"]["PORTAGE_REPO_NAME"] = repo.name

	mysettings["PORTDIR"] = os.path.realpath(mysettings["PORTDIR"])
	mysettings["DISTDIR"] = os.path.realpath(mysettings["DISTDIR"])
	mysettings["RPMDIR"]  = os.path.realpath(mysettings["RPMDIR"])

	mysettings["ECLASSDIR"]   = mysettings["PORTDIR"]+"/eclass"
	mysettings["SANDBOX_LOG"] = mycpv.replace("/", "_-_")

	mysettings["PROFILE_PATHS"] = "\n".join(mysettings.profiles)
	mysettings["P"]  = mysplit[0]+"-"+mysplit[1]
	mysettings["PN"] = mysplit[0]
	mysettings["PV"] = mysplit[1]
	mysettings["PR"] = mysplit[2]

	if noiselimit < 0:
		mysettings["PORTAGE_QUIET"] = "1"

	if mysplit[2] == "r0":
		mysettings["PVR"]=mysplit[1]
	else:
		mysettings["PVR"]=mysplit[1]+"-"+mysplit[2]

	# All temporary directories should be subdirectories of
	# $PORTAGE_TMPDIR/portage, since it's common for /tmp and /var/tmp
	# to be mounted with the "noexec" option (see bug #346899).
	mysettings["BUILD_PREFIX"] = mysettings["PORTAGE_TMPDIR"]+"/portage"
	mysettings["PKG_TMPDIR"]   = mysettings["BUILD_PREFIX"]+"/._unmerge_"

	# Package {pre,post}inst and {pre,post}rm may overlap, so they must have separate
	# locations in order to prevent interference.
	if mydo in ("unmerge", "prerm", "postrm", "cleanrm"):
		mysettings["PORTAGE_BUILDDIR"] = os.path.join(
			mysettings["PKG_TMPDIR"],
			mysettings["CATEGORY"], mysettings["PF"])
	else:
		mysettings["PORTAGE_BUILDDIR"] = os.path.join(
			mysettings["BUILD_PREFIX"],
			mysettings["CATEGORY"], mysettings["PF"])

	mysettings["HOME"] = os.path.join(mysettings["PORTAGE_BUILDDIR"], "homedir")
	mysettings["WORKDIR"] = os.path.join(mysettings["PORTAGE_BUILDDIR"], "work")
	mysettings["D"] = os.path.join(mysettings["PORTAGE_BUILDDIR"], "image") + os.sep
	mysettings["T"] = os.path.join(mysettings["PORTAGE_BUILDDIR"], "temp")

	# Prefix forward compatability
	eprefix_lstrip = mysettings["EPREFIX"].lstrip(os.sep)
	mysettings["ED"] = os.path.join(
		mysettings["D"], eprefix_lstrip).rstrip(os.sep) + os.sep

	mysettings["PORTAGE_BASHRC"] = os.path.join(
		mysettings["PORTAGE_CONFIGROOT"], EBUILD_SH_ENV_FILE)
	mysettings["PM_EBUILD_HOOK_DIR"] = os.path.join(
		mysettings["PORTAGE_CONFIGROOT"], EBUILD_SH_ENV_DIR)

	# Allow color.map to control colors associated with einfo, ewarn, etc...
	mysettings["PORTAGE_COLORMAP"] = colormap()

	if "COLUMNS" not in mysettings:
		# Set COLUMNS, in order to prevent unnecessary stty calls
		# inside the set_colors function of isolated-functions.sh.
		# We cache the result in os.environ, in order to avoid
		# multiple stty calls in cases when get_term_size() falls
		# back to stty due to a missing or broken curses module.
		columns = os.environ.get("COLUMNS")
		if columns is None:
			rows, columns = portage.output.get_term_size()
			if columns < 1:
				# Force a sane value for COLUMNS, so that tools
				# like ls don't complain (see bug #394091).
				columns = 80
			columns = str(columns)
			os.environ["COLUMNS"] = columns
		mysettings["COLUMNS"] = columns

	# EAPI is always known here, even for the "depend" phase, because
	# EbuildMetadataPhase gets it from _parse_eapi_ebuild_head().
	eapi = mysettings.configdict['pkg']['EAPI']
	_doebuild_path(mysettings, eapi=eapi)

	# All EAPI dependent code comes last, so that essential variables like
	# PATH and PORTAGE_BUILDDIR are still initialized even in cases when
	# UnsupportedAPIException needs to be raised, which can be useful
	# when uninstalling a package that has corrupt EAPI metadata.
	if not eapi_is_supported(eapi):
		raise UnsupportedAPIException(mycpv, eapi)

	if eapi_exports_REPOSITORY(eapi) and "PORTAGE_REPO_NAME" in mysettings.configdict["pkg"]:
		mysettings.configdict["pkg"]["REPOSITORY"] = mysettings.configdict["pkg"]["PORTAGE_REPO_NAME"]

	if mydo != "depend":
		if hasattr(mydbapi, "getFetchMap") and \
			("A" not in mysettings.configdict["pkg"] or \
			"AA" not in mysettings.configdict["pkg"]):
			src_uri, = mydbapi.aux_get(mysettings.mycpv,
				["SRC_URI"], mytree=mytree)
			metadata = {
				"EAPI"    : eapi,
				"SRC_URI" : src_uri,
			}
			use = frozenset(mysettings["PORTAGE_USE"].split())
			try:
				uri_map = _parse_uri_map(mysettings.mycpv, metadata, use=use)
			except InvalidDependString:
				mysettings.configdict["pkg"]["A"] = ""
			else:
				mysettings.configdict["pkg"]["A"] = " ".join(uri_map)

			try:
				uri_map = _parse_uri_map(mysettings.mycpv, metadata)
			except InvalidDependString:
				mysettings.configdict["pkg"]["AA"] = ""
			else:
				mysettings.configdict["pkg"]["AA"] = " ".join(uri_map)

		ccache = "ccache" in mysettings.features
		distcc = "distcc" in mysettings.features
		if ccache or distcc:
			# Use default ABI libdir in accordance with bug #355283.
			libdir = None
			default_abi = mysettings.get("DEFAULT_ABI")
			if default_abi:
				libdir = mysettings.get("LIBDIR_" + default_abi)
			if not libdir:
				libdir = "lib"

			if distcc:
				mysettings["PATH"] = os.path.join(os.sep, eprefix_lstrip,
					 "usr", libdir, "distcc", "bin") + ":" + mysettings["PATH"]

			if ccache:
				mysettings["PATH"] = os.path.join(os.sep, eprefix_lstrip,
					 "usr", libdir, "ccache", "bin") + ":" + mysettings["PATH"]

		if not eapi_exports_KV(eapi):
			# Discard KV for EAPIs that don't support it. Cached KV is restored
			# from the backupenv whenever config.reset() is called.
			mysettings.pop('KV', None)
		elif 'KV' not in mysettings and \
			mydo in ('compile', 'config', 'configure', 'info',
			'install', 'nofetch', 'postinst', 'postrm', 'preinst',
			'prepare', 'prerm', 'setup', 'test', 'unpack'):
			mykv, err1 = ExtractKernelVersion(
				os.path.join(mysettings['EROOT'], "usr/src/linux"))
			if mykv:
				# Regular source tree
				mysettings["KV"] = mykv
			else:
				mysettings["KV"] = ""
			mysettings.backup_changes("KV")

_doebuild_manifest_cache = None
_doebuild_broken_ebuilds = set()
_doebuild_broken_manifests = set()
_doebuild_commands_without_builddir = (
	'clean', 'cleanrm', 'depend', 'digest',
	'fetch', 'fetchall', 'help', 'manifest'
)

def doebuild(myebuild, mydo, _unused=None, settings=None, debug=0, listonly=0,
	fetchonly=0, cleanup=0, dbkey=None, use_cache=1, fetchall=0, tree=None,
	mydbapi=None, vartree=None, prev_mtimes=None,
	fd_pipes=None, returnpid=False):
	"""
	Wrapper function that invokes specific ebuild phases through the spawning
	of ebuild.sh
	
	@param myebuild: name of the ebuild to invoke the phase on (CPV)
	@type myebuild: String
	@param mydo: Phase to run
	@type mydo: String
	@param _unused: Deprecated (use settings["ROOT"] instead)
	@type _unused: String
	@param settings: Portage Configuration
	@type settings: instance of portage.config
	@param debug: Turns on various debug information (eg, debug for spawn)
	@type debug: Boolean
	@param listonly: Used to wrap fetch(); passed such that fetch only lists files required.
	@type listonly: Boolean
	@param fetchonly: Used to wrap fetch(); passed such that files are only fetched (no other actions)
	@type fetchonly: Boolean
	@param cleanup: Passed to prepare_build_dirs (TODO: what does it do?)
	@type cleanup: Boolean
	@param dbkey: A file path where metadata generated by the 'depend' phase
		will be written.
	@type dbkey: String
	@param use_cache: Enables the cache
	@type use_cache: Boolean
	@param fetchall: Used to wrap fetch(), fetches all URIs (even ones invalid due to USE conditionals)
	@type fetchall: Boolean
	@param tree: Which tree to use ('vartree','porttree','bintree', etc..), defaults to 'porttree'
	@type tree: String
	@param mydbapi: a dbapi instance to pass to various functions; this should be a portdbapi instance.
	@type mydbapi: portdbapi instance
	@param vartree: A instance of vartree; used for aux_get calls, defaults to db[myroot]['vartree']
	@type vartree: vartree instance
	@param prev_mtimes: A dict of { filename:mtime } keys used by merge() to do config_protection
	@type prev_mtimes: dictionary
	@param fd_pipes: A dict of mapping for pipes, { '0': stdin, '1': stdout }
		for example.
	@type fd_pipes: Dictionary
	@param returnpid: Return a list of process IDs for a successful spawn, or
		an integer value if spawn is unsuccessful. NOTE: This requires the
		caller clean up all returned PIDs.
	@type returnpid: Boolean
	@rtype: Boolean
	@return:
	1. 0 for success
	2. 1 for error
	
	Most errors have an accompanying error message.
	
	listonly and fetchonly are only really necessary for operations involving 'fetch'
	prev_mtimes are only necessary for merge operations.
	Other variables may not be strictly required, many have defaults that are set inside of doebuild.
	
	"""

	if settings is None:
		raise TypeError("settings parameter is required")
	mysettings = settings
	myroot = settings['EROOT']

	if _unused is not None and _unused != mysettings['EROOT']:
		warnings.warn("The third parameter of the "
			"portage.doebuild() is now unused. Use "
			"settings['ROOT'] instead.",
			DeprecationWarning, stacklevel=2)

	if not tree:
		writemsg("Warning: tree not specified to doebuild\n")
		tree = "porttree"
	
	# chunked out deps for each phase, so that ebuild binary can use it 
	# to collapse targets down.
	actionmap_deps={
	"pretend"  : [],
	"setup":  ["pretend"],
	"unpack": ["setup"],
	"prepare": ["unpack"],
	"configure": ["prepare"],
	"compile":["configure"],
	"test":   ["compile"],
	"install":["test"],
	"rpm":    ["install"],
	"package":["install"],
	"merge"  :["install"],
	}
	
	if mydbapi is None:
		mydbapi = portage.db[myroot][tree].dbapi

	if vartree is None and mydo in ("merge", "qmerge", "unmerge"):
		vartree = portage.db[myroot]["vartree"]

	features = mysettings.features

	clean_phases = ("clean", "cleanrm")
	validcommands = ["help","clean","prerm","postrm","cleanrm","preinst","postinst",
	                "config", "info", "setup", "depend", "pretend",
	                "fetch", "fetchall", "digest",
	                "unpack", "prepare", "configure", "compile", "test",
	                "install", "rpm", "qmerge", "merge",
	                "package","unmerge", "manifest"]

	if mydo not in validcommands:
		validcommands.sort()
		writemsg("!!! doebuild: '%s' is not one of the following valid commands:" % mydo,
			noiselevel=-1)
		for vcount in range(len(validcommands)):
			if vcount%6 == 0:
				writemsg("\n!!! ", noiselevel=-1)
			writemsg(validcommands[vcount].ljust(11), noiselevel=-1)
		writemsg("\n", noiselevel=-1)
		return 1

	if returnpid and mydo != 'depend':
		warnings.warn("portage.doebuild() called " + \
			"with returnpid parameter enabled. This usage will " + \
			"not be supported in the future.",
			DeprecationWarning, stacklevel=2)

	if mydo == "fetchall":
		fetchall = 1
		mydo = "fetch"

	parallel_fetchonly = mydo in ("fetch", "fetchall") and \
		"PORTAGE_PARALLEL_FETCHONLY" in mysettings

	if mydo not in clean_phases and not os.path.exists(myebuild):
		writemsg("!!! doebuild: %s not found for %s\n" % (myebuild, mydo),
			noiselevel=-1)
		return 1

	global _doebuild_manifest_cache
	pkgdir = os.path.dirname(myebuild)
	manifest_path = os.path.join(pkgdir, "Manifest")
	if tree == "porttree":
		repo_config = mysettings.repositories.get_repo_for_location(
			os.path.dirname(os.path.dirname(pkgdir)))
	else:
		repo_config = None

	mf = None
	if "strict" in features and \
		"digest" not in features and \
		tree == "porttree" and \
		not repo_config.thin_manifest and \
		mydo not in ("digest", "manifest", "help") and \
		not portage._doebuild_manifest_exempt_depend and \
		not (repo_config.allow_missing_manifest and not os.path.exists(manifest_path)):
		# Always verify the ebuild checksums before executing it.
		global _doebuild_broken_ebuilds

		if myebuild in _doebuild_broken_ebuilds:
			return 1

		# Avoid checking the same Manifest several times in a row during a
		# regen with an empty cache.
		if _doebuild_manifest_cache is None or \
			_doebuild_manifest_cache.getFullname() != manifest_path:
			_doebuild_manifest_cache = None
			if not os.path.exists(manifest_path):
				out = portage.output.EOutput()
				out.eerror(_("Manifest not found for '%s'") % (myebuild,))
				_doebuild_broken_ebuilds.add(myebuild)
				return 1
			mf = repo_config.load_manifest(pkgdir, mysettings["DISTDIR"])

		else:
			mf = _doebuild_manifest_cache

		try:
			mf.checkFileHashes("EBUILD", os.path.basename(myebuild))
		except KeyError:
			if not (mf.allow_missing and
				os.path.basename(myebuild) not in mf.fhashdict["EBUILD"]):
				out = portage.output.EOutput()
				out.eerror(_("Missing digest for '%s'") % (myebuild,))
				_doebuild_broken_ebuilds.add(myebuild)
				return 1
		except FileNotFound:
			out = portage.output.EOutput()
			out.eerror(_("A file listed in the Manifest "
				"could not be found: '%s'") % (myebuild,))
			_doebuild_broken_ebuilds.add(myebuild)
			return 1
		except DigestException as e:
			out = portage.output.EOutput()
			out.eerror(_("Digest verification failed:"))
			out.eerror("%s" % e.value[0])
			out.eerror(_("Reason: %s") % e.value[1])
			out.eerror(_("Got: %s") % e.value[2])
			out.eerror(_("Expected: %s") % e.value[3])
			_doebuild_broken_ebuilds.add(myebuild)
			return 1

		if mf.getFullname() in _doebuild_broken_manifests:
			return 1

		if mf is not _doebuild_manifest_cache and not mf.allow_missing:

			# Make sure that all of the ebuilds are
			# actually listed in the Manifest.
			for f in os.listdir(pkgdir):
				pf = None
				if f[-7:] == '.ebuild':
					pf = f[:-7]
				if pf is not None and not mf.hasFile("EBUILD", f):
					f = os.path.join(pkgdir, f)
					if f not in _doebuild_broken_ebuilds:
						out = portage.output.EOutput()
						out.eerror(_("A file is not listed in the "
							"Manifest: '%s'") % (f,))
					_doebuild_broken_manifests.add(manifest_path)
					return 1

		# We cache it only after all above checks succeed.
		_doebuild_manifest_cache = mf

	logfile=None
	builddir_lock = None
	tmpdir = None
	tmpdir_orig = None

	try:
		if mydo in ("digest", "manifest", "help"):
			# Temporarily exempt the depend phase from manifest checks, in case
			# aux_get calls trigger cache generation.
			portage._doebuild_manifest_exempt_depend += 1

		# If we don't need much space and we don't need a constant location,
		# we can temporarily override PORTAGE_TMPDIR with a random temp dir
		# so that there's no need for locking and it can be used even if the
		# user isn't in the portage group.
		if mydo in ("info",):
			tmpdir = tempfile.mkdtemp()
			tmpdir_orig = mysettings["PORTAGE_TMPDIR"]
			mysettings["PORTAGE_TMPDIR"] = tmpdir

		doebuild_environment(myebuild, mydo, myroot, mysettings, debug,
			use_cache, mydbapi)

		if mydo in clean_phases:
			builddir_lock = None
			if not returnpid and \
				'PORTAGE_BUILDDIR_LOCKED' not in mysettings:
				builddir_lock = EbuildBuildDir(
					scheduler=(portage._internal_caller and
						global_event_loop() or EventLoop(main=False)),
					settings=mysettings)
				builddir_lock.lock()
			try:
				return _spawn_phase(mydo, mysettings,
					fd_pipes=fd_pipes, returnpid=returnpid)
			finally:
				if builddir_lock is not None:
					builddir_lock.unlock()

		# get possible slot information from the deps file
		if mydo == "depend":
			writemsg("!!! DEBUG: dbkey: %s\n" % str(dbkey), 2)
			if returnpid:
				return _spawn_phase(mydo, mysettings,
					fd_pipes=fd_pipes, returnpid=returnpid)
			elif isinstance(dbkey, dict):
				warnings.warn("portage.doebuild() called " + \
					"with dict dbkey argument. This usage will " + \
					"not be supported in the future.",
					DeprecationWarning, stacklevel=2)
				mysettings["dbkey"] = ""
				pr, pw = os.pipe()
				fd_pipes = {
					0:portage._get_stdin().fileno(),
					1:sys.__stdout__.fileno(),
					2:sys.__stderr__.fileno(),
					9:pw}
				mypids = _spawn_phase(mydo, mysettings, returnpid=True,
					fd_pipes=fd_pipes)
				os.close(pw) # belongs exclusively to the child process now
				f = os.fdopen(pr, 'rb', 0)
				for k, v in zip(auxdbkeys,
					(_unicode_decode(line).rstrip('\n') for line in f)):
					dbkey[k] = v
				f.close()
				retval = os.waitpid(mypids[0], 0)[1]
				portage.process.spawned_pids.remove(mypids[0])
				# If it got a signal, return the signal that was sent, but
				# shift in order to distinguish it from a return value. (just
				# like portage.process.spawn() would do).
				if retval & 0xff:
					retval = (retval & 0xff) << 8
				else:
					# Otherwise, return its exit code.
					retval = retval >> 8
				if retval == os.EX_OK and len(dbkey) != len(auxdbkeys):
					# Don't trust bash's returncode if the
					# number of lines is incorrect.
					retval = 1
				return retval
			elif dbkey:
				mysettings["dbkey"] = dbkey
			else:
				mysettings["dbkey"] = \
					os.path.join(mysettings.depcachedir, "aux_db_key_temp")

			return _spawn_phase(mydo, mysettings,
				fd_pipes=fd_pipes, returnpid=returnpid)

		# Validate dependency metadata here to ensure that ebuilds with invalid
		# data are never installed via the ebuild command. Don't bother when
		# returnpid == True since there's no need to do this every time emerge
		# executes a phase.
		if tree == "porttree":
			rval = _validate_deps(mysettings, myroot, mydo, mydbapi)
			if rval != os.EX_OK:
				return rval

		else:
			# FEATURES=noauto only makes sense for porttree, and we don't want
			# it to trigger redundant sourcing of the ebuild for API consumers
			# that are using binary packages
			if "noauto" in mysettings.features:
				mysettings.features.discard("noauto")

		# The info phase is special because it uses mkdtemp so and
		# user (not necessarily in the portage group) can run it.
		if mydo not in ('info',) and \
			mydo not in _doebuild_commands_without_builddir:
			rval = _check_temp_dir(mysettings)
			if rval != os.EX_OK:
				return rval

		if mydo == "unmerge":
			return unmerge(mysettings["CATEGORY"],
				mysettings["PF"], myroot, mysettings, vartree=vartree)

		phases_to_run = set()
		if "noauto" in mysettings.features or \
			mydo not in actionmap_deps:
			phases_to_run.add(mydo)
		else:
			phase_stack = [mydo]
			while phase_stack:
				x = phase_stack.pop()
				if x in phases_to_run:
					continue
				phases_to_run.add(x)
				phase_stack.extend(actionmap_deps.get(x, []))
			del phase_stack

		alist = set(mysettings.configdict["pkg"].get("A", "").split())

		unpacked = False
		if tree != "porttree":
			pass
		elif "unpack" not in phases_to_run:
			unpacked = os.path.exists(os.path.join(
				mysettings["PORTAGE_BUILDDIR"], ".unpacked"))
		else:
			try:
				workdir_st = os.stat(mysettings["WORKDIR"])
			except OSError:
				pass
			else:
				newstuff = False
				if not os.path.exists(os.path.join(
					mysettings["PORTAGE_BUILDDIR"], ".unpacked")):
					writemsg_stdout(_(
						">>> Not marked as unpacked; recreating WORKDIR...\n"))
					newstuff = True
				else:
					for x in alist:
						writemsg_stdout(">>> Checking %s's mtime...\n" % x)
						try:
							x_st = os.stat(os.path.join(
								mysettings["DISTDIR"], x))
						except OSError:
							# file not fetched yet
							x_st = None

						if x_st is None or x_st.st_mtime > workdir_st.st_mtime:
							writemsg_stdout(_(">>> Timestamp of "
								"%s has changed; recreating WORKDIR...\n") % x)
							newstuff = True
							break

				if newstuff:
					if builddir_lock is None and \
						'PORTAGE_BUILDDIR_LOCKED' not in mysettings:
						builddir_lock = EbuildBuildDir(
							scheduler=(portage._internal_caller and
								global_event_loop() or EventLoop(main=False)),
							settings=mysettings)
						builddir_lock.lock()
					try:
						_spawn_phase("clean", mysettings)
					finally:
						if builddir_lock is not None:
							builddir_lock.unlock()
							builddir_lock = None
				else:
					writemsg_stdout(_(">>> WORKDIR is up-to-date, keeping...\n"))
					unpacked = True

		# Build directory creation isn't required for any of these.
		# In the fetch phase, the directory is needed only for RESTRICT=fetch
		# in order to satisfy the sane $PWD requirement (from bug #239560)
		# when pkg_nofetch is spawned.
		have_build_dirs = False
		if not parallel_fetchonly and \
			mydo not in ('digest', 'fetch', 'help', 'manifest'):
			if not returnpid and \
				'PORTAGE_BUILDDIR_LOCKED' not in mysettings:
				builddir_lock = EbuildBuildDir(
					scheduler=(portage._internal_caller and
						global_event_loop() or EventLoop(main=False)),
					settings=mysettings)
				builddir_lock.lock()
			mystatus = prepare_build_dirs(myroot, mysettings, cleanup)
			if mystatus:
				return mystatus
			have_build_dirs = True

			# emerge handles logging externally
			if not returnpid:
				# PORTAGE_LOG_FILE is set by the
				# above prepare_build_dirs() call.
				logfile = mysettings.get("PORTAGE_LOG_FILE")

		if have_build_dirs:
			rval = _prepare_env_file(mysettings)
			if rval != os.EX_OK:
				return rval

		if eapi_exports_merge_type(mysettings["EAPI"]) and \
			"MERGE_TYPE" not in mysettings.configdict["pkg"]:
			if tree == "porttree":
				mysettings.configdict["pkg"]["EMERGE_FROM"] = "ebuild"
				mysettings.configdict["pkg"]["MERGE_TYPE"] = "source"
			elif tree == "bintree":
				mysettings.configdict["pkg"]["EMERGE_FROM"] = "binary"
				mysettings.configdict["pkg"]["MERGE_TYPE"] = "binary"

		# NOTE: It's not possible to set REPLACED_BY_VERSION for prerm
		#       and postrm here, since we don't necessarily know what
		#       versions are being installed. This could be a problem
		#       for API consumers if they don't use dblink.treewalk()
		#       to execute prerm and postrm.
		if eapi_exports_replace_vars(mysettings["EAPI"]) and \
			(mydo in ("postinst", "preinst", "pretend", "setup") or \
			("noauto" not in features and not returnpid and \
			(mydo in actionmap_deps or mydo in ("merge", "package", "qmerge")))):
			if not vartree:
				writemsg("Warning: vartree not given to doebuild. " + \
					"Cannot set REPLACING_VERSIONS in pkg_{pretend,setup}\n")
			else:
				vardb = vartree.dbapi
				cpv = mysettings.mycpv
				cpv_slot = "%s%s%s" % \
					(cpv.cp, portage.dep._slot_separator, cpv.slot)
				mysettings["REPLACING_VERSIONS"] = " ".join(
					set(portage.versions.cpv_getversion(match) \
						for match in vardb.match(cpv_slot) + \
						vardb.match('='+cpv)))

		# if any of these are being called, handle them -- running them out of
		# the sandbox -- and stop now.
		if mydo in ("config", "help", "info", "postinst",
			"preinst", "pretend", "postrm", "prerm"):
			if mydo in ("preinst", "postinst"):
				env_file = os.path.join(os.path.dirname(mysettings["EBUILD"]),
					"environment.bz2")
				if os.path.isfile(env_file):
					mysettings["PORTAGE_UPDATE_ENV"] = env_file
			try:
				return _spawn_phase(mydo, mysettings,
					fd_pipes=fd_pipes, logfile=logfile, returnpid=returnpid)
			finally:
				mysettings.pop("PORTAGE_UPDATE_ENV", None)

		mycpv = "/".join((mysettings["CATEGORY"], mysettings["PF"]))

		# Only try and fetch the files if we are going to need them ...
		# otherwise, if user has FEATURES=noauto and they run `ebuild clean
		# unpack compile install`, we will try and fetch 4 times :/
		need_distfiles = tree == "porttree" and not unpacked and \
			(mydo in ("fetch", "unpack") or \
			mydo not in ("digest", "manifest") and "noauto" not in features)
		if need_distfiles:

			src_uri, = mydbapi.aux_get(mysettings.mycpv,
				["SRC_URI"], mytree=os.path.dirname(os.path.dirname(
				os.path.dirname(myebuild))))
			metadata = {
				"EAPI"    : mysettings["EAPI"],
				"SRC_URI" : src_uri,
			}
			use = frozenset(mysettings["PORTAGE_USE"].split())
			try:
				alist = _parse_uri_map(mysettings.mycpv, metadata, use=use)
				aalist = _parse_uri_map(mysettings.mycpv, metadata)
			except InvalidDependString as e:
				writemsg("!!! %s\n" % str(e), noiselevel=-1)
				writemsg(_("!!! Invalid SRC_URI for '%s'.\n") % mycpv,
					noiselevel=-1)
				del e
				return 1

			if "mirror" in features or fetchall:
				fetchme = aalist
			else:
				fetchme = alist

			dist_digests = None
			if mf is not None:
				dist_digests = mf.getTypeDigests("DIST")
			if not fetch(fetchme, mysettings, listonly=listonly,
				fetchonly=fetchonly, allow_missing_digests=True,
				digests=dist_digests):
				spawn_nofetch(mydbapi, myebuild, settings=mysettings)
				if listonly:
					# The convention for listonly mode is to report
					# success in any case, even though fetch() may
					# return unsuccessfully in order to trigger the
					# nofetch phase.
					return 0
				return 1

		if need_distfiles:
			# Files are already checked inside fetch(),
			# so do not check them again.
			checkme = []
		elif unpacked:
			# The unpack phase is marked as complete, so it
			# would be wasteful to check distfiles again.
			checkme = []
		else:
			checkme = alist

		if mydo == "fetch" and listonly:
			return 0

		try:
			if mydo == "manifest":
				mf = None
				_doebuild_manifest_cache = None
				return not digestgen(mysettings=mysettings, myportdb=mydbapi)
			elif mydo == "digest":
				mf = None
				_doebuild_manifest_cache = None
				return not digestgen(mysettings=mysettings, myportdb=mydbapi)
			elif mydo != 'fetch' and \
				"digest" in mysettings.features:
				# Don't do this when called by emerge or when called just
				# for fetch (especially parallel-fetch) since it's not needed
				# and it can interfere with parallel tasks.
				mf = None
				_doebuild_manifest_cache = None
				digestgen(mysettings=mysettings, myportdb=mydbapi)
		except PermissionDenied as e:
			writemsg(_("!!! Permission Denied: %s\n") % (e,), noiselevel=-1)
			if mydo in ("digest", "manifest"):
				return 1

		# See above comment about fetching only when needed
		if tree == 'porttree' and \
			not digestcheck(checkme, mysettings, "strict" in features, mf=mf):
			return 1

		if mydo == "fetch":
			return 0

		# remove PORTAGE_ACTUAL_DISTDIR once cvs/svn is supported via SRC_URI
		if tree == 'porttree' and \
			((mydo != "setup" and "noauto" not in features) \
			or mydo in ("install", "unpack")):
			_prepare_fake_distdir(mysettings, alist)

		#initial dep checks complete; time to process main commands
		actionmap = _spawn_actionmap(mysettings)

		# merge the deps in so we have again a 'full' actionmap
		# be glad when this can die.
		for x in actionmap:
			if len(actionmap_deps.get(x, [])):
				actionmap[x]["dep"] = ' '.join(actionmap_deps[x])

		if mydo in actionmap:
			bintree = None
			if mydo == "package":
				# Make sure the package directory exists before executing
				# this phase. This can raise PermissionDenied if
				# the current user doesn't have write access to $PKGDIR.
				if hasattr(portage, 'db'):
					bintree = portage.db[mysettings['EROOT']]['bintree']
					mysettings["PORTAGE_BINPKG_TMPFILE"] = \
						bintree.getname(mysettings.mycpv) + \
						".%s" % (os.getpid(),)
					bintree._ensure_dir(os.path.dirname(
						mysettings["PORTAGE_BINPKG_TMPFILE"]))
				else:
					parent_dir = os.path.join(mysettings["PKGDIR"],
						mysettings["CATEGORY"])
					portage.util.ensure_dirs(parent_dir)
					if not os.access(parent_dir, os.W_OK):
						raise PermissionDenied(
							"access('%s', os.W_OK)" % parent_dir)
			retval = spawnebuild(mydo,
				actionmap, mysettings, debug, logfile=logfile,
				fd_pipes=fd_pipes, returnpid=returnpid)

			if retval == os.EX_OK:
				if mydo == "package" and bintree is not None:
					bintree.inject(mysettings.mycpv,
						filename=mysettings["PORTAGE_BINPKG_TMPFILE"])
			else:
				if "PORTAGE_BINPKG_TMPFILE" in mysettings:
					try:
						os.unlink(mysettings["PORTAGE_BINPKG_TMPFILE"])
					except OSError:
						pass

		elif mydo=="qmerge":
			# check to ensure install was run.  this *only* pops up when users
			# forget it and are using ebuild
			if not os.path.exists(
				os.path.join(mysettings["PORTAGE_BUILDDIR"], ".installed")):
				writemsg(_("!!! mydo=qmerge, but the install phase has not been run\n"),
					noiselevel=-1)
				return 1
			# qmerge is a special phase that implies noclean.
			if "noclean" not in mysettings.features:
				mysettings.features.add("noclean")
			_handle_self_update(mysettings, vartree.dbapi)
			#qmerge is specifically not supposed to do a runtime dep check
			retval = merge(
				mysettings["CATEGORY"], mysettings["PF"], mysettings["D"],
				os.path.join(mysettings["PORTAGE_BUILDDIR"], "build-info"),
				myroot, mysettings, myebuild=mysettings["EBUILD"], mytree=tree,
				mydbapi=mydbapi, vartree=vartree, prev_mtimes=prev_mtimes)
		elif mydo=="merge":
			retval = spawnebuild("install", actionmap, mysettings, debug,
				alwaysdep=1, logfile=logfile, fd_pipes=fd_pipes,
				returnpid=returnpid)
			if retval != os.EX_OK:
				# The merge phase handles this already.  Callers don't know how
				# far this function got, so we have to call elog_process() here
				# so that it's only called once.
				elog_process(mysettings.mycpv, mysettings)
			if retval == os.EX_OK:
				_handle_self_update(mysettings, vartree.dbapi)
				retval = merge(mysettings["CATEGORY"], mysettings["PF"],
					mysettings["D"], os.path.join(mysettings["PORTAGE_BUILDDIR"],
					"build-info"), myroot, mysettings,
					myebuild=mysettings["EBUILD"], mytree=tree, mydbapi=mydbapi,
					vartree=vartree, prev_mtimes=prev_mtimes)
		else:
			writemsg_stdout(_("!!! Unknown mydo: %s\n") % mydo, noiselevel=-1)
			return 1

		return retval

	finally:

		if builddir_lock is not None:
			builddir_lock.unlock()
		if tmpdir:
			mysettings["PORTAGE_TMPDIR"] = tmpdir_orig
			shutil.rmtree(tmpdir)

		mysettings.pop("REPLACING_VERSIONS", None)

		# Make sure that DISTDIR is restored to it's normal value before we return!
		if "PORTAGE_ACTUAL_DISTDIR" in mysettings:
			mysettings["DISTDIR"] = mysettings["PORTAGE_ACTUAL_DISTDIR"]
			del mysettings["PORTAGE_ACTUAL_DISTDIR"]

		if logfile and not returnpid:
			try:
				if os.stat(logfile).st_size == 0:
					os.unlink(logfile)
			except OSError:
				pass

		if mydo in ("digest", "manifest", "help"):
			# If necessary, depend phase has been triggered by aux_get calls
			# and the exemption is no longer needed.
			portage._doebuild_manifest_exempt_depend -= 1

def _check_temp_dir(settings):
	if "PORTAGE_TMPDIR" not in settings or \
		not os.path.isdir(settings["PORTAGE_TMPDIR"]):
		writemsg(_("The directory specified in your "
			"PORTAGE_TMPDIR variable, '%s',\n"
			"does not exist.  Please create this directory or "
			"correct your PORTAGE_TMPDIR setting.\n") % \
			settings.get("PORTAGE_TMPDIR", ""), noiselevel=-1)
		return 1

	# as some people use a separate PORTAGE_TMPDIR mount
	# we prefer that as the checks below would otherwise be pointless
	# for those people.
	tmpdir = os.path.realpath(settings["PORTAGE_TMPDIR"])
	if os.path.exists(os.path.join(tmpdir, "portage")):
		checkdir = os.path.realpath(os.path.join(tmpdir, "portage"))
		if ("sandbox" in settings.features or
			"usersandox" in settings.features) and \
			not checkdir.startswith(tmpdir + os.sep):
			msg = _("The 'portage' subdirectory of the directory "
			"referenced by the PORTAGE_TMPDIR variable appears to be "
			"a symlink. In order to avoid sandbox violations (see bug "
			"#378379), you must adjust PORTAGE_TMPDIR instead of using "
			"the symlink located at '%s'. A suitable PORTAGE_TMPDIR "
			"setting would be '%s'.") % \
			(os.path.join(tmpdir, "portage"), checkdir)
			lines = []
			lines.append("")
			lines.append("")
			lines.extend(wrap(msg, 72))
			lines.append("")
			for line in lines:
				if line:
					line = "!!! %s" % (line,)
				writemsg("%s\n" % (line,), noiselevel=-1)
			return 1
	else:
		checkdir = tmpdir

	if not os.access(checkdir, os.W_OK):
		writemsg(_("%s is not writable.\n"
			"Likely cause is that you've mounted it as readonly.\n") % checkdir,
			noiselevel=-1)
		return 1

	with tempfile.NamedTemporaryFile(prefix="exectest-", dir=checkdir) as fd:
		os.chmod(fd.name, 0o755)
		if not os.access(fd.name, os.X_OK):
			writemsg(_("Can not execute files in %s\n"
				"Likely cause is that you've mounted it with one of the\n"
				"following mount options: 'noexec', 'user', 'users'\n\n"
				"Please make sure that portage can execute files in this directory.\n") % checkdir,
				noiselevel=-1)
			return 1

	return os.EX_OK

def _prepare_env_file(settings):
	"""
	Extract environment.bz2 if it exists, but only if the destination
	environment file doesn't already exist. There are lots of possible
	states when doebuild() calls this function, and we want to avoid
	clobbering an existing environment file.
	"""

	env_extractor = BinpkgEnvExtractor(background=False,
		scheduler=(portage._internal_caller and
			global_event_loop() or EventLoop(main=False)),
		settings=settings)

	if env_extractor.dest_env_exists():
		# There are lots of possible states when doebuild()
		# calls this function, and we want to avoid
		# clobbering an existing environment file.
		return os.EX_OK

	if not env_extractor.saved_env_exists():
		# If the environment.bz2 doesn't exist, then ebuild.sh will
		# source the ebuild as a fallback.
		return os.EX_OK

	env_extractor.start()
	env_extractor.wait()
	return env_extractor.returncode

def _prepare_fake_distdir(settings, alist):
	orig_distdir = settings["DISTDIR"]
	settings["PORTAGE_ACTUAL_DISTDIR"] = orig_distdir
	edpath = settings["DISTDIR"] = \
		os.path.join(settings["PORTAGE_BUILDDIR"], "distdir")
	portage.util.ensure_dirs(edpath, gid=portage_gid, mode=0o755)

	# Remove any unexpected files or directories.
	for x in os.listdir(edpath):
		symlink_path = os.path.join(edpath, x)
		st = os.lstat(symlink_path)
		if x in alist and stat.S_ISLNK(st.st_mode):
			continue
		if stat.S_ISDIR(st.st_mode):
			shutil.rmtree(symlink_path)
		else:
			os.unlink(symlink_path)

	# Check for existing symlinks and recreate if necessary.
	for x in alist:
		symlink_path = os.path.join(edpath, x)
		target = os.path.join(orig_distdir, x)
		try:
			link_target = os.readlink(symlink_path)
		except OSError:
			os.symlink(target, symlink_path)
		else:
			if link_target != target:
				os.unlink(symlink_path)
				os.symlink(target, symlink_path)

def _spawn_actionmap(settings):
	features = settings.features
	restrict = settings["PORTAGE_RESTRICT"].split()
	nosandbox = (("userpriv" in features) and \
		("usersandbox" not in features) and \
		"userpriv" not in restrict and \
		"nouserpriv" not in restrict)
	if nosandbox and ("userpriv" not in features or \
		"userpriv" in restrict or \
		"nouserpriv" in restrict):
		nosandbox = ("sandbox" not in features and \
			"usersandbox" not in features)

	if not portage.process.sandbox_capable:
		nosandbox = True

	if not portage.process.macossandbox_capable:
		nosandbox = True

	sesandbox = settings.selinux_enabled() and \
		"sesandbox" in features

	droppriv = "userpriv" in features and \
		"userpriv" not in restrict and \
		secpass >= 2

	fakeroot = "fakeroot" in features

	portage_bin_path = settings["PORTAGE_BIN_PATH"]
	ebuild_sh_binary = os.path.join(portage_bin_path,
		os.path.basename(EBUILD_SH_BINARY))
	misc_sh_binary = os.path.join(portage_bin_path,
		os.path.basename(MISC_SH_BINARY))
	ebuild_sh = _shell_quote(ebuild_sh_binary) + " %s"
	misc_sh = _shell_quote(misc_sh_binary) + " __dyn_%s"

	# args are for the to spawn function
	actionmap = {
"pretend":  {"cmd":ebuild_sh, "args":{"droppriv":0,        "free":1,         "sesandbox":0,         "fakeroot":0}},
"setup":    {"cmd":ebuild_sh, "args":{"droppriv":0,        "free":1,         "sesandbox":0,         "fakeroot":0}},
"unpack":   {"cmd":ebuild_sh, "args":{"droppriv":droppriv, "free":0,         "sesandbox":sesandbox, "fakeroot":0}},
"prepare":  {"cmd":ebuild_sh, "args":{"droppriv":droppriv, "free":0,         "sesandbox":sesandbox, "fakeroot":0}},
"configure":{"cmd":ebuild_sh, "args":{"droppriv":droppriv, "free":nosandbox, "sesandbox":sesandbox, "fakeroot":0}},
"compile":  {"cmd":ebuild_sh, "args":{"droppriv":droppriv, "free":nosandbox, "sesandbox":sesandbox, "fakeroot":0}},
"test":     {"cmd":ebuild_sh, "args":{"droppriv":droppriv, "free":nosandbox, "sesandbox":sesandbox, "fakeroot":0}},
"install":  {"cmd":ebuild_sh, "args":{"droppriv":0,        "free":0,         "sesandbox":sesandbox, "fakeroot":fakeroot}},
"rpm":      {"cmd":misc_sh,   "args":{"droppriv":0,        "free":0,         "sesandbox":0,         "fakeroot":fakeroot}},
"package":  {"cmd":misc_sh,   "args":{"droppriv":0,        "free":0,         "sesandbox":0,         "fakeroot":fakeroot}},
		}

	return actionmap

def _validate_deps(mysettings, myroot, mydo, mydbapi):

	invalid_dep_exempt_phases = \
		set(["clean", "cleanrm", "help", "prerm", "postrm"])
	all_keys = set(Package.metadata_keys)
	all_keys.add("SRC_URI")
	all_keys = tuple(all_keys)
	metadata = dict(zip(all_keys,
		mydbapi.aux_get(mysettings.mycpv, all_keys,
		myrepo=mysettings.get("PORTAGE_REPO_NAME"))))

	class FakeTree(object):
		def __init__(self, mydb):
			self.dbapi = mydb

	root_config = RootConfig(mysettings, {"porttree":FakeTree(mydbapi)}, None)

	pkg = Package(built=False, cpv=mysettings.mycpv,
		metadata=metadata, root_config=root_config,
		type_name="ebuild")

	msgs = []
	if pkg.invalid:
		for k, v in pkg.invalid.items():
			for msg in v:
				msgs.append("  %s\n" % (msg,))

	if msgs:
		portage.util.writemsg_level(_("Error(s) in metadata for '%s':\n") % \
			(mysettings.mycpv,), level=logging.ERROR, noiselevel=-1)
		for x in msgs:
			portage.util.writemsg_level(x,
				level=logging.ERROR, noiselevel=-1)
		if mydo not in invalid_dep_exempt_phases:
			return 1

	if not pkg.built and \
		mydo not in ("digest", "help", "manifest") and \
		pkg._metadata["REQUIRED_USE"] and \
		eapi_has_required_use(pkg.eapi):
		result = check_required_use(pkg._metadata["REQUIRED_USE"],
			pkg.use.enabled, pkg.iuse.is_valid_flag, eapi=pkg.eapi)
		if not result:
			reduced_noise = result.tounicode()
			writemsg("\n  %s\n" % _("The following REQUIRED_USE flag" + \
				" constraints are unsatisfied:"), noiselevel=-1)
			writemsg("    %s\n" % reduced_noise,
				noiselevel=-1)
			normalized_required_use = \
				" ".join(pkg._metadata["REQUIRED_USE"].split())
			if reduced_noise != normalized_required_use:
				writemsg("\n  %s\n" % _("The above constraints " + \
					"are a subset of the following complete expression:"),
					noiselevel=-1)
				writemsg("    %s\n" % \
					human_readable_required_use(normalized_required_use),
					noiselevel=-1)
			writemsg("\n", noiselevel=-1)
			return 1

	return os.EX_OK

# XXX This would be to replace getstatusoutput completely.
# XXX Issue: cannot block execution. Deadlock condition.
def spawn(mystring, mysettings, debug=0, free=0, droppriv=0, sesandbox=0, fakeroot=0, **keywords):
	"""
	Spawn a subprocess with extra portage-specific options.
	Optiosn include:

	Sandbox: Sandbox means the spawned process will be limited in its ability t
	read and write files (normally this means it is restricted to ${D}/)
	SElinux Sandbox: Enables sandboxing on SElinux
	Reduced Privileges: Drops privilages such that the process runs as portage:portage
	instead of as root.

	Notes: os.system cannot be used because it messes with signal handling.  Instead we
	use the portage.process spawn* family of functions.

	This function waits for the process to terminate.

	@param mystring: Command to run
	@type mystring: String
	@param mysettings: Either a Dict of Key,Value pairs or an instance of portage.config
	@type mysettings: Dictionary or config instance
	@param debug: Ignored
	@type debug: Boolean
	@param free: Enable sandboxing for this process
	@type free: Boolean
	@param droppriv: Drop to portage:portage when running this command
	@type droppriv: Boolean
	@param sesandbox: Enable SELinux Sandboxing (toggles a context switch)
	@type sesandbox: Boolean
	@param fakeroot: Run this command with faked root privileges
	@type fakeroot: Boolean
	@param keywords: Extra options encoded as a dict, to be passed to spawn
	@type keywords: Dictionary
	@rtype: Integer
	@return:
	1. The return code of the spawned process.
	"""

	check_config_instance(mysettings)

	fd_pipes = keywords.get("fd_pipes")
	if fd_pipes is None:
		fd_pipes = {
			0:portage._get_stdin().fileno(),
			1:sys.__stdout__.fileno(),
			2:sys.__stderr__.fileno(),
		}
	# In some cases the above print statements don't flush stdout, so
	# it needs to be flushed before allowing a child process to use it
	# so that output always shows in the correct order.
	stdout_filenos = (sys.__stdout__.fileno(), sys.__stderr__.fileno())
	for fd in fd_pipes.values():
		if fd in stdout_filenos:
			sys.__stdout__.flush()
			sys.__stderr__.flush()
			break

	features = mysettings.features
	# TODO: Enable fakeroot to be used together with droppriv.  The
	# fake ownership/permissions will have to be converted to real
	# permissions in the merge phase.
	fakeroot = fakeroot and uid != 0 and portage.process.fakeroot_capable
	portage_build_uid = os.getuid()
	portage_build_gid = os.getgid()
	if uid == 0 and portage_uid and portage_gid and hasattr(os, "setgroups"):
		if droppriv:
			keywords.update({
				"uid": portage_uid,
				"gid": portage_gid,
				"groups": userpriv_groups,
				"umask": 0o02
			})
		if "userpriv" in features and "userpriv" not in mysettings["PORTAGE_RESTRICT"].split() and secpass >= 2:
			portage_build_uid = portage_uid
			portage_build_gid = portage_gid
	mysettings["PORTAGE_BUILD_USER"] = pwd.getpwuid(portage_build_uid).pw_name
	mysettings["PORTAGE_BUILD_GROUP"] = grp.getgrgid(portage_build_gid).gr_name

	if not free:
		free=((droppriv and "usersandbox" not in features) or \
			(not droppriv and "sandbox" not in features and \
			"usersandbox" not in features and not fakeroot))

	if not free and not (fakeroot or portage.process.sandbox_capable or \
		portage.process.macossandbox_capable):
		free = True

	if mysettings.mycpv is not None:
		keywords["opt_name"] = "[%s]" % mysettings.mycpv
	else:
		keywords["opt_name"] = "[%s/%s]" % \
			(mysettings.get("CATEGORY",""), mysettings.get("PF",""))

	if free or "SANDBOX_ACTIVE" in os.environ:
		keywords["opt_name"] += " bash"
		spawn_func = portage.process.spawn_bash
	elif fakeroot:
		keywords["opt_name"] += " fakeroot"
		keywords["fakeroot_state"] = os.path.join(mysettings["T"], "fakeroot.state")
		spawn_func = portage.process.spawn_fakeroot
	elif "sandbox" in features and platform.system() == 'Darwin':
		keywords["opt_name"] += " macossandbox"
		sbprefixpath = mysettings["PORTAGE_BUILDDIR"]

		# escape some characters with special meaning in re's
		sbprefixre = sbprefixpath.replace("+", "\+")
		sbprefixre = sbprefixre.replace("*", "\*")
		sbprefixre = sbprefixre.replace("[", "\[")
		sbprefixre = sbprefixre.replace("[", "\[")

		sbprofile = MACOSSANDBOX_PROFILE
		sbprofile = sbprofile.replace("@@WRITEABLE_PREFIX@@", sbprefixpath)
		sbprofile = sbprofile.replace("@@WRITEABLE_PREFIX_RE@@", sbprefixre)

		keywords["profile"] = sbprofile
		spawn_func = portage.process.spawn_macossandbox
	else:
		keywords["opt_name"] += " sandbox"
		spawn_func = portage.process.spawn_sandbox

	if sesandbox:
		spawn_func = selinux.spawn_wrapper(spawn_func,
			mysettings["PORTAGE_SANDBOX_T"])

	if keywords.get("returnpid"):
		return spawn_func(mystring, env=mysettings.environ(), **keywords)

	proc = EbuildSpawnProcess(
		background=False, args=mystring,
		scheduler=SchedulerInterface(portage._internal_caller and
			global_event_loop() or EventLoop(main=False)),
		spawn_func=spawn_func,
		settings=mysettings, **keywords)

	proc.start()
	proc.wait()

	return proc.returncode

# parse actionmap to spawn ebuild with the appropriate args
def spawnebuild(mydo, actionmap, mysettings, debug, alwaysdep=0,
	logfile=None, fd_pipes=None, returnpid=False):

	if returnpid:
		warnings.warn("portage.spawnebuild() called " + \
			"with returnpid parameter enabled. This usage will " + \
			"not be supported in the future.",
			DeprecationWarning, stacklevel=2)

	if not returnpid and \
		(alwaysdep or "noauto" not in mysettings.features):
		# process dependency first
		if "dep" in actionmap[mydo]:
			retval = spawnebuild(actionmap[mydo]["dep"], actionmap,
				mysettings, debug, alwaysdep=alwaysdep, logfile=logfile,
				fd_pipes=fd_pipes, returnpid=returnpid)
			if retval:
				return retval

	eapi = mysettings["EAPI"]

	if mydo in ("configure", "prepare") and not eapi_has_src_prepare_and_src_configure(eapi):
		return os.EX_OK

	if mydo == "pretend" and not eapi_has_pkg_pretend(eapi):
		return os.EX_OK

	if not (mydo == "install" and "noauto" in mysettings.features):
		check_file = os.path.join(
			mysettings["PORTAGE_BUILDDIR"], ".%sed" % mydo.rstrip('e'))
		if os.path.exists(check_file):
			writemsg_stdout(_(">>> It appears that "
				"'%(action)s' has already executed for '%(pkg)s'; skipping.\n") %
				{"action":mydo, "pkg":mysettings["PF"]})
			writemsg_stdout(_(">>> Remove '%(file)s' to force %(action)s.\n") %
				{"file":check_file, "action":mydo})
			return os.EX_OK

	return _spawn_phase(mydo, mysettings,
		actionmap=actionmap, logfile=logfile,
		fd_pipes=fd_pipes, returnpid=returnpid)

_post_phase_cmds = {

	"install" : [
		"install_qa_check",
		"install_symlink_html_docs",
		"install_hooks"],

	"preinst" : [
		"preinst_aix",
		"preinst_sfperms",
		"preinst_selinux_labels",
		"preinst_suid_scan",
		],

	"postinst" : [
		"postinst_aix"]
}

def _post_phase_userpriv_perms(mysettings):
	if "userpriv" in mysettings.features and secpass >= 2:
		""" Privileged phases may have left files that need to be made
		writable to a less privileged user."""
		apply_recursive_permissions(mysettings["T"],
			uid=portage_uid, gid=portage_gid, dirmode=0o70, dirmask=0,
			filemode=0o60, filemask=0)

def _check_build_log(mysettings, out=None):
	"""
	Search the content of $PORTAGE_LOG_FILE if it exists
	and generate the following QA Notices when appropriate:

	  * Automake "maintainer mode"
	  * command not found
	  * Unrecognized configure options
	"""
	logfile = mysettings.get("PORTAGE_LOG_FILE")
	if logfile is None:
		return
	try:
		f = open(_unicode_encode(logfile, encoding=_encodings['fs'],
			errors='strict'), mode='rb')
	except EnvironmentError:
		return

	f_real = None
	if logfile.endswith('.gz'):
		f_real = f
		f =  gzip.GzipFile(filename='', mode='rb', fileobj=f)

	am_maintainer_mode = []
	bash_command_not_found = []
	bash_command_not_found_re = re.compile(
		r'(.*): line (\d*): (.*): command not found$')
	command_not_found_exclude_re = re.compile(r'/configure: line ')
	helper_missing_file = []
	helper_missing_file_re = re.compile(
		r'^!!! (do|new).*: .* does not exist$')

	configure_opts_warn = []
	configure_opts_warn_re = re.compile(
		r'^configure: WARNING: [Uu]nrecognized options: (.*)')

	qa_configure_opts = ""
	try:
		with io.open(_unicode_encode(os.path.join(
			mysettings["PORTAGE_BUILDDIR"],
			"build-info", "QA_CONFIGURE_OPTIONS"),
			encoding=_encodings['fs'], errors='strict'),
			mode='r', encoding=_encodings['repo.content'],
			errors='replace') as qa_configure_opts_f:
			qa_configure_opts = qa_configure_opts_f.read()
	except IOError as e:
		if e.errno not in (errno.ENOENT, errno.ESTALE):
			raise

	qa_configure_opts = qa_configure_opts.split()
	if qa_configure_opts:
		if len(qa_configure_opts) > 1:
			qa_configure_opts = "|".join("(%s)" % x for x in qa_configure_opts)
			qa_configure_opts = "^(%s)$" % qa_configure_opts
		else:
			qa_configure_opts = "^%s$" % qa_configure_opts[0]
		qa_configure_opts = re.compile(qa_configure_opts)

	qa_am_maintainer_mode = []
	try:
		with io.open(_unicode_encode(os.path.join(
			mysettings["PORTAGE_BUILDDIR"],
			"build-info", "QA_AM_MAINTAINER_MODE"),
			encoding=_encodings['fs'], errors='strict'),
			mode='r', encoding=_encodings['repo.content'],
			errors='replace') as qa_am_maintainer_mode_f:
			qa_am_maintainer_mode = [x for x in
				qa_am_maintainer_mode_f.read().splitlines() if x]
	except IOError as e:
		if e.errno not in (errno.ENOENT, errno.ESTALE):
			raise

	if qa_am_maintainer_mode:
		if len(qa_am_maintainer_mode) > 1:
			qa_am_maintainer_mode = \
				"|".join("(%s)" % x for x in qa_am_maintainer_mode)
			qa_am_maintainer_mode = "^(%s)$" % qa_am_maintainer_mode
		else:
			qa_am_maintainer_mode = "^%s$" % qa_am_maintainer_mode[0]
		qa_am_maintainer_mode = re.compile(qa_am_maintainer_mode)

	# Exclude output from dev-libs/yaz-3.0.47 which looks like this:
	#
	#Configuration:
	#  Automake:                   ${SHELL} /var/tmp/portage/dev-libs/yaz-3.0.47/work/yaz-3.0.47/config/missing --run automake-1.10
	am_maintainer_mode_re = re.compile(r'/missing --run ')
	am_maintainer_mode_exclude_re = \
		re.compile(r'(/missing --run (autoheader|autotest|help2man|makeinfo)|^\s*Automake:\s)')

	make_jobserver_re = \
		re.compile(r'g?make\[\d+\]: warning: jobserver unavailable:')
	make_jobserver = []

	def _eerror(lines):
		for line in lines:
			eerror(line, phase="install", key=mysettings.mycpv, out=out)

	try:
		for line in f:
			line = _unicode_decode(line)
			if am_maintainer_mode_re.search(line) is not None and \
				am_maintainer_mode_exclude_re.search(line) is None and \
				(not qa_am_maintainer_mode or
					qa_am_maintainer_mode.search(line) is None):
				am_maintainer_mode.append(line.rstrip("\n"))

			if bash_command_not_found_re.match(line) is not None and \
				command_not_found_exclude_re.search(line) is None:
				bash_command_not_found.append(line.rstrip("\n"))

			if helper_missing_file_re.match(line) is not None:
				helper_missing_file.append(line.rstrip("\n"))

			m = configure_opts_warn_re.match(line)
			if m is not None:
				for x in m.group(1).split(", "):
					if not qa_configure_opts or qa_configure_opts.match(x) is None:
						configure_opts_warn.append(x)

			if make_jobserver_re.match(line) is not None:
				make_jobserver.append(line.rstrip("\n"))

	except zlib.error as e:
		_eerror(["portage encountered a zlib error: '%s'" % (e,),
			"while reading the log file: '%s'" % logfile])
	finally:
		f.close()

	def _eqawarn(lines):
		for line in lines:
			eqawarn(line, phase="install", key=mysettings.mycpv, out=out)
	wrap_width = 70

	if am_maintainer_mode:
		msg = [_("QA Notice: Automake \"maintainer mode\" detected:")]
		msg.append("")
		msg.extend("\t" + line for line in am_maintainer_mode)
		msg.append("")
		msg.extend(wrap(_(
			"If you patch Makefile.am, "
			"configure.in,  or configure.ac then you "
			"should use autotools.eclass and "
			"eautomake or eautoreconf. Exceptions "
			"are limited to system packages "
			"for which it is impossible to run "
			"autotools during stage building. "
			"See http://www.gentoo.org/p"
			"roj/en/qa/autofailure.xml for more information."),
			wrap_width))
		_eqawarn(msg)

	if bash_command_not_found:
		msg = [_("QA Notice: command not found:")]
		msg.append("")
		msg.extend("\t" + line for line in bash_command_not_found)
		_eqawarn(msg)

	if helper_missing_file:
		msg = [_("QA Notice: file does not exist:")]
		msg.append("")
		msg.extend("\t" + line[4:] for line in helper_missing_file)
		_eqawarn(msg)

	if configure_opts_warn:
		msg = [_("QA Notice: Unrecognized configure options:")]
		msg.append("")
		msg.extend("\t%s" % x for x in configure_opts_warn)
		_eqawarn(msg)

	if make_jobserver:
		msg = [_("QA Notice: make jobserver unavailable:")]
		msg.append("")
		msg.extend("\t" + line for line in make_jobserver)
		_eqawarn(msg)

	f.close()
	if f_real is not None:
		f_real.close()

def _post_src_install_write_metadata(settings):
	"""
	It's possible that the ebuild has changed the
	CHOST variable, so revert it to the initial
	setting. Also, revert IUSE in case it's corrupted
	due to local environment settings like in bug #386829.
	"""

	eapi_attrs = _get_eapi_attrs(settings.configdict['pkg']['EAPI'])

	build_info_dir = os.path.join(settings['PORTAGE_BUILDDIR'], 'build-info')

	metadata_keys = ['IUSE']
	if eapi_attrs.iuse_effective:
		metadata_keys.append('IUSE_EFFECTIVE')

	for k in metadata_keys:
		v = settings.configdict['pkg'].get(k)
		if v is not None:
			write_atomic(os.path.join(build_info_dir, k), v + '\n')

	# The following variables are irrelevant for virtual packages.
	if settings.get('CATEGORY') != 'virtual':

		for k in ('CHOST',):
			v = settings.get(k)
			if v is not None:
				write_atomic(os.path.join(build_info_dir, k), v + '\n')

	with io.open(_unicode_encode(os.path.join(build_info_dir,
		'BUILD_TIME'), encoding=_encodings['fs'], errors='strict'),
		mode='w', encoding=_encodings['repo.content'],
		errors='strict') as f:
		f.write(_unicode_decode("%.0f\n" % (time.time(),)))

	use = frozenset(settings['PORTAGE_USE'].split())
	for k in _vdb_use_conditional_keys:
		v = settings.configdict['pkg'].get(k)
		filename = os.path.join(build_info_dir, k)
		if v is None:
			try:
				os.unlink(filename)
			except OSError:
				pass
			continue

		if k.endswith('DEPEND'):
			if eapi_attrs.slot_operator:
				continue
			token_class = Atom
		else:
			token_class = None

		v = use_reduce(v, uselist=use, token_class=token_class)
		v = paren_enclose(v)
		if not v:
			try:
				os.unlink(filename)
			except OSError:
				pass
			continue
		with io.open(_unicode_encode(os.path.join(build_info_dir,
			k), encoding=_encodings['fs'], errors='strict'),
			mode='w', encoding=_encodings['repo.content'],
			errors='strict') as f:
			f.write(_unicode_decode(v + '\n'))

	if eapi_attrs.slot_operator:
		deps = evaluate_slot_operator_equal_deps(settings, use, QueryCommand.get_db())
		for k, v in deps.items():
			filename = os.path.join(build_info_dir, k)
			if not v:
				try:
					os.unlink(filename)
				except OSError:
					pass
				continue
			with io.open(_unicode_encode(os.path.join(build_info_dir,
				k), encoding=_encodings['fs'], errors='strict'),
				mode='w', encoding=_encodings['repo.content'],
				errors='strict') as f:
				f.write(_unicode_decode(v + '\n'))

def _preinst_bsdflags(mysettings):
	if bsd_chflags:
		# Save all the file flags for restoration later.
		os.system("mtree -c -p %s -k flags > %s" % \
			(_shell_quote(mysettings["D"]),
			_shell_quote(os.path.join(mysettings["T"], "bsdflags.mtree"))))

		# Remove all the file flags to avoid EPERM errors.
		os.system("chflags -R noschg,nouchg,nosappnd,nouappnd %s" % \
			(_shell_quote(mysettings["D"]),))
		os.system("chflags -R nosunlnk,nouunlnk %s 2>/dev/null" % \
			(_shell_quote(mysettings["D"]),))


def _postinst_bsdflags(mysettings):
	if bsd_chflags:
		# Restore all of the flags saved above.
		os.system("mtree -e -p %s -U -k flags < %s > /dev/null" % \
			(_shell_quote(mysettings["ROOT"]),
			_shell_quote(os.path.join(mysettings["T"], "bsdflags.mtree"))))

def _post_src_install_uid_fix(mysettings, out):
	"""
	Files in $D with user and group bits that match the "portage"
	user or group are automatically mapped to PORTAGE_INST_UID and
	PORTAGE_INST_GID if necessary. The chown system call may clear
	S_ISUID and S_ISGID bits, so those bits are restored if
	necessary.
	"""

	os = _os_merge

	inst_uid = int(mysettings["PORTAGE_INST_UID"])
	inst_gid = int(mysettings["PORTAGE_INST_GID"])

	_preinst_bsdflags(mysettings)

	destdir = mysettings["D"]
	ed_len = len(mysettings["ED"])
	unicode_errors = []
	desktop_file_validate = \
		portage.process.find_binary("desktop-file-validate") is not None
	xdg_dirs = mysettings.get('XDG_DATA_DIRS', '/usr/share').split(':')
	xdg_dirs = tuple(os.path.join(i, "applications") + os.sep
		for i in xdg_dirs if i)

	qa_desktop_file = ""
	try:
		with io.open(_unicode_encode(os.path.join(
			mysettings["PORTAGE_BUILDDIR"],
			"build-info", "QA_DESKTOP_FILE"),
			encoding=_encodings['fs'], errors='strict'),
			mode='r', encoding=_encodings['repo.content'],
			errors='replace') as f:
			qa_desktop_file = f.read()
	except IOError as e:
		if e.errno not in (errno.ENOENT, errno.ESTALE):
			raise

	qa_desktop_file = qa_desktop_file.split()
	if qa_desktop_file:
		if len(qa_desktop_file) > 1:
			qa_desktop_file = "|".join("(%s)" % x for x in qa_desktop_file)
			qa_desktop_file = "^(%s)$" % qa_desktop_file
		else:
			qa_desktop_file = "^%s$" % qa_desktop_file[0]
		qa_desktop_file = re.compile(qa_desktop_file)

	while True:

		unicode_error = False
		size = 0
		counted_inodes = set()
		fixlafiles_announced = False
		fixlafiles = "fixlafiles" in mysettings.features
		desktopfile_errors = []

		for parent, dirs, files in os.walk(destdir):
			try:
				parent = _unicode_decode(parent,
					encoding=_encodings['merge'], errors='strict')
			except UnicodeDecodeError:
				new_parent = _unicode_decode(parent,
					encoding=_encodings['merge'], errors='replace')
				new_parent = _unicode_encode(new_parent,
					encoding='ascii', errors='backslashreplace')
				new_parent = _unicode_decode(new_parent,
					encoding=_encodings['merge'], errors='replace')
				os.rename(parent, new_parent)
				unicode_error = True
				unicode_errors.append(new_parent[ed_len:])
				break

			for fname in chain(dirs, files):
				try:
					fname = _unicode_decode(fname,
						encoding=_encodings['merge'], errors='strict')
				except UnicodeDecodeError:
					fpath = _os.path.join(
						parent.encode(_encodings['merge']), fname)
					new_fname = _unicode_decode(fname,
						encoding=_encodings['merge'], errors='replace')
					new_fname = _unicode_encode(new_fname,
						encoding='ascii', errors='backslashreplace')
					new_fname = _unicode_decode(new_fname,
						encoding=_encodings['merge'], errors='replace')
					new_fpath = os.path.join(parent, new_fname)
					os.rename(fpath, new_fpath)
					unicode_error = True
					unicode_errors.append(new_fpath[ed_len:])
					fname = new_fname
					fpath = new_fpath
				else:
					fpath = os.path.join(parent, fname)

				fpath_relative = fpath[ed_len - 1:]
				if desktop_file_validate and fname.endswith(".desktop") and \
					os.path.isfile(fpath) and \
					fpath_relative.startswith(xdg_dirs) and \
					not (qa_desktop_file and qa_desktop_file.match(fpath_relative.strip(os.sep)) is not None):

					desktop_validate = validate_desktop_entry(fpath)
					if desktop_validate:
						desktopfile_errors.extend(desktop_validate)

				if fixlafiles and \
					fname.endswith(".la") and os.path.isfile(fpath):
					f = open(_unicode_encode(fpath,
						encoding=_encodings['merge'], errors='strict'),
						mode='rb')
					has_lafile_header = b'.la - a libtool library file' \
						in f.readline()
					f.seek(0)
					contents = f.read()
					f.close()
					try:
						needs_update, new_contents = rewrite_lafile(contents)
					except portage.exception.InvalidData as e:
						needs_update = False
						if not fixlafiles_announced:
							fixlafiles_announced = True
							writemsg("Fixing .la files\n", fd=out)

						# Suppress warnings if the file does not have the
						# expected header (bug #340725). Even if the header is
						# missing, we still call rewrite_lafile() since some
						# valid libtool archives may not have the header.
						msg = "   %s is not a valid libtool archive, skipping\n" % fpath[len(destdir):]
						qa_msg = "QA Notice: invalid .la file found: %s, %s" % (fpath[len(destdir):], e)
						if has_lafile_header:
							writemsg(msg, fd=out)
							eqawarn(qa_msg, key=mysettings.mycpv, out=out)

					if needs_update:
						if not fixlafiles_announced:
							fixlafiles_announced = True
							writemsg("Fixing .la files\n", fd=out)
						writemsg("   %s\n" % fpath[len(destdir):], fd=out)
						# write_atomic succeeds even in some cases in which
						# a normal write might fail due to file permission
						# settings on some operating systems such as HP-UX
						write_atomic(_unicode_encode(fpath,
							encoding=_encodings['merge'], errors='strict'),
							new_contents, mode='wb')

				mystat = os.lstat(fpath)
				if stat.S_ISREG(mystat.st_mode) and \
					mystat.st_ino not in counted_inodes:
					counted_inodes.add(mystat.st_ino)
					size += mystat.st_size
				if mystat.st_uid != portage_uid and \
					mystat.st_gid != portage_gid:
					continue
				myuid = -1
				mygid = -1
				if mystat.st_uid == portage_uid:
					myuid = inst_uid
				if mystat.st_gid == portage_gid:
					mygid = inst_gid
				apply_secpass_permissions(
					_unicode_encode(fpath, encoding=_encodings['merge']),
					uid=myuid, gid=mygid,
					mode=mystat.st_mode, stat_cached=mystat,
					follow_links=False)

			if unicode_error:
				break

		if not unicode_error:
			break

	if desktopfile_errors:
		for l in _merge_desktopfile_error(desktopfile_errors):
			l = l.replace(mysettings["ED"], '/')
			eqawarn(l, phase='install', key=mysettings.mycpv, out=out)

	if unicode_errors:
		for l in _merge_unicode_error(unicode_errors):
			eqawarn(l, phase='install', key=mysettings.mycpv, out=out)

	build_info_dir = os.path.join(mysettings['PORTAGE_BUILDDIR'],
		'build-info')

	f = io.open(_unicode_encode(os.path.join(build_info_dir,
		'SIZE'), encoding=_encodings['fs'], errors='strict'),
		mode='w', encoding=_encodings['repo.content'],
		errors='strict')
	f.write(_unicode_decode(str(size) + '\n'))
	f.close()

	_reapply_bsdflags_to_image(mysettings)

def _reapply_bsdflags_to_image(mysettings):
	"""
	Reapply flags saved and removed by _preinst_bsdflags.
	"""
	if bsd_chflags:
		os.system("mtree -e -p %s -U -k flags < %s > /dev/null" % \
			(_shell_quote(mysettings["D"]),
			_shell_quote(os.path.join(mysettings["T"], "bsdflags.mtree"))))

def _post_src_install_soname_symlinks(mysettings, out):
	"""
	Check that libraries in $D have corresponding soname symlinks.
	If symlinks are missing then create them and trigger a QA Notice.
	This requires $PORTAGE_BUILDDIR/build-info/NEEDED.ELF.2 for
	operation.
	"""

	image_dir = mysettings["D"]
	needed_filename = os.path.join(mysettings["PORTAGE_BUILDDIR"],
		"build-info", "NEEDED.ELF.2")

	f = None
	try:
		f = io.open(_unicode_encode(needed_filename,
			encoding=_encodings['fs'], errors='strict'),
			mode='r', encoding=_encodings['repo.content'],
			errors='replace')
		lines = f.readlines()
	except IOError as e:
		if e.errno not in (errno.ENOENT, errno.ESTALE):
			raise
		return
	finally:
		if f is not None:
			f.close()

	qa_no_symlink = ""
	f = None
	try:
		f = io.open(_unicode_encode(os.path.join(
			mysettings["PORTAGE_BUILDDIR"],
			"build-info", "QA_SONAME_NO_SYMLINK"),
			encoding=_encodings['fs'], errors='strict'),
			mode='r', encoding=_encodings['repo.content'],
			errors='replace')
		qa_no_symlink = f.read()
	except IOError as e:
		if e.errno not in (errno.ENOENT, errno.ESTALE):
			raise
	finally:
		if f is not None:
			f.close()

	qa_no_symlink = qa_no_symlink.split()
	if qa_no_symlink:
		if len(qa_no_symlink) > 1:
			qa_no_symlink = "|".join("(%s)" % x for x in qa_no_symlink)
			qa_no_symlink = "^(%s)$" % qa_no_symlink
		else:
			qa_no_symlink = "^%s$" % qa_no_symlink[0]
		qa_no_symlink = re.compile(qa_no_symlink)

	libpaths = set(portage.util.getlibpaths(
		mysettings["ROOT"], env=mysettings))
	libpath_inodes = set()
	for libpath in libpaths:
		libdir = os.path.join(mysettings["ROOT"], libpath.lstrip(os.sep))
		try:
			s = os.stat(libdir)
		except OSError:
			continue
		else:
			libpath_inodes.add((s.st_dev, s.st_ino))

	is_libdir_cache = {}

	def is_libdir(obj_parent):
		try:
			return is_libdir_cache[obj_parent]
		except KeyError:
			pass

		rval = False
		if obj_parent in libpaths:
			rval = True
		else:
			parent_path = os.path.join(mysettings["ROOT"],
				obj_parent.lstrip(os.sep))
			try:
				s = os.stat(parent_path)
			except OSError:
				pass
			else:
				if (s.st_dev, s.st_ino) in libpath_inodes:
					rval = True

		is_libdir_cache[obj_parent] = rval
		return rval

	missing_symlinks = []

	# Parse NEEDED.ELF.2 like LinkageMapELF.rebuild() does.
	for l in lines:
		l = l.rstrip("\n")
		if not l:
			continue
		fields = l.split(";")
		if len(fields) < 5:
			portage.util.writemsg_level(_("\nWrong number of fields " \
				"in %s: %s\n\n") % (needed_filename, l),
				level=logging.ERROR, noiselevel=-1)
			continue

		obj, soname = fields[1:3]
		if not soname:
			continue
		if not is_libdir(os.path.dirname(obj)):
			continue
		if qa_no_symlink and qa_no_symlink.match(obj.strip(os.sep)) is not None:
			continue

		obj_file_path = os.path.join(image_dir, obj.lstrip(os.sep))
		sym_file_path = os.path.join(os.path.dirname(obj_file_path), soname)
		try:
			os.lstat(sym_file_path)
		except OSError as e:
			if e.errno not in (errno.ENOENT, errno.ESTALE):
				raise
		else:
			continue

		missing_symlinks.append((obj, soname))

	if not missing_symlinks:
		return

	qa_msg = ["QA Notice: Missing soname symlink(s):"]
	qa_msg.append("")
	qa_msg.extend("\t%s -> %s" % (os.path.join(
		os.path.dirname(obj).lstrip(os.sep), soname),
		os.path.basename(obj))
		for obj, soname in missing_symlinks)
	qa_msg.append("")
	for line in qa_msg:
		eqawarn(line, key=mysettings.mycpv, out=out)

def _merge_desktopfile_error(errors):
	lines = []

	msg = _("QA Notice: This package installs one or more .desktop files "
		"that do not pass validation.")
	lines.extend(wrap(msg, 72))

	lines.append("")
	errors.sort()
	lines.extend("\t" + x for x in errors)
	lines.append("")

	return lines

def _merge_unicode_error(errors):
	lines = []

	msg = _("QA Notice: This package installs one or more file names "
		"containing characters that are not encoded with the UTF-8 encoding.")
	lines.extend(wrap(msg, 72))

	lines.append("")
	errors.sort()
	lines.extend("\t" + x for x in errors)
	lines.append("")

	return lines

def _prepare_self_update(settings):
	"""
	Call this when portage is updating itself, in order to create
	temporary copies of PORTAGE_BIN_PATH and PORTAGE_PYM_PATH, since
	the new versions may be incompatible. An atexit hook will
	automatically clean up the temporary copies.
	"""

	# sanity check: ensure that that this routine only runs once
	if portage._bin_path != portage.const.PORTAGE_BIN_PATH:
		return

	# Load lazily referenced portage submodules into memory,
	# so imports won't fail during portage upgrade/downgrade.
	_preload_elog_modules(settings)
	portage.proxy.lazyimport._preload_portage_submodules()

	# Make the temp directory inside $PORTAGE_TMPDIR/portage, since
	# it's common for /tmp and /var/tmp to be mounted with the
	# "noexec" option (see bug #346899).
	build_prefix = os.path.join(settings["PORTAGE_TMPDIR"], "portage")
	portage.util.ensure_dirs(build_prefix)
	base_path_tmp = tempfile.mkdtemp(
		"", "._portage_reinstall_.", build_prefix)
	portage.process.atexit_register(shutil.rmtree, base_path_tmp)

	orig_bin_path = portage._bin_path
	portage._bin_path = os.path.join(base_path_tmp, "bin")
	shutil.copytree(orig_bin_path, portage._bin_path, symlinks=True)

	orig_pym_path = portage._pym_path
	portage._pym_path = os.path.join(base_path_tmp, "pym")
	shutil.copytree(orig_pym_path, portage._pym_path, symlinks=True)

	for dir_path in (base_path_tmp, portage._bin_path, portage._pym_path):
		os.chmod(dir_path, 0o755)

def _handle_self_update(settings, vardb):
	cpv = settings.mycpv
	if settings["ROOT"] == "/" and \
		portage.dep.match_from_list(
		portage.const.PORTAGE_PACKAGE_ATOM, [cpv]):
		_prepare_self_update(settings)
		return True
	return False<|MERGE_RESOLUTION|>--- conflicted
+++ resolved
@@ -162,12 +162,6 @@
 	eprefix = settings["EPREFIX"]
 	prerootpath = [x for x in settings.get("PREROOTPATH", "").split(":") if x]
 	rootpath = [x for x in settings.get("ROOTPATH", "").split(":") if x]
-<<<<<<< HEAD
-	# PREFIX LOCAL: use DEFAULT_PATH and EXTRA_PATH from make.globals
-	defaultpath = [x for x in settings.get("DEFAULT_PATH", "").split(":") if x]
-	extrapath = [x for x in settings.get("EXTRA_PATH", "").split(":") if x]
-	path = []
-=======
 	overrides = [x for x in settings.get(
 		"__PORTAGE_TEST_PATH_OVERRIDE", "").split(":") if x]
 
@@ -177,7 +171,9 @@
 	prefixes.append("/")
 
 	path = overrides
->>>>>>> 8451f343
+	# PREFIX LOCAL: use DEFAULT_PATH and EXTRA_PATH from make.globals
+	defaultpath = [x for x in settings.get("DEFAULT_PATH", "").split(":") if x]
+	extrapath = [x for x in settings.get("EXTRA_PATH", "").split(":") if x]
 
 	if eprefix and uid != 0 and "fakeroot" not in settings.features:
 		path.append(os.path.join(portage_bin_path,
