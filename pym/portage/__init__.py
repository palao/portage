# Copyright 1998-2018 Gentoo Foundation
# Distributed under the terms of the GNU General Public License v2

from __future__ import unicode_literals

VERSION = "HEAD"

# ===========================================================================
# START OF IMPORTS -- START OF IMPORTS -- START OF IMPORTS -- START OF IMPORT
# ===========================================================================

try:
	import sys
	import errno
	if not hasattr(errno, 'ESTALE'):
		# ESTALE may not be defined on some systems, such as interix.
		errno.ESTALE = -1
	import re
	import types
	import platform

	# Temporarily delete these imports, to ensure that only the
	# wrapped versions are imported by portage internals.
	import os
	del os
	import shutil
	del shutil

except ImportError as e:
	sys.stderr.write("\n\n")
	sys.stderr.write("!!! Failed to complete python imports. These are internal modules for\n")
	sys.stderr.write("!!! python and failure here indicates that you have a problem with python\n")
	sys.stderr.write("!!! itself and thus portage is not able to continue processing.\n\n")

	sys.stderr.write("!!! You might consider starting python with verbose flags to see what has\n")
	sys.stderr.write("!!! gone wrong. Here is the information we got for this exception:\n")
	sys.stderr.write("    "+str(e)+"\n\n")
	raise

try:

	import portage.proxy.lazyimport
	import portage.proxy as proxy
	proxy.lazyimport.lazyimport(globals(),
		'portage.cache.cache_errors:CacheError',
		'portage.checksum',
		'portage.checksum:perform_checksum,perform_md5,prelink_capable',
		'portage.cvstree',
		'portage.data',
		'portage.data:lchown,ostype,portage_gid,portage_uid,secpass,' + \
			'uid,userland,userpriv_groups,wheelgid',
		'portage.dbapi',
		'portage.dbapi.bintree:bindbapi,binarytree',
		'portage.dbapi.cpv_expand:cpv_expand',
		'portage.dbapi.dep_expand:dep_expand',
		'portage.dbapi.porttree:close_portdbapi_caches,FetchlistDict,' + \
			'portagetree,portdbapi',
		'portage.dbapi.vartree:dblink,merge,unmerge,vardbapi,vartree',
		'portage.dbapi.virtual:fakedbapi',
		'portage.dep',
		'portage.dep:best_match_to_list,dep_getcpv,dep_getkey,' + \
			'flatten,get_operator,isjustname,isspecific,isvalidatom,' + \
			'match_from_list,match_to_list',
		'portage.dep.dep_check:dep_check,dep_eval,dep_wordreduce,dep_zapdeps',
		'portage.eclass_cache',
		'portage.elog',
		'portage.exception',
		'portage.getbinpkg',
		'portage.locks',
		'portage.locks:lockdir,lockfile,unlockdir,unlockfile',
		'portage.mail',
		'portage.manifest:Manifest',
		'portage.output',
		'portage.output:bold,colorize',
		'portage.package.ebuild.doebuild:doebuild,' + \
			'doebuild_environment,spawn,spawnebuild',
		'portage.package.ebuild.config:autouse,best_from_dict,' + \
			'check_config_instance,config',
		'portage.package.ebuild.deprecated_profile_check:' + \
			'deprecated_profile_check',
		'portage.package.ebuild.digestcheck:digestcheck',
		'portage.package.ebuild.digestgen:digestgen',
		'portage.package.ebuild.fetch:fetch',
		'portage.package.ebuild.getmaskingreason:getmaskingreason',
		'portage.package.ebuild.getmaskingstatus:getmaskingstatus',
		'portage.package.ebuild.prepare_build_dirs:prepare_build_dirs',
		'portage.process',
		'portage.process:atexit_register,run_exitfuncs',
		'portage.update:dep_transform,fixdbentries,grab_updates,' + \
			'parse_updates,update_config_files,update_dbentries,' + \
			'update_dbentry',
		'portage.util',
		'portage.util:atomic_ofstream,apply_secpass_permissions,' + \
			'apply_recursive_permissions,dump_traceback,getconfig,' + \
			'grabdict,grabdict_package,grabfile,grabfile_package,' + \
			'map_dictlist_vals,new_protect_filename,normalize_path,' + \
			'pickle_read,pickle_write,stack_dictlist,stack_dicts,' + \
			'stack_lists,unique_array,varexpand,writedict,writemsg,' + \
			'writemsg_stdout,write_atomic',
		'portage.util.digraph:digraph',
		'portage.util.env_update:env_update',
		'portage.util.ExtractKernelVersion:ExtractKernelVersion',
		'portage.util.listdir:cacheddir,listdir',
		'portage.util.movefile:movefile',
		'portage.util.mtimedb:MtimeDB',
		'portage.versions',
		'portage.versions:best,catpkgsplit,catsplit,cpv_getkey,' + \
			'cpv_getkey@getCPFromCPV,endversion_keys,' + \
			'suffix_value@endversion,pkgcmp,pkgsplit,vercmp,ververify',
		'portage.xpak',
		'subprocess',
		'time',
	)

	try:
		from collections import OrderedDict
	except ImportError:
		proxy.lazyimport.lazyimport(globals(),
			'portage.cache.mappings:OrderedDict')

	import portage.const
	from portage.const import VDB_PATH, PRIVATE_PATH, CACHE_PATH, DEPCACHE_PATH, \
		USER_CONFIG_PATH, MODULES_FILE_PATH, CUSTOM_PROFILE_PATH, PORTAGE_BASE_PATH, \
		PORTAGE_BIN_PATH, PORTAGE_PYM_PATH, PROFILE_PATH, LOCALE_DATA_PATH, \
		EBUILD_SH_BINARY, SANDBOX_BINARY, BASH_BINARY, \
		MOVE_BINARY, PRELINK_BINARY, WORLD_FILE, MAKE_CONF_FILE, MAKE_DEFAULTS_FILE, \
		DEPRECATED_PROFILE_FILE, USER_VIRTUALS_FILE, EBUILD_SH_ENV_FILE, \
		INVALID_ENV_FILE, CUSTOM_MIRRORS_FILE, CONFIG_MEMORY_FILE,\
		INCREMENTALS, EAPI, MISC_SH_BINARY, REPO_NAME_LOC, REPO_NAME_FILE, \
		EPREFIX, rootuid

except ImportError as e:
	sys.stderr.write("\n\n")
	sys.stderr.write("!!! Failed to complete portage imports. There are internal modules for\n")
	sys.stderr.write("!!! portage and failure here indicates that you have a problem with your\n")
	sys.stderr.write("!!! installation of portage. Please try a rescue portage located in the\n")
	sys.stderr.write("!!! portage tree under '/usr/portage/sys-apps/portage/files/' (default).\n")
	sys.stderr.write("!!! There is a README.RESCUE file that details the steps required to perform\n")
	sys.stderr.write("!!! a recovery of portage.\n")
	sys.stderr.write("    "+str(e)+"\n\n")
	raise

if sys.hexversion >= 0x3000000:
	# pylint: disable=W0622
	basestring = str
	long = int

# We use utf_8 encoding everywhere. Previously, we used
# sys.getfilesystemencoding() for the 'merge' encoding, but that had
# various problems:
#
#   1) If the locale is ever changed then it can cause orphan files due
#      to changed character set translation.
#
#   2) Ebuilds typically install files with utf_8 encoded file names,
#      and then portage would be forced to rename those files to match
#      sys.getfilesystemencoding(), possibly breaking things.
#
#   3) Automatic translation between encodings can lead to nonsensical
#      file names when the source encoding is unknown by portage.
#
#   4) It's inconvenient for ebuilds to convert the encodings of file
#      names to match the current locale, and upstreams typically encode
#      file names with utf_8 encoding.
#
# So, instead of relying on sys.getfilesystemencoding(), we avoid the above
# problems by using a constant utf_8 'merge' encoding for all locales, as
# discussed in bug #382199 and bug #381509.
_encodings = {
	'content'                : 'utf_8',
	'fs'                     : 'utf_8',
	'merge'                  : 'utf_8',
	'repo.content'           : 'utf_8',
	'stdio'                  : 'utf_8',
}

if sys.hexversion >= 0x3000000:

	def _decode_argv(argv):
		# With Python 3, the surrogateescape encoding error handler makes it
		# possible to access the original argv bytes, which can be useful
		# if their actual encoding does no match the filesystem encoding.
		fs_encoding = sys.getfilesystemencoding()
		return [_unicode_decode(x.encode(fs_encoding, 'surrogateescape'))
			for x in argv]

	def _unicode_encode(s, encoding=_encodings['content'], errors='backslashreplace'):
		if isinstance(s, str):
			s = s.encode(encoding, errors)
		return s

	def _unicode_decode(s, encoding=_encodings['content'], errors='replace'):
		if isinstance(s, bytes):
			s = str(s, encoding=encoding, errors=errors)
		return s

	_native_string = _unicode_decode
else:

	def _decode_argv(argv):
		return [_unicode_decode(x) for x in argv]

	def _unicode_encode(s, encoding=_encodings['content'], errors='backslashreplace'):
		if isinstance(s, unicode):
			s = s.encode(encoding, errors)
		return s

	def _unicode_decode(s, encoding=_encodings['content'], errors='replace'):
		if isinstance(s, bytes):
			s = unicode(s, encoding=encoding, errors=errors)
		return s

	_native_string = _unicode_encode

class _unicode_func_wrapper(object):
	"""
	Wraps a function, converts arguments from unicode to bytes,
	and return values to unicode from bytes. Function calls
	will raise UnicodeEncodeError if an argument fails to be
	encoded with the required encoding. Return values that
	are single strings are decoded with errors='replace'. Return
	values that are lists of strings are decoded with errors='strict'
	and elements that fail to be decoded are omitted from the returned
	list.
	"""
	__slots__ = ('_func', '_encoding')

	def __init__(self, func, encoding=_encodings['fs']):
		self._func = func
		self._encoding = encoding

	def _process_args(self, args, kwargs):

		encoding = self._encoding
		wrapped_args = [_unicode_encode(x, encoding=encoding, errors='strict')
			for x in args]
		if kwargs:
			wrapped_kwargs = dict(
				(k, _unicode_encode(v, encoding=encoding, errors='strict'))
				for k, v in kwargs.items())
		else:
			wrapped_kwargs = {}

		return (wrapped_args, wrapped_kwargs)

	def __call__(self, *args, **kwargs):

		encoding = self._encoding
		wrapped_args, wrapped_kwargs = self._process_args(args, kwargs)

		rval = self._func(*wrapped_args, **wrapped_kwargs)

		# Don't use isinstance() since we don't want to convert subclasses
		# of tuple such as posix.stat_result in Python >=3.2.
		if rval.__class__ in (list, tuple):
			decoded_rval = []
			for x in rval:
				try:
					x = _unicode_decode(x, encoding=encoding, errors='strict')
				except UnicodeDecodeError:
					pass
				else:
					decoded_rval.append(x)

			if isinstance(rval, tuple):
				rval = tuple(decoded_rval)
			else:
				rval = decoded_rval
		else:
			rval = _unicode_decode(rval, encoding=encoding, errors='replace')

		return rval

class _unicode_module_wrapper(object):
	"""
	Wraps a module and wraps all functions with _unicode_func_wrapper.
	"""
	__slots__ = ('_mod', '_encoding', '_overrides', '_cache')

	def __init__(self, mod, encoding=_encodings['fs'], overrides=None, cache=True):
		object.__setattr__(self, '_mod', mod)
		object.__setattr__(self, '_encoding', encoding)
		object.__setattr__(self, '_overrides', overrides)
		if cache:
			cache = {}
		else:
			cache = None
		object.__setattr__(self, '_cache', cache)

	def __getattribute__(self, attr):
		cache = object.__getattribute__(self, '_cache')
		if cache is not None:
			result = cache.get(attr)
			if result is not None:
				return result
		result = getattr(object.__getattribute__(self, '_mod'), attr)
		encoding = object.__getattribute__(self, '_encoding')
		overrides = object.__getattribute__(self, '_overrides')
		override = None
		if overrides is not None:
			override = overrides.get(id(result))
		if override is not None:
			result = override
		elif isinstance(result, type):
			pass
		elif type(result) is types.ModuleType:
			result = _unicode_module_wrapper(result,
				encoding=encoding, overrides=overrides)
		elif hasattr(result, '__call__'):
			result = _unicode_func_wrapper(result, encoding=encoding)
		if cache is not None:
			cache[attr] = result
		return result

class _eintr_func_wrapper(object):
	"""
	Wraps a function and handles EINTR by calling the function as
	many times as necessary (until it returns without raising EINTR).
	"""

	__slots__ = ('_func',)

	def __init__(self, func):
		self._func = func

	def __call__(self, *args, **kwargs):

		while True:
			try:
				rval = self._func(*args, **kwargs)
				break
			except EnvironmentError as e:
				if e.errno != errno.EINTR:
					raise

		return rval

import os as _os
_os_overrides = {
	id(_os.fdopen)        : _os.fdopen,
	id(_os.popen)         : _os.popen,
	id(_os.read)          : _os.read,
	id(_os.system)        : _os.system,
	id(_os.waitpid)       : _eintr_func_wrapper(_os.waitpid)
}


try:
	_os_overrides[id(_os.mkfifo)] = _os.mkfifo
except AttributeError:
	pass # Jython

if hasattr(_os, 'statvfs'):
	_os_overrides[id(_os.statvfs)] = _os.statvfs

os = _unicode_module_wrapper(_os, overrides=_os_overrides,
	encoding=_encodings['fs'])
_os_merge = _unicode_module_wrapper(_os,
	encoding=_encodings['merge'], overrides=_os_overrides)

import shutil as _shutil
shutil = _unicode_module_wrapper(_shutil, encoding=_encodings['fs'])

# Imports below this point rely on the above unicode wrapper definitions.
try:
	__import__('selinux')
	import portage._selinux
	selinux = _unicode_module_wrapper(_selinux,
		encoding=_encodings['fs'])
	_selinux_merge = _unicode_module_wrapper(_selinux,
		encoding=_encodings['merge'])
except (ImportError, OSError) as e:
	if isinstance(e, OSError):
		sys.stderr.write("!!! SELinux not loaded: %s\n" % str(e))
	del e
	_selinux = None
	selinux = None
	_selinux_merge = None

# ===========================================================================
# END OF IMPORTS -- END OF IMPORTS -- END OF IMPORTS -- END OF IMPORTS -- END
# ===========================================================================

_python_interpreter = os.path.realpath(sys.executable)
_bin_path = PORTAGE_BIN_PATH
_pym_path = PORTAGE_PYM_PATH
_not_installed = os.path.isfile(os.path.join(PORTAGE_BASE_PATH, ".portage_not_installed"))

# Api consumers included in portage should set this to True.
_internal_caller = False

_sync_mode = False

def _get_stdin():
	"""
	Buggy code in python's multiprocessing/process.py closes sys.stdin
	and reassigns it to open(os.devnull), but fails to update the
	corresponding __stdin__ reference. So, detect that case and handle
	it appropriately.
	"""
	if not sys.__stdin__.closed:
		return sys.__stdin__
	return sys.stdin

_shell_quote_re = re.compile(r"[\s><=*\\\"'$`]")

def _shell_quote(s):
	"""
	Quote a string in double-quotes and use backslashes to
	escape any backslashes, double-quotes, dollar signs, or
	backquotes in the string.
	"""
	if _shell_quote_re.search(s) is None:
		return s
	for letter in "\\\"$`":
		if letter in s:
			s = s.replace(letter, "\\" + letter)
	return "\"%s\"" % s

bsd_chflags = None

<<<<<<< HEAD
if platform.system() in ('FreeBSD',) and rootuid == 0:

=======
if platform.system() in ('FreeBSD',):
	# TODO: remove this class?
>>>>>>> 6c32161a
	class bsd_chflags(object):
		chflags = os.chflags
		lchflags = os.lchflags

def load_mod(name):
	modname = ".".join(name.split(".")[:-1])
	mod = __import__(modname)
	components = name.split('.')
	for comp in components[1:]:
		mod = getattr(mod, comp)
	return mod

def getcwd():
	"this fixes situations where the current directory doesn't exist"
	try:
		return os.getcwd()
	except OSError: #dir doesn't exist
		os.chdir("/")
		return "/"
getcwd()

def abssymlink(symlink, target=None):
	"""
	This reads symlinks, resolving the relative symlinks,
	and returning the absolute.
	@param symlink: path of symlink (must be absolute)
	@param target: the target of the symlink (as returned
		by readlink)
	@rtype: str
	@return: the absolute path of the symlink target
	"""
	if target is not None:
		mylink = target
	else:
		mylink = os.readlink(symlink)
	if mylink[0] != '/':
		mydir = os.path.dirname(symlink)
		mylink = mydir + "/" + mylink
	return os.path.normpath(mylink)

_doebuild_manifest_exempt_depend = 0

_testing_eapis = frozenset(["4-python", "4-slot-abi", "5-progress", "5-hdepend", "7_pre1", "7"])
_deprecated_eapis = frozenset(["4_pre1", "3_pre2", "3_pre1", "5_pre1", "5_pre2", "6_pre1"])
_supported_eapis = frozenset([str(x) for x in range(portage.const.EAPI + 1)] + list(_testing_eapis) + list(_deprecated_eapis))

def _eapi_is_deprecated(eapi):
	return eapi in _deprecated_eapis

def eapi_is_supported(eapi):
	if not isinstance(eapi, basestring):
		# Only call str() when necessary since with python2 it
		# can trigger UnicodeEncodeError if EAPI is corrupt.
		eapi = str(eapi)
	eapi = eapi.strip()

	return eapi in _supported_eapis

# This pattern is specified by PMS section 7.3.1.
_pms_eapi_re = re.compile(r"^[ \t]*EAPI=(['\"]?)([A-Za-z0-9+_.-]*)\1[ \t]*([ \t]#.*)?$")
_comment_or_blank_line = re.compile(r"^\s*(#.*)?$")

def _parse_eapi_ebuild_head(f):
	eapi = None
	eapi_lineno = None
	lineno = 0
	for line in f:
		lineno += 1
		m = _comment_or_blank_line.match(line)
		if m is None:
			eapi_lineno = lineno
			m = _pms_eapi_re.match(line)
			if m is not None:
				eapi = m.group(2)
			break

	return (eapi, eapi_lineno)

def _movefile(src, dest, **kwargs):
	"""Calls movefile and raises a PortageException if an error occurs."""
	if movefile(src, dest, **kwargs) is None:
		raise portage.exception.PortageException(
			"mv '%s' '%s'" % (src, dest))

auxdbkeys = (
  'DEPEND',    'RDEPEND',   'SLOT',      'SRC_URI',
	'RESTRICT',  'HOMEPAGE',  'LICENSE',   'DESCRIPTION',
	'KEYWORDS',  'INHERITED', 'IUSE', 'REQUIRED_USE',
	'PDEPEND',   'BDEPEND', 'EAPI',
	'PROPERTIES', 'DEFINED_PHASES', 'HDEPEND', 'UNUSED_04',
	'UNUSED_03', 'UNUSED_02', 'UNUSED_01',
)
auxdbkeylen = len(auxdbkeys)

def portageexit():
	pass

class _trees_dict(dict):
	__slots__ = ('_running_eroot', '_target_eroot',)
	def __init__(self, *pargs, **kargs):
		dict.__init__(self, *pargs, **kargs)
		self._running_eroot = None
		self._target_eroot = None

def create_trees(config_root=None, target_root=None, trees=None, env=None,
	sysroot=None, eprefix=None):

	if trees is None:
		trees = _trees_dict()
	elif not isinstance(trees, _trees_dict):
		# caller passed a normal dict or something,
		# but we need a _trees_dict instance
		trees = _trees_dict(trees)

	if env is None:
		env = os.environ
	settings = config(config_root=config_root, target_root=target_root,
		env=env, sysroot=sysroot, eprefix=eprefix)
	settings.lock()

	depcachedir = settings.get('PORTAGE_DEPCACHEDIR')
	trees._target_eroot = settings['EROOT']
	myroots = [(settings['EROOT'], settings)]
	if settings["ROOT"] == "/" and settings["EPREFIX"] == const.EPREFIX:
		trees._running_eroot = trees._target_eroot
	else:

		# When ROOT != "/" we only want overrides from the calling
		# environment to apply to the config that's associated
		# with ROOT != "/", so pass a nearly empty dict for the env parameter.
		clean_env = {}
		for k in ('PATH', 'PORTAGE_GRPNAME', 'PORTAGE_REPOSITORIES', 'PORTAGE_USERNAME',
			'PYTHONPATH', 'SSH_AGENT_PID', 'SSH_AUTH_SOCK', 'TERM',
			'ftp_proxy', 'http_proxy', 'no_proxy',
			'__PORTAGE_TEST_HARDLINK_LOCKS'):
			v = settings.get(k)
			if v is not None:
				clean_env[k] = v
		if depcachedir is not None:
			clean_env['PORTAGE_DEPCACHEDIR'] = depcachedir
		settings = config(config_root=None, target_root="/",
			env=clean_env, sysroot="/", eprefix=None)
		settings.lock()
		trees._running_eroot = settings['EROOT']
		myroots.append((settings['EROOT'], settings))

	for myroot, mysettings in myroots:
		trees[myroot] = portage.util.LazyItemsDict(trees.get(myroot, {}))
		trees[myroot].addLazySingleton("virtuals", mysettings.getvirtuals)
		trees[myroot].addLazySingleton(
			"vartree", vartree, categories=mysettings.categories,
				settings=mysettings)
		trees[myroot].addLazySingleton("porttree",
			portagetree, settings=mysettings)
		trees[myroot].addLazySingleton("bintree",
			binarytree, pkgdir=mysettings["PKGDIR"], settings=mysettings)
	return trees

if VERSION == 'HEAD':
	class _LazyVersion(proxy.objectproxy.ObjectProxy):
		def _get_target(self):
			global VERSION
			if VERSION is not self:
				return VERSION
			if os.path.isdir(os.path.join(PORTAGE_BASE_PATH, '.git')):
				encoding = _encodings['fs']
				cmd = [BASH_BINARY, "-c", ("cd %s ; git describe --match 'portage-*' || exit $? ; " + \
					"if [ -n \"`git diff-index --name-only --diff-filter=M HEAD`\" ] ; " + \
					"then echo modified ; git rev-list --format=%%ct -n 1 HEAD ; fi ; " + \
					"exit 0") % _shell_quote(PORTAGE_BASE_PATH)]
				cmd = [_unicode_encode(x, encoding=encoding, errors='strict')
					for x in cmd]
				proc = subprocess.Popen(cmd, stdout=subprocess.PIPE,
					stderr=subprocess.STDOUT)
				output = _unicode_decode(proc.communicate()[0], encoding=encoding)
				status = proc.wait()
				if os.WIFEXITED(status) and os.WEXITSTATUS(status) == os.EX_OK:
					output_lines = output.splitlines()
					if output_lines:
						version_split = output_lines[0].split('-')
						if len(version_split) > 1:
							VERSION = version_split[1]
							patchlevel = False
							if len(version_split) > 2:
								patchlevel = True
								VERSION = "%s_p%s" % (VERSION, version_split[2])
							if len(output_lines) > 1 and output_lines[1] == 'modified':
								head_timestamp = None
								if len(output_lines) > 3:
									try:
										head_timestamp = long(output_lines[3])
									except ValueError:
										pass
								timestamp = long(time.time())
								if head_timestamp is not None and timestamp > head_timestamp:
									timestamp = timestamp - head_timestamp
								if not patchlevel:
									VERSION = "%s_p0" % (VERSION,)
								VERSION = "%s_p%d" % (VERSION, timestamp)
							return VERSION
			VERSION = 'HEAD'
			return VERSION
	VERSION = _LazyVersion()

_legacy_global_var_names = ("archlist", "db", "features",
	"groups", "mtimedb", "mtimedbfile", "pkglines",
	"portdb", "profiledir", "root", "selinux_enabled",
	"settings", "thirdpartymirrors")

def _reset_legacy_globals():

	global _legacy_globals_constructed
	_legacy_globals_constructed = set()
	for k in _legacy_global_var_names:
		globals()[k] = _LegacyGlobalProxy(k)

class _LegacyGlobalProxy(proxy.objectproxy.ObjectProxy):

	__slots__ = ('_name',)

	def __init__(self, name):
		proxy.objectproxy.ObjectProxy.__init__(self)
		object.__setattr__(self, '_name', name)

	def _get_target(self):
		name = object.__getattribute__(self, '_name')
		from portage._legacy_globals import _get_legacy_global
		return _get_legacy_global(name)

_reset_legacy_globals()

def _disable_legacy_globals():
	"""
	This deletes the ObjectProxy instances that are used
	for lazy initialization of legacy global variables.
	The purpose of deleting them is to prevent new code
	from referencing these deprecated variables.
	"""
	global _legacy_global_var_names
	for k in _legacy_global_var_names:
		globals().pop(k, None)<|MERGE_RESOLUTION|>--- conflicted
+++ resolved
@@ -419,13 +419,7 @@
 
 bsd_chflags = None
 
-<<<<<<< HEAD
-if platform.system() in ('FreeBSD',) and rootuid == 0:
-
-=======
 if platform.system() in ('FreeBSD',):
-	# TODO: remove this class?
->>>>>>> 6c32161a
 	class bsd_chflags(object):
 		chflags = os.chflags
 		lchflags = os.lchflags
