--- conflicted
+++ resolved
@@ -65,13 +65,11 @@
 GLOBAL_CONFIG_PATH       = "/usr/share/portage/config"
 
 # these variables are not used with target_root or config_root
-<<<<<<< HEAD
 PORTAGE_BASE_PATH        = PORTAGE_BASE
-=======
 # NOTE: Use realpath(__file__) so that python module symlinks in site-packages
 # are followed back to the real location of the whole portage installation.
-PORTAGE_BASE_PATH        = os.path.join(os.sep, os.sep.join(os.path.realpath(__file__.rstrip("co")).split(os.sep)[:-3]))
->>>>>>> 6c8f8215
+#PREFIX: below should work, but I'm not sure how it it affects other places
+#PORTAGE_BASE_PATH        = os.path.join(os.sep, os.sep.join(os.path.realpath(__file__.rstrip("co")).split(os.sep)[:-3]))
 PORTAGE_BIN_PATH         = PORTAGE_BASE_PATH + "/bin"
 PORTAGE_PYM_PATH         = PORTAGE_BASE_PATH + "/pym"
 LOCALE_DATA_PATH         = PORTAGE_BASE_PATH + "/locale"  # FIXME: not used
