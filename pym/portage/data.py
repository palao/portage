--- conflicted
+++ resolved
@@ -90,26 +90,21 @@
 			secpass = 2
 		#Discover the uid and gid of the portage user/group
 		try:
-<<<<<<< HEAD
-			portage_gid = grp.getgrnam(_get_global('_portage_grpname')).gr_gid
-		except KeyError:
-			# PREFIX LOCAL: some sysadmins are insane, bug #344307
-			if _get_global('_portage_grpname').isdigit():
-				portage_gid = int(_get_global('_portage_grpname'))
-			else:
-				portage_gid = None
-			# END PREFIX LOCAL
-		try:
-			portage_uid = pwd.getpwnam(_get_global('_portage_username')).pw_uid
-=======
-			portage_uid = pwd.getpwnam(_get_global('_portage_username')).pw_uid
 			_portage_grpname = _get_global('_portage_grpname')
 			if platform.python_implementation() == 'PyPy':
 				# Somehow this prevents "TypeError: expected string" errors
 				# from grp.getgrnam() with PyPy 1.7
 				_portage_grpname = str(_portage_grpname)
 			portage_gid = grp.getgrnam(_portage_grpname).gr_gid
->>>>>>> 2ea565e1
+		except KeyError:
+			# PREFIX LOCAL: some sysadmins are insane, bug #344307
+			if _portage_grpname.isdigit():
+				portage_gid = int(_portage_grpname)
+			else:
+				portage_gid = None
+			# END PREFIX LOCAL
+		try:
+			portage_uid = pwd.getpwnam(_get_global('_portage_username')).pw_uid
 			if secpass < 1 and portage_gid in os.getgroups():
 				secpass = 1
 		except KeyError:
