--- conflicted
+++ resolved
@@ -22,16 +22,13 @@
 from portage.util import varexpand
 from portage.util import writemsg_level
 from portage.util._dyn_libs.NeededEntry import NeededEntry
-<<<<<<< HEAD
+from portage.util.elf.header import ELFHeader
 from portage.const import EPREFIX
-=======
-from portage.util.elf.header import ELFHeader
 
 if sys.hexversion >= 0x3000000:
 	_unicode = str
 else:
 	_unicode = unicode
->>>>>>> ccf97529
 
 # Map ELF e_machine values from NEEDED.ELF.2 to approximate multilib
 # categories. This approximation will produce incorrect results on x32
@@ -272,11 +269,7 @@
 					continue
 				plibs.update((x, cpv) for x in items)
 		if plibs:
-<<<<<<< HEAD
-			args = [EPREFIX + "/usr/bin/scanelf", "-qF", "%a;%F;%S;%r;%n"]
-=======
 			args = [os.path.join(EPREFIX or "/", "usr/bin/scanelf"), "-qF", "%a;%F;%S;%r;%n"]
->>>>>>> ccf97529
 			args.extend(os.path.join(root, x.lstrip("." + os.sep)) \
 				for x in plibs)
 			try:
