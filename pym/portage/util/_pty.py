--- conflicted
+++ resolved
@@ -9,152 +9,12 @@
 from portage.output import get_term_size, set_term_size
 from portage.util import writemsg
 
-<<<<<<< HEAD
-def _can_test_pty_eof():
-	"""
-	The _test_pty_eof() function seems to hang on most
-	kernels other than Linux.
-	This was reported for the following kernels which used to work fine
-	without this EOF test: Darwin, AIX, FreeBSD.  They seem to hang on
-	the slave_file.close() call.  Note that Python's implementation of
-	openpty on Solaris already caused random hangs without this EOF test
-	and hence is globally disabled.
-	@rtype: bool
-	@returns: True if _test_pty_eof() won't hang, False otherwise.
-	"""
-	return platform.system() in ("Linux",)
-
-def _test_pty_eof():
-	"""
-	Returns True if EOF appears to be handled correctly with pty
-	devices. Raises an EnvironmentError from openpty() if it fails.
-
-	This used to be used to detect if the following issue was fixed
-	in the currently running version of python:
-
-		http://bugs.python.org/issue5380
-
-	However, array.fromfile() use has since been abandoned due to
-	bugs that exist in all known versions of Python (including Python
-	2.7 and Python 3.2). See PipeReaderArrayTestCase, for example.
-	This is somewhat unfortunate, since the combination of 
-	array.fromfile() and array.tofile() is approximately 10% faster
-	than the combination of os.read() and os.write().
-	"""
-
-	use_fork = False
-
-	test_string = 2 * "blah blah blah\n"
-	test_string = _unicode_decode(test_string,
-		encoding='utf_8', errors='strict')
-
-	# may raise EnvironmentError
-	master_fd, slave_fd = pty.openpty()
-
-	# Non-blocking mode is required for Darwin kernel.
-	fcntl.fcntl(master_fd, fcntl.F_SETFL,
-		fcntl.fcntl(master_fd, fcntl.F_GETFL) | os.O_NONBLOCK)
-
-	# Disable post-processing of output since otherwise weird
-	# things like \n -> \r\n transformations may occur.
-	mode = termios.tcgetattr(slave_fd)
-	mode[1] &= ~termios.OPOST
-	termios.tcsetattr(slave_fd, termios.TCSANOW, mode)
-
-	# Simulate a subprocess writing some data to the
-	# slave end of the pipe, and then exiting.
-	pid = None
-	if use_fork:
-		pids = spawn_bash(_unicode_encode("echo -n '%s'" % test_string,
-			encoding='utf_8', errors='strict'), env=os.environ,
-			fd_pipes={0:sys.stdin.fileno(), 1:slave_fd, 2:slave_fd},
-			returnpid=True)
-		if isinstance(pids, int):
-			os.close(master_fd)
-			os.close(slave_fd)
-			raise EnvironmentError('spawn failed')
-		pid = pids[0]
-	else:
-		os.write(slave_fd, _unicode_encode(test_string,
-			encoding='utf_8', errors='strict'))
-	os.close(slave_fd)
-
-	# If using a fork, we must wait for the child here,
-	# in order to avoid a race condition that would
-	# lead to inconsistent results.
-	if pid is not None:
-		os.waitpid(pid, 0)
-
-	data = []
-	iwtd = [master_fd]
-	owtd = []
-	ewtd = []
-
-	while True:
-
-		events = select.select(iwtd, owtd, ewtd)
-		if not events[0]:
-			# EOF
-			break
-
-		buf = None
-		try:
-			buf = os.read(master_fd, 1024)
-		except OSError as e:
-			# EIO happens with pty on Linux after the
-			# slave end of the pty has been closed.
-			if e.errno == errno.EIO:
-				# EOF: return empty string of bytes
-				buf = b''
-			elif e.errno == errno.EAGAIN:
-				# EAGAIN: return None
-				buf = None
-			else:
-				raise
-
-		if buf is None:
-			pass
-		elif not buf:
-			# EOF
-			break
-		else:
-			data.append(buf)
-
-	os.close(master_fd)
-
-	return test_string == _unicode_decode(b''.join(data), encoding='utf_8', errors='strict')
-
-# If _test_pty_eof() can't be used for runtime detection of
-# http://bugs.python.org/issue5380, openpty can't safely be used
-# unless we can guarantee that the current version of python has
-# been fixed (affects all current versions of python3). When
-# this issue is fixed in python3, we can add another sys.hexversion
-# conditional to enable openpty support in the fixed versions.
-if sys.hexversion >= 0x3000000 and not _can_test_pty_eof():
-	_disable_openpty = True
-else:
-	# Disable the use of openpty on Solaris as it seems Python's openpty
-	# implementation doesn't play nice on Solaris with Portage's
-	# behaviour causing hangs/deadlocks.
-	# Similarly, on FreeMiNT, reading just always fails, causing Portage
-	# to think the system is malfunctioning, and returning that as error
-	# message.
-	# Additional note for the future: on Interix, pipes do NOT work, so
-	# _disable_openpty on Interix must *never* be True
-	_disable_openpty = platform.system() in ("SunOS", "FreeMiNT",)
-_tested_pty = False
-
-if not _can_test_pty_eof():
-	# Skip _test_pty_eof() on systems where it hangs.
-	_tested_pty = True
-=======
 # Disable the use of openpty on Solaris as it seems Python's openpty
 # implementation doesn't play nice on Solaris with Portage's
 # behaviour causing hangs/deadlocks.
 # Additional note for the future: on Interix, pipes do NOT work, so
 # _disable_openpty on Interix must *never* be True
 _disable_openpty = platform.system() in ("SunOS",)
->>>>>>> 3bbbe6b1
 
 _fbsd_test_pty = platform.system() == 'FreeBSD'
 
