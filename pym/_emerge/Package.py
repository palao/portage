--- conflicted
+++ resolved
@@ -93,16 +93,7 @@
 		# sync metadata with validated repo (may be UNKNOWN_REPO)
 		self._metadata['repository'] = self.cpv.repo
 
-<<<<<<< HEAD
-		if eapi_attrs.iuse_effective:
-			implicit_match = self.root_config.settings._iuse_effective_match
-			if self.built:
-				implicit_match = functools.partial(
-					self._built_iuse_effective_match,
-					implicit_match, frozenset(self._metadata['USE'].split()))
-		else:
-			implicit_match = self.root_config.settings._iuse_implicit_match
-		iuse = self._metadata["IUSE"]
+		implicit_match = db._iuse_implicit_cnstr(self.cpv, self._metadata)
 		if 'force-multilib' in self.root_config.settings.features:
 			if self.built is False:
 				for multilib_abis in self.root_config.settings.get("MULTILIB_ABIS", '').split():
@@ -110,14 +101,8 @@
 				iuse += " abiwrapper"
 				self._metadata["IUSE"] = iuse
 		usealiases = self.root_config.settings._use_manager.getUseAliases(self)
-		self.iuse = self._iuse(self, iuse.split(), implicit_match,
-			usealiases, self.eapi)
-=======
-		implicit_match = db._iuse_implicit_cnstr(self.cpv, self._metadata)
-		usealiases = self.root_config.settings._use_manager.getUseAliases(self)
 		self.iuse = self._iuse(self, self._metadata["IUSE"].split(),
 			implicit_match, usealiases, self.eapi)
->>>>>>> 5bfac246
 
 		if (self.iuse.enabled or self.iuse.disabled) and \
 			not eapi_attrs.iuse_defaults:
