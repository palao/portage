--- conflicted
+++ resolved
@@ -2113,14 +2113,9 @@
 				"control (contains %s).\n!!! Aborting rsync sync.\n") % \
 				(myportdir, vcs_dir), level=logging.ERROR, noiselevel=-1)
 			return 1
-<<<<<<< HEAD
-		if not os.path.exists(EPREFIX + "/usr/bin/rsync"):
-			print("!!! " + EPREFIX + "/usr/bin/rsync does not exist, so rsync support is disabled.")
-=======
 		rsync_binary = portage.process.find_binary("rsync")
 		if rsync_binary is None:
 			print("!!! /usr/bin/rsync does not exist, so rsync support is disabled.")
->>>>>>> d5d4b79b
 			print("!!! Type \"emerge net-misc/rsync\" to enable rsync support.")
 			sys.exit(1)
 		mytimeout=180
@@ -2345,11 +2340,7 @@
 			if mytimestamp != 0 and "--quiet" not in myopts:
 				print(">>> Checking server timestamp ...")
 
-<<<<<<< HEAD
-			rsynccommand = [EPREFIX + "/usr/bin/rsync"] + rsync_opts + extra_rsync_opts
-=======
 			rsynccommand = [rsync_binary] + rsync_opts + extra_rsync_opts
->>>>>>> d5d4b79b
 
 			if "--debug" in myopts:
 				print(rsynccommand)
