--- conflicted
+++ resolved
@@ -307,12 +307,8 @@
 			pkgloc = self._image_dir
 
 		extractor = BinpkgExtractorAsync(background=self.background,
-<<<<<<< HEAD
+			env=self.settings.environ(),
 			image_dir=pkgloc,
-=======
-			env=self.settings.environ(),
-			image_dir=self._image_dir,
->>>>>>> 94015a2f
 			pkg=self.pkg, pkg_path=self._pkg_path,
 			logfile=self.settings.get("PORTAGE_LOG_FILE"),
 			scheduler=self.scheduler)
