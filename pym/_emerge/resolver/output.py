--- conflicted
+++ resolved
@@ -151,6 +151,7 @@
 		self.old_use = [flag for flag in self.old_use if flag in self.old_iuse]
 
 		self.use_expand = self.pkgsettings["USE_EXPAND"].lower().split()
+		self.use_expand.append("multilib_abi")
 		self.use_expand.sort()
 		self.use_expand.reverse()
 		self.use_expand_hidden = \
@@ -253,155 +254,10 @@
 				else:
 					return colorize("PKG_BINARY_MERGE", pkg_str)
 			else:
-<<<<<<< HEAD
-				addl = " " + green("N") + " " + fetch + "  "
-				if ordered:
-					counters.new += 1
-					if pkg_type == "binary":
-						counters.binary += 1
-
-			verboseadd = ""
-			repoadd = None
-
-			if True:
-				# USE flag display
-				forced_flags = set()
-				pkgsettings.setcpv(pkg) # for package.use.{mask,force}
-				forced_flags.update(pkgsettings.useforce)
-				forced_flags.update(pkgsettings.usemask)
-
-				cur_use = [flag for flag in conf.pkg_use_enabled(pkg) \
-					if flag in pkg.iuse.all]
-				cur_iuse = sorted(pkg.iuse.all)
-
-				if myoldbest and myinslotlist:
-					previous_cpv = myoldbest[0]
-				else:
-					previous_cpv = pkg.cpv
-				if vardb.cpv_exists(previous_cpv):
-					old_iuse, old_use = vardb.aux_get(
-							previous_cpv, ["IUSE", "USE"])
-					old_iuse = list(set(
-						filter_iuse_defaults(old_iuse.split())))
-					old_iuse.sort()
-					old_use = old_use.split()
-					is_new = False
-				else:
-					old_iuse = []
-					old_use = []
-					is_new = True
-
-				old_use = [flag for flag in old_use if flag in old_iuse]
-
-				use_expand = pkgsettings["USE_EXPAND"].lower().split()
-				use_expand.append("multilib_abi")
-				use_expand.sort()
-				use_expand.reverse()
-				use_expand_hidden = \
-					pkgsettings["USE_EXPAND_HIDDEN"].lower().split()
-
-				def map_to_use_expand(myvals, forcedFlags=False,
-					removeHidden=True):
-					ret = {}
-					forced = {}
-					for exp in use_expand:
-						ret[exp] = []
-						forced[exp] = set()
-						for val in myvals[:]:
-							if val.startswith(exp.lower()+"_"):
-								if val in forced_flags:
-									forced[exp].add(val[len(exp)+1:])
-								ret[exp].append(val[len(exp)+1:])
-								myvals.remove(val)
-					ret["USE"] = myvals
-					forced["USE"] = [val for val in myvals \
-						if val in forced_flags]
-					if removeHidden:
-						for exp in use_expand_hidden:
-							ret.pop(exp, None)
-					if forcedFlags:
-						return ret, forced
-					return ret
-
-				# Prevent USE_EXPAND_HIDDEN flags from being hidden if they
-				# are the only thing that triggered reinstallation.
-				reinst_flags_map = {}
-				reinstall_for_flags = conf.reinstall_nodes.get(pkg)
-				reinst_expand_map = None
-				if reinstall_for_flags:
-					reinst_flags_map = map_to_use_expand(
-						list(reinstall_for_flags), removeHidden=False)
-					for k in list(reinst_flags_map):
-						if not reinst_flags_map[k]:
-							del reinst_flags_map[k]
-					if not reinst_flags_map.get("USE"):
-						reinst_expand_map = reinst_flags_map.copy()
-						reinst_expand_map.pop("USE", None)
-				if reinst_expand_map and \
-					not set(reinst_expand_map).difference(
-					use_expand_hidden):
-					use_expand_hidden = \
-						set(use_expand_hidden).difference(
-						reinst_expand_map)
-
-				cur_iuse_map, iuse_forced = \
-					map_to_use_expand(cur_iuse, forcedFlags=True)
-				cur_use_map = map_to_use_expand(cur_use)
-				old_iuse_map = map_to_use_expand(old_iuse)
-				old_use_map = map_to_use_expand(old_use)
-
-				use_expand.sort()
-				use_expand.insert(0, "USE")
-				
-				for key in use_expand:
-					if key in use_expand_hidden:
-						continue
-					verboseadd += _create_use_string(conf, key.upper(),
-						cur_iuse_map[key], iuse_forced[key],
-						cur_use_map[key], old_iuse_map[key],
-						old_use_map[key], is_new,
-						reinst_flags_map.get(key))
-
-			if conf.verbosity == 3:
-				# size verbose
-				mysize=0
-				if pkg_type == "ebuild" and pkg_merge:
-					try:
-						myfilesdict = portdb.getfetchsizes(pkg_key,
-							useflags=pkg_use, myrepo=pkg.repo)
-					except InvalidDependString:
-						# should have been masked before it was selected
-						raise
-					if myfilesdict is None:
-						myfilesdict="[empty/missing/bad digest]"
-					else:
-						for myfetchfile in myfilesdict:
-							if myfetchfile not in myfetchlist:
-								mysize+=myfilesdict[myfetchfile]
-								myfetchlist.append(myfetchfile)
-						if ordered:
-							counters.totalsize += mysize
-					verboseadd += _format_size(mysize)
-
-				# overlay verbose
-				# assign index for a previous version in the same slot
-				has_previous = False
-				repo_name_prev = None
-				slot_matches = vardb.match(pkg.slot_atom)
-				if slot_matches:
-					has_previous = True
-					repo_name_prev = vardb.aux_get(slot_matches[0],
-						["repository"])[0]
-
-				# now use the data to generate output
-				if pkg.installed or not has_previous:
-					repoadd = repo_display.repoStr(repo_path_real)
-=======
 				if pkg_info.system:
 					return colorize("PKG_MERGE_SYSTEM", pkg_str)
 				elif pkg_info.world:
 					return colorize("PKG_MERGE_WORLD", pkg_str)
->>>>>>> 514bcc3a
 				else:
 					return colorize("PKG_MERGE", pkg_str)
 		elif pkg_info.operation == "uninstall":
