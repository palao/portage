--- conflicted
+++ resolved
@@ -16,27 +16,10 @@
 from stat import ST_GID, ST_MODE, ST_UID
 from random import random
 import atexit, re, shutil, stat, sys
-<<<<<<< HEAD
-try:
-    from subprocess import getoutput as subprocess_getoutput
-    from subprocess import getstatusoutput as subprocess_getstatusoutput
-except ImportError:
-    from commands import getoutput as subprocess_getoutput
-    from commands import getstatusoutput as subprocess_getstatusoutput
-from os import environ as ose
-from os import path as osp
-if ose.__contains__("PORTAGE_PYTHONPATH"):
-    sys.path.insert(0, ose["PORTAGE_PYTHONPATH"])
-else:
-    sys.path.insert(0, osp.join(osp.dirname(osp.dirname(osp.                    realpath(__file__))), "pym"))
-import portage
-
-=======
 from os import path as osp
 pym_path = osp.join(osp.dirname(osp.dirname(osp.realpath(__file__))), "pym")
 sys.path.insert(0, pym_path)
 import portage
->>>>>>> 1ceea27a
 from portage import os
 from portage import dispatch_conf
 from portage import _unicode_decode
