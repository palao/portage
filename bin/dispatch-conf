--- conflicted
+++ resolved
@@ -1,10 +1,5 @@
-<<<<<<< HEAD
 #!@PREFIX_PORTAGE_PYTHON@ -O
-# Copyright 1999-2006 Gentoo Foundation
-=======
-#!/usr/bin/python -O
 # Copyright 1999-2011 Gentoo Foundation
->>>>>>> e4977230
 # Distributed under the terms of the GNU General Public License v2
 
 #
