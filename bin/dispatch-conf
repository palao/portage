#!@PREFIX_PORTAGE_PYTHON@ -O
# Copyright 1999-2011 Gentoo Foundation
# Distributed under the terms of the GNU General Public License v2

#
# dispatch-conf -- Integrate modified configs, post-emerge
#
#  Jeremy Wohl (http://igmus.org)
#
# TODO
#  dialog menus
#

from __future__ import print_function

from stat import ST_GID, ST_MODE, ST_UID
from random import random
import atexit, re, shutil, stat, sys
try:
    from subprocess import getoutput as subprocess_getoutput
    from subprocess import getstatusoutput as subprocess_getstatusoutput
except ImportError:
    from commands import getoutput as subprocess_getoutput
    from commands import getstatusoutput as subprocess_getstatusoutput
from os import environ as ose
from os import path as osp
if ose.__contains__("PORTAGE_PYTHONPATH"):
    sys.path.insert(0, ose["PORTAGE_PYTHONPATH"])
else:
    sys.path.insert(0, osp.join(osp.dirname(osp.dirname(osp.                    realpath(__file__))), "pym"))
import portage

from portage import os
from portage import dispatch_conf
from portage import _unicode_decode
from portage.dispatch_conf import diffstatusoutput_len
from portage.process import find_binary
from portage.const import EPREFIX

FIND_EXTANT_CONFIGS  = "find '%s' %s -name '._cfg????_%s' ! -name '.*~' ! -iname '.*.bak' -print"
DIFF_CONTENTS        = "diff -Nu '%s' '%s'"
DIFF_CVS_INTERP      = "diff -Nu '%s' '%s' | grep '^[+-][^+-]' | grep -v '# .Header:.*'"
DIFF_WSCOMMENTS      = "diff -Nu '%s' '%s' | grep '^[+-][^+-]' | grep -v '^[-+]#' | grep -v '^[-+][[:space:]]*$'"

# We need a secure scratch dir and python does silly verbose errors on the use of tempnam
oldmask = os.umask(0o077)
SCRATCH_DIR = None
while SCRATCH_DIR is None:
    try:
        mydir = EPREFIX+"/tmp/dispatch-conf."
        for x in range(0,8):
            if int(random() * 3) == 0:
                mydir += chr(int(65+random()*26.0))
            elif int(random() * 2) == 0:
                mydir += chr(int(97+random()*26.0))
            else:
                mydir += chr(int(48+random()*10.0))
        if os.path.exists(mydir):
            continue
        os.mkdir(mydir)
        SCRATCH_DIR = mydir
    except OSError as e:
        if e.errno != 17:
            raise
os.umask(oldmask)

# Ensure the scratch dir is deleted
def cleanup(mydir=SCRATCH_DIR):
    shutil.rmtree(mydir)
atexit.register(cleanup)

MANDATORY_OPTS  = [ 'archive-dir', 'diff', 'replace-cvs', 'replace-wscomments', 'merge' ]

def cmd_var_is_valid(cmd):
    """
    Return true if the first whitespace-separated token contained
    in cmd is an executable file, false otherwise.
    """
    cmd = portage.util.shlex_split(cmd)
    if not cmd:
        return False

    if os.path.isabs(cmd[0]):
        return os.access(cmd[0], os.EX_OK)

    return find_binary(cmd[0]) is not None

class dispatch:
    options = {}

    def grind (self, config_paths):
        confs = []
        count = 0

<<<<<<< HEAD
        config_root = os.environ.get("__PORTAGE_TEST_EPREFIX", EPREFIX)
=======
        config_root = portage.const.EPREFIX or os.sep
>>>>>>> 6081171d
        self.options = portage.dispatch_conf.read_config(MANDATORY_OPTS)

        if "log-file" in self.options:
            if os.path.isfile(self.options["log-file"]):
                shutil.copy(self.options["log-file"], self.options["log-file"] + '.old')
            if os.path.isfile(self.options["log-file"]) \
               or not os.path.exists(self.options["log-file"]):
                open(self.options["log-file"], 'w').close() # Truncate it
                os.chmod(self.options["log-file"], 0o600)
        else:
            self.options["log-file"] = "/dev/null"

        pager = self.options.get("pager")
        if pager is None or not cmd_var_is_valid(pager):
            pager = os.environ.get("PAGER")
            if pager is None or not cmd_var_is_valid(pager):
                pager = "cat"

        pager_basename = os.path.basename(portage.util.shlex_split(pager)[0])
        if pager_basename == "less":
            less_opts = self.options.get("less-opts")
            if less_opts is not None and less_opts.strip():
                pager += " " + less_opts

        if pager_basename == "cat":
            pager = ""
        else:
            pager = " | " + pager

        #
        # Build list of extant configs
        #

        for path in config_paths:
            path = portage.normalize_path(
                 os.path.join(config_root, path.lstrip(os.sep)))
            try:
                mymode = os.stat(path).st_mode
            except OSError:
                continue
            basename = "*"
            find_opts = "-name '.*' -type d -prune -o"
            if not stat.S_ISDIR(mymode):
                path, basename = os.path.split(path)
                find_opts = "-maxdepth 1"

            with os.popen(FIND_EXTANT_CONFIGS %
                (path, find_opts, basename)) as proc:
                confs += self.massage(proc.readlines())

        if self.options['use-rcs'] == 'yes':
            for rcs_util in ("rcs", "ci", "co", "rcsmerge"):
                if not find_binary(rcs_util):
                    print('dispatch-conf: Error finding all RCS utils and " + \
                        "use-rcs=yes in config; fatal', file=sys.stderr)
                    return False


        # config file freezing support
        frozen_files = set(self.options.get("frozen-files", "").split())
        auto_zapped = []
        protect_obj = portage.util.ConfigProtect(
            config_root, config_paths,
            portage.util.shlex_split(
            portage.settings.get('CONFIG_PROTECT_MASK', '')))

        #
        # Remove new configs identical to current
        #                  and
        # Auto-replace configs a) whose differences are simply CVS interpolations,
        #                  or  b) whose differences are simply ws or comments,
        #                  or  c) in paths now unprotected by CONFIG_PROTECT_MASK,
        #

        def f (conf):
            mrgconf = re.sub(r'\._cfg', '._mrg', conf['new'])
            archive = os.path.join(self.options['archive-dir'], conf['current'].lstrip('/'))
            if self.options['use-rcs'] == 'yes':
                mrgfail = portage.dispatch_conf.rcs_archive(archive, conf['current'], conf['new'], mrgconf)
            else:
                mrgfail = portage.dispatch_conf.file_archive(archive, conf['current'], conf['new'], mrgconf)
            if os.path.exists(archive + '.dist'):
                unmodified = diffstatusoutput_len(DIFF_CONTENTS % (conf['current'], archive + '.dist'))[1] == 0
            else:
                unmodified = 0
            if os.path.exists(mrgconf):
                if mrgfail or diffstatusoutput_len(DIFF_CONTENTS % (conf['new'], mrgconf))[1] == 0:
                    os.unlink(mrgconf)
                    newconf = conf['new']
                else:
                    newconf = mrgconf
            else:
                newconf = conf['new']

            if newconf == mrgconf and \
                self.options.get('ignore-previously-merged') != 'yes' and \
                os.path.exists(archive+'.dist') and \
                diffstatusoutput_len(DIFF_CONTENTS % (archive+'.dist', conf['new']))[1] == 0:
                # The current update is identical to the archived .dist
                # version that has previously been merged.
                os.unlink(mrgconf)
                newconf = conf['new']

            mystatus, myoutput_len = diffstatusoutput_len(
                DIFF_CONTENTS  % (conf ['current'], newconf))
            same_file = 0 == myoutput_len
            if mystatus >> 8 == 2:
                # Binary files differ
                same_cvs = False
                same_wsc = False
            else:
                same_cvs = 0 == diffstatusoutput_len(
                    DIFF_CVS_INTERP % (conf ['current'], newconf))[1]
                same_wsc = 0 == diffstatusoutput_len(
                    DIFF_WSCOMMENTS % (conf ['current'], newconf))[1]

            # Do options permit?
            same_cvs = same_cvs and self.options['replace-cvs'] == 'yes'
            same_wsc = same_wsc and self.options['replace-wscomments'] == 'yes'
            unmodified = unmodified and self.options['replace-unmodified'] == 'yes'

            if same_file:
                os.unlink (conf ['new'])
                self.post_process(conf['current'])
                if os.path.exists(mrgconf):
                    os.unlink(mrgconf)
                return False
            elif conf['current'] in frozen_files:
                """Frozen files are automatically zapped. The new config has
                already been archived with a .new suffix.  When zapped, it is
                left with the .new suffix (post_process is skipped), since it
                hasn't been merged into the current config."""
                auto_zapped.append(conf['current'])
                os.unlink(conf['new'])
                try:
                    os.unlink(mrgconf)
                except OSError:
                    pass
                return False
            elif unmodified or same_cvs or same_wsc or \
                not protect_obj.isprotected(conf['current']):
                self.replace(newconf, conf['current'])
                self.post_process(conf['current'])
                if newconf == mrgconf:
                    os.unlink(conf['new'])
                elif os.path.exists(mrgconf):
                    os.unlink(mrgconf)
                return False
            else:
                return True

        confs = [x for x in confs if f(x)]

        #
        # Interactively process remaining
        #

        valid_input = "qhtnmlezu"

        for conf in confs:
            count = count + 1

            newconf = conf['new']
            mrgconf = re.sub(r'\._cfg', '._mrg', newconf)
            if os.path.exists(mrgconf):
                newconf = mrgconf
            show_new_diff = 0

            while 1:
                clear_screen()
                if show_new_diff:
                    cmd = self.options['diff'] % (conf['new'], mrgconf)
                    cmd += pager
                    spawn_shell(cmd)
                    show_new_diff = 0
                else:
                    cmd = self.options['diff'] % (conf['current'], newconf)
                    cmd += pager
                    spawn_shell(cmd)

                print()
                print('>> (%i of %i) -- %s' % (count, len(confs), conf ['current']))
                print('>> q quit, h help, n next, e edit-new, z zap-new, u use-new\n   m merge, t toggle-merge, l look-merge: ', end=' ')

                # In some cases getch() will return some spurious characters
                # that do not represent valid input. If we don't validate the
                # input then the spurious characters can cause us to jump
                # back into the above "diff" command immediatly after the user
                # has exited it (which can be quite confusing and gives an
                # "out of control" feeling).
                while True:
                    c = getch()
                    if c in valid_input:
                        sys.stdout.write('\n')
                        sys.stdout.flush()
                        break

                if c == 'q':
                    sys.exit (0)
                if c == 'h':
                    self.do_help ()
                    continue
                elif c == 't':
                    if newconf == mrgconf:
                        newconf = conf['new']
                    elif os.path.exists(mrgconf):
                        newconf = mrgconf
                    continue
                elif c == 'n':
                    break
                elif c == 'm':
                    merged = SCRATCH_DIR+"/"+os.path.basename(conf['current'])
                    print()
                    ret = os.system (self.options['merge'] % (merged, conf ['current'], newconf))
                    ret = os.WEXITSTATUS(ret)
                    if ret < 2:
                        ret = 0
                    if ret:
                        print("Failure running 'merge' command")
                        continue
                    shutil.copyfile(merged, mrgconf)
                    os.remove(merged)
                    mystat = os.lstat(conf['new'])
                    os.chmod(mrgconf, mystat[ST_MODE])
                    os.chown(mrgconf, mystat[ST_UID], mystat[ST_GID])
                    newconf = mrgconf
                    continue
                elif c == 'l':
                    show_new_diff = 1
                    continue
                elif c == 'e':
                    if 'EDITOR' not in os.environ:
                        os.environ['EDITOR']='nano'
                    os.system(os.environ['EDITOR'] + ' ' + newconf)
                    continue
                elif c == 'z':
                    os.unlink(conf['new'])
                    if os.path.exists(mrgconf):
                        os.unlink(mrgconf)
                    break
                elif c == 'u':
                    self.replace(newconf, conf ['current'])
                    self.post_process(conf['current'])
                    if newconf == mrgconf:
                        os.unlink(conf['new'])
                    elif os.path.exists(mrgconf):
                        os.unlink(mrgconf)
                    break
                else:
                    raise AssertionError("Invalid Input: %s" % c)

        if auto_zapped:
            print()
            print(" One or more updates are frozen and have been automatically zapped:")
            print()
            for frozen in auto_zapped:
                print("  * '%s'" % frozen)
            print()

    def replace (self, newconf, curconf):
        """Replace current config with the new/merged version.  Also logs
        the diff of what changed into the configured log file."""
        os.system((DIFF_CONTENTS % (curconf, newconf)) + '>>' + self.options["log-file"])
        try:
            os.rename(newconf, curconf)
        except (IOError, os.error) as why:
            print('dispatch-conf: Error renaming %s to %s: %s; fatal' % \
                  (newconf, curconf, str(why)), file=sys.stderr)


    def post_process(self, curconf):
        archive = os.path.join(self.options['archive-dir'], curconf.lstrip('/'))
        if self.options['use-rcs'] == 'yes':
            portage.dispatch_conf.rcs_archive_post_process(archive)
        else:
            portage.dispatch_conf.file_archive_post_process(archive)


    def massage (self, newconfigs):
        """Sort, rstrip, remove old versions, break into triad hash.

        Triad is dictionary of current (/etc/make.conf), new (/etc/._cfg0003_make.conf)
        and dir (/etc).

        We keep ._cfg0002_conf over ._cfg0001_conf and ._cfg0000_conf.
        """
        h = {}
        configs = []
        newconfigs.sort ()

        for nconf in newconfigs:
            nconf = nconf.rstrip ()
            conf  = re.sub (r'\._cfg\d+_', '', nconf)
            dirname   = os.path.dirname(nconf)
            conf_map  = {
                'current' : conf,
                'dir'     : dirname,
                'new'     : nconf,
            }

            if conf in h:
                mrgconf = re.sub(r'\._cfg', '._mrg', h[conf]['new'])
                if os.path.exists(mrgconf):
                    os.unlink(mrgconf)
                os.unlink(h[conf]['new'])
                h[conf].update(conf_map)
            else:
                h[conf] = conf_map
                configs.append(conf_map)

        return configs


    def do_help (self):
        print(); print

        print('  u -- update current config with new config and continue')
        print('  z -- zap (delete) new config and continue')
        print('  n -- skip to next config, leave all intact')
        print('  e -- edit new config')
        print('  m -- interactively merge current and new configs')
        print('  l -- look at diff between pre-merged and merged configs')
        print('  t -- toggle new config between merged and pre-merged state')
        print('  h -- this screen')
        print('  q -- quit')

        print(); print('press any key to return to diff...', end=' ')

        getch ()


def getch ():
    # from ASPN - Danny Yoo
    #
    import sys, tty, termios

    fd = sys.stdin.fileno()
    old_settings = termios.tcgetattr(fd)
    try:
        tty.setraw(sys.stdin.fileno())
        ch = sys.stdin.read(1)
    finally:
        termios.tcsetattr(fd, termios.TCSADRAIN, old_settings)
    return ch

def clear_screen():
    try:
        import curses
        try:
            curses.setupterm()
            sys.stdout.write(_unicode_decode(curses.tigetstr("clear")))
            sys.stdout.flush()
            return
        except curses.error:
            pass
    except ImportError:
        pass
    os.system("clear 2>/dev/null")

from portage.process import find_binary, spawn
shell = os.environ.get("SHELL")
if not shell or not os.access(shell, os.EX_OK):
    shell = find_binary("sh")

def spawn_shell(cmd):
    if shell:
        spawn([shell, "-c", cmd], env=os.environ,
            fd_pipes = {  0 : sys.stdin.fileno(),
                          1 : sys.stdout.fileno(),
                          2 : sys.stderr.fileno()})
    else:
        os.system(cmd)

# run
d = dispatch ()

if len(sys.argv) > 1:
    # for testing
    d.grind(sys.argv[1:])
else:
    d.grind(portage.util.shlex_split(
        portage.settings.get('CONFIG_PROTECT', '')))<|MERGE_RESOLUTION|>--- conflicted
+++ resolved
@@ -92,11 +92,7 @@
         confs = []
         count = 0
 
-<<<<<<< HEAD
-        config_root = os.environ.get("__PORTAGE_TEST_EPREFIX", EPREFIX)
-=======
-        config_root = portage.const.EPREFIX or os.sep
->>>>>>> 6081171d
+        config_root = EPREFIX or os.sep
         self.options = portage.dispatch_conf.read_config(MANDATORY_OPTS)
 
         if "log-file" in self.options:
