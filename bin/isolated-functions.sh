<<<<<<< HEAD
#!@PORTAGE_BASH@
# Copyright 1999-2020 Gentoo Authors
=======
#!/bin/bash
# Copyright 1999-2021 Gentoo Authors
>>>>>>> 07b91c4e
# Distributed under the terms of the GNU General Public License v2

source "${PORTAGE_BIN_PATH}/eapi.sh" || exit 1

if ___eapi_has_version_functions; then
	source "${PORTAGE_BIN_PATH}/eapi7-ver-funcs.sh" || exit 1
fi

# We need this next line for "die" and "assert". It expands
# It _must_ preceed all the calls to die and assert.
shopt -s expand_aliases

assert() {
	local x pipestatus=${PIPESTATUS[*]}
	for x in $pipestatus ; do
		[[ $x -eq 0 ]] || die "$@"
	done
}

__assert_sigpipe_ok() {
	# When extracting a tar file like this:
	#
	#     bzip2 -dc foo.tar.bz2 | tar xof -
	#
	# For some tar files (see bug #309001), tar will
	# close its stdin pipe when the decompressor still has
	# remaining data to be written to its stdout pipe. This
	# causes the decompressor to be killed by SIGPIPE. In
	# this case, we want to ignore pipe writers killed by
	# SIGPIPE, and trust the exit status of tar. We refer
	# to the bash manual section "3.7.5 Exit Status"
	# which says, "When a command terminates on a fatal
	# signal whose number is N, Bash uses the value 128+N
	# as the exit status."

	local x pipestatus=${PIPESTATUS[*]}
	for x in $pipestatus ; do
		# Allow SIGPIPE through (128 + 13)
		[[ $x -ne 0 && $x -ne ${PORTAGE_SIGPIPE_STATUS:-141} ]] && die "$@"
	done

	# Require normal success for the last process (tar).
	[[ $x -eq 0 ]] || die "$@"
}

shopt -s extdebug

# __dump_trace([number of funcs on stack to skip],
#            [whitespacing for filenames],
#            [whitespacing for line numbers])
__dump_trace() {
	local funcname="" sourcefile="" lineno="" s="yes" n p
	declare -i strip=${1:-1}
	local filespacing=$2 linespacing=$3

	# The __qa_call() function and anything before it are portage internals
	# that the user will not be interested in. Therefore, the stack trace
	# should only show calls that come after __qa_call().
	(( n = ${#FUNCNAME[@]} - 1 ))
	(( p = ${#BASH_ARGV[@]} ))
	while (( n > 0 )) ; do
		[ "${FUNCNAME[${n}]}" == "__qa_call" ] && break
		(( p -= ${BASH_ARGC[${n}]} ))
		(( n-- ))
	done
	if (( n == 0 )) ; then
		(( n = ${#FUNCNAME[@]} - 1 ))
		(( p = ${#BASH_ARGV[@]} ))
	fi

	eerror "Call stack:"
	while (( n > ${strip} )) ; do
		funcname=${FUNCNAME[${n} - 1]}
		sourcefile=$(basename "${BASH_SOURCE[${n}]}")
		lineno=${BASH_LINENO[${n} - 1]}
		# Display function arguments
		args=
		if [[ ${#BASH_ARGV[@]} -gt 0 ]]; then
			for (( j = 1 ; j <= ${BASH_ARGC[${n} - 1]} ; ++j )); do
				newarg=${BASH_ARGV[$(( p - j - 1 ))]}
				args="${args:+${args} }'${newarg}'"
			done
			(( p -= ${BASH_ARGC[${n} - 1]} ))
		fi
		eerror "  $(printf "%${filespacing}s" "${sourcefile}"), line $(printf "%${linespacing}s" "${lineno}"):  Called ${funcname}${args:+ ${args}}"
		(( n-- ))
	done
}

nonfatal() {
	if ! ___eapi_has_nonfatal; then
		die "$FUNCNAME() not supported in this EAPI"
	fi
	if [[ $# -lt 1 ]]; then
		die "$FUNCNAME(): Missing argument"
	fi

	PORTAGE_NONFATAL=1 "$@"
}

__bashpid() {
	# The BASHPID variable is new to bash-4.0, so add a hack for older
	# versions.  This must be used like so:
	# ${BASHPID:-$(__bashpid)}
	sh -c 'echo ${PPID}'
}

__helpers_die() {
	if ___eapi_helpers_can_die && [[ ${PORTAGE_NONFATAL} != 1 ]]; then
		die "$@"
	else
		echo -e "$@" >&2
	fi
}

die() {
	# restore PATH since die calls basename & sed
	# TODO: make it pure bash
	[[ -n ${_PORTAGE_ORIG_PATH} ]] && PATH=${_PORTAGE_ORIG_PATH}

	set +x # tracing only produces useless noise here
	local IFS=$' \t\n'

	if ___eapi_die_can_respect_nonfatal && [[ $1 == -n ]]; then
		shift
		if [[ ${PORTAGE_NONFATAL} == 1 ]]; then
			[[ $# -gt 0 ]] && eerror "$*"
			return 1
		fi
	fi

	set +e
	if [ -n "${QA_INTERCEPTORS}" ] ; then
		# die was called from inside inherit. We need to clean up
		# QA_INTERCEPTORS since sed is called below.
		unset -f ${QA_INTERCEPTORS}
		unset QA_INTERCEPTORS
	fi
	local n filespacing=0 linespacing=0
	# setup spacing to make output easier to read
	(( n = ${#FUNCNAME[@]} - 1 ))
	while (( n > 0 )) ; do
		[ "${FUNCNAME[${n}]}" == "__qa_call" ] && break
		(( n-- ))
	done
	(( n == 0 )) && (( n = ${#FUNCNAME[@]} - 1 ))
	while (( n > 0 )); do
		sourcefile=${BASH_SOURCE[${n}]} sourcefile=${sourcefile##*/}
		lineno=${BASH_LINENO[${n}]}
		((filespacing < ${#sourcefile})) && filespacing=${#sourcefile}
		((linespacing < ${#lineno}))     && linespacing=${#lineno}
		(( n-- ))
	done

	# When a helper binary dies automatically in EAPI 4 and later, we don't
	# get a stack trace, so at least report the phase that failed.
	local phase_str=
	[[ -n $EBUILD_PHASE ]] && phase_str=" ($EBUILD_PHASE phase)"
	eerror "ERROR: ${CATEGORY}/${PF}::${PORTAGE_REPO_NAME} failed${phase_str}:"
	eerror "  ${*:-(no error message)}"
	eerror
	# __dump_trace is useless when the main script is a helper binary
	local main_index
	(( main_index = ${#BASH_SOURCE[@]} - 1 ))
	if has ${BASH_SOURCE[$main_index]##*/} ebuild.sh misc-functions.sh ; then
	__dump_trace 2 ${filespacing} ${linespacing}
	eerror "  $(printf "%${filespacing}s" "${BASH_SOURCE[1]##*/}"), line $(printf "%${linespacing}s" "${BASH_LINENO[0]}"):  Called die"
	eerror "The specific snippet of code:"
	# This scans the file that called die and prints out the logic that
	# ended in the call to die.  This really only handles lines that end
	# with '|| die' and any preceding lines with line continuations (\).
	# This tends to be the most common usage though, so let's do it.
	# Due to the usage of appending to the hold space (even when empty),
	# we always end up with the first line being a blank (thus the 2nd sed).
	sed -n \
		-e "# When we get to the line that failed, append it to the
		    # hold space, move the hold space to the pattern space,
		    # then print out the pattern space and quit immediately
		    ${BASH_LINENO[0]}{H;g;p;q}" \
		-e '# If this line ends with a line continuation, append it
		    # to the hold space
		    /\\$/H' \
		-e '# If this line does not end with a line continuation,
		    # erase the line and set the hold buffer to it (thus
		    # erasing the hold buffer in the process)
		    /[^\]$/{s:^.*$::;h}' \
		"${BASH_SOURCE[1]}" \
		| sed -e '1d' -e 's:^:RETAIN-LEADING-SPACE:' \
		| while read -r n ; do eerror "  ${n#RETAIN-LEADING-SPACE}" ; done
	eerror
	fi
	eerror "If you need support, post the output of \`emerge --info '=${CATEGORY}/${PF}::${PORTAGE_REPO_NAME}'\`,"
	eerror "the complete build log and the output of \`emerge -pqv '=${CATEGORY}/${PF}::${PORTAGE_REPO_NAME}'\`."

	# Only call die hooks here if we are executed via ebuild.sh or
	# misc-functions.sh, since those are the only cases where the environment
	# contains the hook functions. When necessary (like for __helpers_die), die
	# hooks are automatically called later by a misc-functions.sh invocation.
	if has ${BASH_SOURCE[$main_index]##*/} ebuild.sh misc-functions.sh && \
		[[ ${EBUILD_PHASE} != depend ]] ; then
		local x
		for x in $EBUILD_DEATH_HOOKS; do
			${x} "$@" >&2 1>&2
		done
		> "$PORTAGE_BUILDDIR/.die_hooks"
	fi

	if [[ -n ${PORTAGE_LOG_FILE} ]] ; then
		eerror "The complete build log is located at '${PORTAGE_LOG_FILE}'."
		if [[ ${PORTAGE_LOG_FILE} != ${T}/* ]] && \
			! has fail-clean ${FEATURES} ; then
			# Display path to symlink in ${T}, as requested in bug #412865.
			local log_ext=log
			[[ ${PORTAGE_LOG_FILE} != *.log ]] && log_ext+=.${PORTAGE_LOG_FILE##*.}
			eerror "For convenience, a symlink to the build log is located at '${T}/build.${log_ext}'."
		fi
	fi
	if [ -f "${T}/environment" ] ; then
		eerror "The ebuild environment file is located at '${T}/environment'."
	elif [ -d "${T}" ] ; then
		{
			set
			export
		} > "${T}/die.env"
		eerror "The ebuild environment file is located at '${T}/die.env'."
	fi
	eerror "Working directory: '$(pwd)'"
	eerror "S: '${S}'"

	[[ -n $PORTAGE_EBUILD_EXIT_FILE ]] && > "$PORTAGE_EBUILD_EXIT_FILE"
	[[ -n $PORTAGE_IPC_DAEMON ]] && "$PORTAGE_BIN_PATH"/ebuild-ipc exit 1

	# subshell die support
	[[ ${BASHPID:-$(__bashpid)} == ${EBUILD_MASTER_PID} ]] || kill -s SIGTERM ${EBUILD_MASTER_PID}
	exit 1
}

__quiet_mode() {
	[[ ${PORTAGE_QUIET} -eq 1 ]]
}

__vecho() {
	__quiet_mode || echo "$@" >&2
}

# Internal logging function, don't use this in ebuilds
__elog_base() {
	local messagetype
	[ -z "${1}" -o -z "${T}" -o ! -d "${T}/logging" ] && return 1
	case "${1}" in
		INFO|WARN|ERROR|LOG|QA)
			messagetype="${1}"
			shift
			;;
		*)
			__vecho -e " ${BAD}*${NORMAL} Invalid use of internal function __elog_base(), next message will not be logged"
			return 1
			;;
	esac
	echo -e "$@" | while read -r ; do
		echo "$messagetype $REPLY" >> \
			"${T}/logging/${EBUILD_PHASE:-other}"
	done
	return 0
}

eqawarn() {
	__elog_base QA "$*"
	[[ ${RC_ENDCOL} != "yes" && ${LAST_E_CMD} == "ebegin" ]] && echo >&2
	echo -e "$@" | while read -r ; do
		echo " $WARN*$NORMAL $REPLY" >&2
	done
	LAST_E_CMD="eqawarn"
	return 0
}

elog() {
	__elog_base LOG "$*"
	[[ ${RC_ENDCOL} != "yes" && ${LAST_E_CMD} == "ebegin" ]] && echo >&2
	echo -e "$@" | while read -r ; do
		echo " $GOOD*$NORMAL $REPLY" >&2
	done
	LAST_E_CMD="elog"
	return 0
}

einfo() {
	__elog_base INFO "$*"
	[[ ${RC_ENDCOL} != "yes" && ${LAST_E_CMD} == "ebegin" ]] && echo >&2
	echo -e "$@" | while read -r ; do
		echo " $GOOD*$NORMAL $REPLY" >&2
	done
	LAST_E_CMD="einfo"
	return 0
}

einfon() {
	__elog_base INFO "$*"
	[[ ${RC_ENDCOL} != "yes" && ${LAST_E_CMD} == "ebegin" ]] && echo >&2
	echo -ne " ${GOOD}*${NORMAL} $*" >&2
	LAST_E_CMD="einfon"
	return 0
}

ewarn() {
	__elog_base WARN "$*"
	[[ ${RC_ENDCOL} != "yes" && ${LAST_E_CMD} == "ebegin" ]] && echo >&2
	echo -e "$@" | while read -r ; do
		echo " $WARN*$NORMAL $RC_INDENTATION$REPLY" >&2
	done
	LAST_E_CMD="ewarn"
	return 0
}

eerror() {
	__elog_base ERROR "$*"
	[[ ${RC_ENDCOL} != "yes" && ${LAST_E_CMD} == "ebegin" ]] && echo >&2
	echo -e "$@" | while read -r ; do
		echo " $BAD*$NORMAL $RC_INDENTATION$REPLY" >&2
	done
	LAST_E_CMD="eerror"
	return 0
}

ebegin() {
	local msg="$*" dots spaces=${RC_DOT_PATTERN//?/ }
	if [[ -n ${RC_DOT_PATTERN} ]] ; then
		dots=$(printf "%$(( COLS - 3 - ${#RC_INDENTATION} - ${#msg} - 7 ))s" '')
		dots=${dots//${spaces}/${RC_DOT_PATTERN}}
		msg="${msg}${dots}"
	else
		msg="${msg} ..."
	fi
	einfon "${msg}"
	[[ ${RC_ENDCOL} == "yes" ]] && echo >&2
	LAST_E_LEN=$(( 3 + ${#RC_INDENTATION} + ${#msg} ))
	LAST_E_CMD="ebegin"
	return 0
}

__eend() {
	local retval=${1:-0} efunc=${2:-eerror} msg
	shift 2

	if [[ ${retval} == "0" ]] ; then
		msg="${BRACKET}[ ${GOOD}ok${BRACKET} ]${NORMAL}"
	else
		if [[ -n $* ]] ; then
			${efunc} "$*"
		fi
		msg="${BRACKET}[ ${BAD}!!${BRACKET} ]${NORMAL}"
	fi

	if [[ ${RC_ENDCOL} == "yes" ]] ; then
		echo -e "${ENDCOL} ${msg}" >&2
	else
		[[ ${LAST_E_CMD} == ebegin ]] || LAST_E_LEN=0
		printf "%$(( COLS - LAST_E_LEN - 7 ))s%b\n" '' "${msg}" >&2
	fi

	return ${retval}
}

eend() {
	local retval=${1:-0}
	shift

	__eend ${retval} eerror "$*"

	LAST_E_CMD="eend"
	return ${retval}
}

__unset_colors() {
	COLS=80
	ENDCOL=

	GOOD=
	WARN=
	BAD=
	NORMAL=
	HILITE=
	BRACKET=
}

__set_colors() {
	COLS=${COLUMNS:-0}      # bash's internal COLUMNS variable
	# Avoid wasteful stty calls during the "depend" phases.
	# If stdout is a pipe, the parent process can export COLUMNS
	# if it's relevant. Use an extra subshell for stty calls, in
	# order to redirect "/dev/tty: No such device or address"
	# error from bash to /dev/null.
	[[ $COLS == 0 && $EBUILD_PHASE != depend ]] && \
		COLS=$(set -- $( ( stty size </dev/tty ) 2>/dev/null || echo 24 80 ) ; echo $2)
	(( COLS > 0 )) || (( COLS = 80 ))

	# Now, ${ENDCOL} will move us to the end of the
	# column;  irregardless of character width
	ENDCOL=$'\e[A\e['$(( COLS - 8 ))'C'
	if [ -n "${PORTAGE_COLORMAP}" ] ; then
		eval ${PORTAGE_COLORMAP}
	else
		GOOD=$'\e[32;01m'
		WARN=$'\e[33;01m'
		BAD=$'\e[31;01m'
		HILITE=$'\e[36;01m'
		BRACKET=$'\e[34;01m'
		NORMAL=$'\e[0m'
	fi
}

RC_ENDCOL="yes"
RC_INDENTATION=''
RC_DEFAULT_INDENT=2
RC_DOT_PATTERN=''

case "${NOCOLOR:-false}" in
	yes|true)
		__unset_colors
		;;
	no|false)
		__set_colors
		;;
esac

# In Prefix every platform has USERLAND=GNU, even FreeBSD.  Since I
# don't know how to reliably "figure out" we are in a Prefix instance of
# portage here, I for now disable this check, and hardcode it to GNU.
# Somehow it appears stange to me that this code is in this file,
# non-ebuilds/eclasses should never rely on USERLAND and XARGS, don't they?
#if [[ -z ${USERLAND} ]] ; then
#	case $(uname -s) in
#	*BSD|DragonFly)
#		export USERLAND="BSD"
#		;;
#	*)
#		export USERLAND="GNU"
#		;;
#	esac
#fi
[[ -z ${USERLAND} ]] && USERLAND="GNU"

if [[ -z ${XARGS} ]] ; then
	case ${USERLAND} in
	BSD)
		if type -P gxargs > /dev/null; then
			export XARGS="gxargs -r"
		else
			export XARGS="xargs"
		fi
		;;
	*)
		export XARGS="xargs -r"
		;;
	esac
fi

___makeopts_jobs() {
	# Copied from eutils.eclass:makeopts_jobs()
	local jobs
	jobs=$(echo " ${MAKEOPTS} " | \
		sed -r -n 's:.*[[:space:]](-j|--jobs[=[:space:]])[[:space:]]*([0-9]+).*:\2:p') || die
	echo ${jobs:-1}
}

# Run ${XARGS} in parallel for detected number of CPUs, if supported.
# Passes all arguments to xargs, and returns its exit code
___parallel_xargs() {
	local chunksize=1 jobs xargs=( ${XARGS} )

	if "${xargs[@]}" --help | grep -q -- --max-procs=; then
		jobs=$(___makeopts_jobs)
		if [[ ${jobs} -gt 1 ]]; then
			xargs+=("--max-procs=${jobs}" -L "${chunksize}")
		fi
	fi

	"${xargs[@]}" "${@}"
}

hasq() {
	___eapi_has_hasq || die "'${FUNCNAME}' banned in EAPI ${EAPI}"

	eqawarn "QA Notice: The 'hasq' function is deprecated (replaced by 'has')"
	has "$@"
}

hasv() {
	___eapi_has_hasv || die "'${FUNCNAME}' banned in EAPI ${EAPI}"

	if has "$@" ; then
		echo "$1"
		return 0
	fi
	return 1
}

has() {
	local needle=$1
	shift

	local x
	for x in "$@"; do
		[ "${x}" = "${needle}" ] && return 0
	done
	return 1
}

__repo_attr() {
	local appropriate_section=0 exit_status=1 line saved_extglob_shopt=$(shopt -p extglob)
	shopt -s extglob
	while read line; do
		[[ ${appropriate_section} == 0 && ${line} == "[$1]" ]] && appropriate_section=1 && continue
		[[ ${appropriate_section} == 1 && ${line} == "["*"]" ]] && appropriate_section=0 && continue
		# If a conditional expression like [[ ${line} == $2*( )=* ]] is used
		# then bash-3.2 produces an error like the following when the file is
		# sourced: syntax error in conditional expression: unexpected token `('
		# Therefore, use a regular expression for compatibility.
		if [[ ${appropriate_section} == 1 && ${line} =~ ^${2}[[:space:]]*= ]]; then
			echo "${line##$2*( )=*( )}"
			exit_status=0
			break
		fi
	done <<< "${PORTAGE_REPOSITORIES}"
	eval "${saved_extglob_shopt}"
	return ${exit_status}
}

# eqaquote <string>
#
# outputs parameter escaped for quoting
__eqaquote() {
	local v=${1} esc=''

	# quote backslashes
	v=${v//\\/\\\\}
	# quote the quotes
	v=${v//\"/\\\"}
	# quote newlines
	while read -r; do
		echo -n "${esc}${REPLY}"
		esc='\n'
	done <<<"${v}"
}

# eqatag <tag> [-v] [<key>=<value>...] [/<relative-path>...]
#
# output (to qa.log):
# - tag: <tag>
#   data:
#     <key1>: "<value1>"
#     <key2>: "<value2>"
#   files:
#     - "<path1>"
#     - "<path2>"
__eqatag() {
	local tag i filenames=() data=() verbose=

	if [[ ${1} == -v ]]; then
		verbose=1
		shift
	fi

	tag=${1}
	shift
	[[ -n ${tag} ]] || die "${FUNCNAME}: no tag specified"

	# collect data & filenames
	for i; do
		if [[ ${i} == /* ]]; then
			filenames+=( "${i}" )
			[[ -n ${verbose} ]] && eqawarn "  ${i}"
		elif [[ ${i} == *=* ]]; then
			data+=( "${i}" )
		else
			die "${FUNCNAME}: invalid parameter: ${i}"
		fi
	done

	(
		echo "- tag: ${tag}"
		if [[ ${#data[@]} -gt 0 ]]; then
			echo "  data:"
			for i in "${data[@]}"; do
				echo "    ${i%%=*}: \"$(__eqaquote "${i#*=}")\""
			done
		fi
		if [[ ${#filenames[@]} -gt 0 ]]; then
			echo "  files:"
			for i in "${filenames[@]}"; do
				echo "    - \"$(__eqaquote "${i}")\""
			done
		fi
	) >> "${T}"/qa.log
}

if [[ BASH_VERSINFO -gt 4 || (BASH_VERSINFO -eq 4 && BASH_VERSINFO[1] -ge 4) ]] ; then
	___is_indexed_array_var() {
		[[ ${!1@a} == *a* ]]
	}
else
	___is_indexed_array_var() {
		[[ $(declare -p "$1" 2>/dev/null) == 'declare -a'* ]]
	}
fi

true<|MERGE_RESOLUTION|>--- conflicted
+++ resolved
@@ -1,10 +1,5 @@
-<<<<<<< HEAD
 #!@PORTAGE_BASH@
-# Copyright 1999-2020 Gentoo Authors
-=======
-#!/bin/bash
 # Copyright 1999-2021 Gentoo Authors
->>>>>>> 07b91c4e
 # Distributed under the terms of the GNU General Public License v2
 
 source "${PORTAGE_BIN_PATH}/eapi.sh" || exit 1
