<<<<<<< HEAD
#!@PORTAGE_BASH@
# Copyright 1999-2011 Gentoo Foundation
=======
#!/bin/bash
# Copyright 1999-2012 Gentoo Foundation
>>>>>>> 3f7a3b29
# Distributed under the terms of the GNU General Public License v2

source "${PORTAGE_BIN_PATH:-@PORTAGE_BASE@/bin}"/isolated-functions.sh

# PREFIX LOCAL: ignore otherwise failing call
if hasq prefix ${USE} && [[ $EUID != 0 ]] ; then
	ewarn "fowners ignored in Prefix with non-privileged user"
	exit 0
fi
# END PREFIX LOCAL

[[ " ${FEATURES} " == *" force-prefix "* ]] || \
	case "$EAPI" in 0|1|2) EPREFIX= ED=${D} ;; esac

# we can't prefix all arguments because
# chown takes random options
slash="/"
chown "${@/#${slash}/${ED}${slash}}"
ret=$?

if [[ ${ret} != 0 && -n ${EPREFIX} && ${EUID} != 0 ]] ; then
	ewarn "fowners failure ignored in Prefix with non-privileged user"
	exit 0
fi

[[ $ret -ne 0 ]] && helpers_die "${0##*/} failed"
exit $ret<|MERGE_RESOLUTION|>--- conflicted
+++ resolved
@@ -1,20 +1,9 @@
-<<<<<<< HEAD
 #!@PORTAGE_BASH@
-# Copyright 1999-2011 Gentoo Foundation
-=======
-#!/bin/bash
 # Copyright 1999-2012 Gentoo Foundation
->>>>>>> 3f7a3b29
 # Distributed under the terms of the GNU General Public License v2
 
 source "${PORTAGE_BIN_PATH:-@PORTAGE_BASE@/bin}"/isolated-functions.sh
 
-# PREFIX LOCAL: ignore otherwise failing call
-if hasq prefix ${USE} && [[ $EUID != 0 ]] ; then
-	ewarn "fowners ignored in Prefix with non-privileged user"
-	exit 0
-fi
-# END PREFIX LOCAL
 
 [[ " ${FEATURES} " == *" force-prefix "* ]] || \
 	case "$EAPI" in 0|1|2) EPREFIX= ED=${D} ;; esac
