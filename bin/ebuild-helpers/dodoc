#!@PORTAGE_BASH@
#!/bin/bash
# Copyright 1999-2011 Gentoo Foundation
# Distributed under the terms of the GNU General Public License v2

source "${PORTAGE_BIN_PATH:-@PORTAGE_BASE@/bin}"/isolated-functions.sh

if [ $# -lt 1 ] ; then
	helpers_die "${0##*/}: at least one argument needed"
	exit 1 	
fi

<<<<<<< HEAD
dir="${ED}/usr/share/doc/${PF}/${_E_DOCDESTTREE_}"
=======
case "$EAPI" in 0|1|2) ED=${D} ;; esac

dir="${ED}usr/share/doc/${PF}/${_E_DOCDESTTREE_}"
>>>>>>> 0cc174b6
if [ ! -d "${dir}" ] ; then
	install -d "${dir}"
fi

ret=0
for x in "$@" ; do
	if [ -d "${x}" ] ; then
		eqawarn "QA Notice: dodoc argument '${x}' is a directory"
	elif [ -s "${x}" ] ; then
		install -m0644 "${x}" "${dir}" || { ((ret|=1)); continue; }
		ecompress --queue "${dir}/${x##*/}"
	elif [ ! -e "${x}" ] ; then
		echo "!!! ${0##*/}: $x does not exist" 1>&2
		((ret|=1))
	fi
done

[[ $ret -ne 0 ]] && helpers_die "${0##*/} failed"
exit ${ret}<|MERGE_RESOLUTION|>--- conflicted
+++ resolved
@@ -1,5 +1,4 @@
 #!@PORTAGE_BASH@
-#!/bin/bash
 # Copyright 1999-2011 Gentoo Foundation
 # Distributed under the terms of the GNU General Public License v2
 
@@ -10,13 +9,11 @@
 	exit 1 	
 fi
 
-<<<<<<< HEAD
-dir="${ED}/usr/share/doc/${PF}/${_E_DOCDESTTREE_}"
-=======
-case "$EAPI" in 0|1|2) ED=${D} ;; esac
+# PREFIX LOCAL: always support ED
+#case "$EAPI" in 0|1|2) ED=${D} ;; esac
+# END PREFIX LOCAL
 
 dir="${ED}usr/share/doc/${PF}/${_E_DOCDESTTREE_}"
->>>>>>> 0cc174b6
 if [ ! -d "${dir}" ] ; then
 	install -d "${dir}"
 fi
