--- conflicted
+++ resolved
@@ -1,16 +1,8 @@
-<<<<<<< HEAD
 #!@PORTAGE_BASH@
-# Copyright 1999-2011 Gentoo Foundation
-# Distributed under the terms of the GNU General Public License v2
-
-source "${PORTAGE_BIN_PATH:-@PORTAGE_BASE@/bin}"/isolated-functions.sh
-=======
-#!/bin/bash
 # Copyright 1999-2012 Gentoo Foundation
 # Distributed under the terms of the GNU General Public License v2
 
-source "${PORTAGE_BIN_PATH:-/usr/lib/portage/bin}"/helper-functions.sh
->>>>>>> 138e6030
+source "${PORTAGE_BIN_PATH:-@PORTAGE_BASE@/bin}"/helper-functions.sh
 
 # avoid multiple calls to `has`.  this creates things like:
 #   FEATURES_foo=false
