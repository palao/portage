--- conflicted
+++ resolved
@@ -13,31 +13,20 @@
 	--ignore)
 		shift
 		for skip in "$@" ; do
-<<<<<<< HEAD
 			[[ -d ${ED}${skip} || -f ${ED}${skip} ]] \
-				&& touch "${D}${skip}.ecompress.skip"
-=======
-			[[ -d ${D}${skip} || -f ${D}${skip} ]] \
 				&& >> "${D}${skip}.ecompress.skip"
->>>>>>> 188c0f84
 		done
 		exit 0
 		;;
 	--queue)
 		shift
 		set -- "${@/%/.ecompress.dir}"
-<<<<<<< HEAD
 		set -- "${@/#/${ED}}"
-		touch "$@"
-		ret=$?
-=======
-		set -- "${@/#/${D}}"
 		ret=0
 		for x in "$@" ; do
 			>> "$x"
 			((ret|=$?))
 		done
->>>>>>> 188c0f84
 		[[ $ret -ne 0 ]] && helpers_die "${0##*/} failed"
 		exit $ret
 		;;
