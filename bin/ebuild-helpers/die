#!@PORTAGE_BASH@
# Copyright 2010 Gentoo Foundation
# Distributed under the terms of the GNU General Public License v2

<<<<<<< HEAD
source "${PORTAGE_BIN_PATH:-@PORTAGE_BASE@/bin}"/isolated-functions.sh
=======
source "${PORTAGE_BIN_PATH}"/isolated-functions.sh || exit 1
>>>>>>> 1a07f62c
die "$@"
exit 1<|MERGE_RESOLUTION|>--- conflicted
+++ resolved
@@ -2,10 +2,6 @@
 # Copyright 2010 Gentoo Foundation
 # Distributed under the terms of the GNU General Public License v2
 
-<<<<<<< HEAD
-source "${PORTAGE_BIN_PATH:-@PORTAGE_BASE@/bin}"/isolated-functions.sh
-=======
 source "${PORTAGE_BIN_PATH}"/isolated-functions.sh || exit 1
->>>>>>> 1a07f62c
 die "$@"
 exit 1