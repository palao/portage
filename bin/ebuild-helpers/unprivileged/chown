--- conflicted
+++ resolved
@@ -1,10 +1,5 @@
-<<<<<<< HEAD
 #!@PORTAGE_BASH@
-# Copyright 2012 Gentoo Foundation
-=======
-#!/bin/bash
 # Copyright 2012-2013 Gentoo Foundation
->>>>>>> 1e8c9a72
 # Distributed under the terms of the GNU General Public License v2
 
 scriptpath=${BASH_SOURCE[0]}
@@ -18,9 +13,6 @@
 	IFS=$' \t\n'
 	output=$("${path}/${scriptname}" "$@" 2>&1)
 	if [[ $? -ne 0 ]] ; then
-<<<<<<< HEAD
-		source "${PORTAGE_BIN_PATH:-@PORTAGE_BASE@/bin}"/isolated-functions.sh
-=======
 
 		# Avoid an extreme performance problem when the
 		# output is very long (bug #470992).
@@ -29,8 +21,7 @@
 			output="${output}\n ... (further messages truncated)"
 		fi
 
-		source "${PORTAGE_BIN_PATH:-/usr/lib/portage/bin}"/isolated-functions.sh
->>>>>>> 1e8c9a72
+		source "${PORTAGE_BIN_PATH:-@PORTAGE_BASE@/bin}"/isolated-functions.sh
 
 		if ! ___eapi_has_prefix_variables; then
 			EPREFIX=
