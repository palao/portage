#!@PORTAGE_BASH@
# Copyright 2012-2015 Gentoo Foundation
# Distributed under the terms of the GNU General Public License v2

source "${PORTAGE_BIN_PATH}"/isolated-functions.sh || exit 1

scriptpath=${BASH_SOURCE[0]}
scriptname=${scriptpath##*/}

IFS=':'

for path in ${PATH}; do
	[[ -x ${path}/${scriptname} ]] || continue
	[[ ${path} == ${PORTAGE_OVERRIDE_EPREFIX}/usr/lib*/portage/* ]] && continue
	[[ ${path} == */._portage_reinstall_.* ]] && continue
	[[ ${path}/${scriptname} -ef ${scriptpath} ]] && continue
	IFS=$' \t\n'
	output=$("${path}/${scriptname}" "$@" 2>&1)
	if [[ $? -ne 0 ]] ; then

		# Avoid an extreme performance problem when the
		# output is very long (bug #470992).
		if [[ $(wc -l <<< "${output}") -gt 100 ]]; then
			output=$(head -n100 <<< "${output}")
			output="${output}\n ... (further messages truncated)"
		fi

<<<<<<< HEAD
		source "${PORTAGE_BIN_PATH:-@PORTAGE_BASE@/bin}"/isolated-functions.sh

=======
>>>>>>> 1a07f62c
		if ! ___eapi_has_prefix_variables; then
			EPREFIX=
		fi
		msg="${scriptname} failure ignored with unprivileged user:\n    ${scriptname} $*\n    ${output}"
		# Reverse expansion of ${D} and ${EPREFIX}, for readability.
		msg=${msg//${D}/'${D}'}
		if [[ -n ${EPREFIX} ]] ; then
			msg=${msg//${EPREFIX}/'${EPREFIX}'}
			msg=${msg//${EPREFIX#/}/'${EPREFIX}'}
		fi
		ewarn "${msg}"
	fi
	exit 0
done

exit 1<|MERGE_RESOLUTION|>--- conflicted
+++ resolved
@@ -25,11 +25,6 @@
 			output="${output}\n ... (further messages truncated)"
 		fi
 
-<<<<<<< HEAD
-		source "${PORTAGE_BIN_PATH:-@PORTAGE_BASE@/bin}"/isolated-functions.sh
-
-=======
->>>>>>> 1a07f62c
 		if ! ___eapi_has_prefix_variables; then
 			EPREFIX=
 		fi
