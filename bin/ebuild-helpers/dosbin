<<<<<<< HEAD
#!@PORTAGE_BASH@
# Copyright 1999-2010 Gentoo Foundation
=======
#!/bin/bash
# Copyright 1999-2011 Gentoo Foundation
>>>>>>> 0cc174b6
# Distributed under the terms of the GNU General Public License v2

source "${PORTAGE_BIN_PATH:-@PORTAGE_BASE@/bin}"/isolated-functions.sh

if [[ $# -lt 1 ]] ; then
	helpers_die "${0##*/}: at least one argument needed"
	exit 1
fi

<<<<<<< HEAD
=======
case "$EAPI" in 0|1|2) ED=${D} ;; esac

>>>>>>> 0cc174b6
if [[ ! -d ${ED}${DESTTREE}/sbin ]] ; then
	install -d "${ED}${DESTTREE}/sbin" || { helpers_die "${0##*/}: failed to install ${ED}${DESTTREE}/sbin"; exit 2; }
fi

ret=0

for x in "$@" ; do
	if [[ -e ${x} ]] ; then
		install -m0755 -o ${PORTAGE_INST_UID:-0} -g ${PORTAGE_INST_GID:-0} "${x}" "${ED}${DESTTREE}/sbin"
	else
		echo "!!! ${0##*/}: ${x} does not exist" 1>&2
		false
	fi
	((ret|=$?))
done

[[ $ret -ne 0 ]] && helpers_die "${0##*/} failed"
exit ${ret}<|MERGE_RESOLUTION|>--- conflicted
+++ resolved
@@ -1,10 +1,5 @@
-<<<<<<< HEAD
 #!@PORTAGE_BASH@
-# Copyright 1999-2010 Gentoo Foundation
-=======
-#!/bin/bash
 # Copyright 1999-2011 Gentoo Foundation
->>>>>>> 0cc174b6
 # Distributed under the terms of the GNU General Public License v2
 
 source "${PORTAGE_BIN_PATH:-@PORTAGE_BASE@/bin}"/isolated-functions.sh
@@ -14,11 +9,10 @@
 	exit 1
 fi
 
-<<<<<<< HEAD
-=======
-case "$EAPI" in 0|1|2) ED=${D} ;; esac
+# PREFIX LOCAL: always support ED
+#case "$EAPI" in 0|1|2) ED=${D} ;; esac
+# END PREFIX LOCAL
 
->>>>>>> 0cc174b6
 if [[ ! -d ${ED}${DESTTREE}/sbin ]] ; then
 	install -d "${ED}${DESTTREE}/sbin" || { helpers_die "${0##*/}: failed to install ${ED}${DESTTREE}/sbin"; exit 2; }
 fi
