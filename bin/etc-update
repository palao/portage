--- conflicted
+++ resolved
@@ -1,10 +1,5 @@
-<<<<<<< HEAD
 #!@PORTAGE_BASH@
-# Copyright 1999-2007 Gentoo Foundation
-=======
-#!/bin/bash
 # Copyright 1999-2011 Gentoo Foundation
->>>>>>> 49a246a1
 # Distributed under the terms of the GNU General Public License v2
 
 # Author Brandon Low <lostlogic@gentoo.org>
