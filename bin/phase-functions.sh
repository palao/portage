#!/bin/bash
# Copyright 1999-2021 Gentoo Authors
# Distributed under the terms of the GNU General Public License v2

# Hardcoded bash lists are needed for backward compatibility with
# <portage-2.1.4 since they assume that a newly installed version
# of ebuild.sh will work for pkg_postinst, pkg_prerm, and pkg_postrm
# when portage is upgrading itself.

PORTAGE_READONLY_METADATA="BDEPEND DEFINED_PHASES DEPEND DESCRIPTION
	EAPI HOMEPAGE IDEPEND INHERITED IUSE REQUIRED_USE KEYWORDS LICENSE
	PDEPEND RDEPEND REPOSITORY RESTRICT SLOT SRC_URI"

PORTAGE_READONLY_VARS="D EBUILD EBUILD_PHASE EBUILD_PHASE_FUNC \
	EBUILD_SH_ARGS EMERGE_FROM FILESDIR MERGE_TYPE \
	PM_EBUILD_HOOK_DIR \
	PORTAGE_ACTUAL_DISTDIR PORTAGE_ARCHLIST PORTAGE_BASHRC  \
	PORTAGE_BINPKG_FILE PORTAGE_BINPKG_TAR_OPTS PORTAGE_BINPKG_TMPFILE \
	PORTAGE_BIN_PATH PORTAGE_BUILDDIR PORTAGE_BUILD_GROUP \
	PORTAGE_BUILD_USER PORTAGE_BUNZIP2_COMMAND \
	PORTAGE_BZIP2_COMMAND PORTAGE_COLORMAP PORTAGE_CONFIGROOT \
	PORTAGE_DEBUG PORTAGE_DEPCACHEDIR PORTAGE_EBUILD_EXIT_FILE \
	PORTAGE_ECLASS_LOCATIONS PORTAGE_EXPLICIT_INHERIT \
	PORTAGE_GID PORTAGE_GRPNAME PORTAGE_INST_GID PORTAGE_INST_UID \
	PORTAGE_INTERNAL_CALLER PORTAGE_IPC_DAEMON PORTAGE_IUSE PORTAGE_LOG_FILE \
	PORTAGE_MUTABLE_FILTERED_VARS PORTAGE_OVERRIDE_EPREFIX PORTAGE_PROPERTIES \
	PORTAGE_PYM_PATH PORTAGE_PYTHON PORTAGE_PYTHONPATH \
	PORTAGE_READONLY_METADATA PORTAGE_READONLY_VARS \
	PORTAGE_REPO_NAME PORTAGE_REPOSITORIES PORTAGE_RESTRICT \
	PORTAGE_SAVED_READONLY_VARS PORTAGE_SIGPIPE_STATUS \
	PORTAGE_TMPDIR PORTAGE_UPDATE_ENV PORTAGE_USERNAME \
	PORTAGE_VERBOSE PORTAGE_WORKDIR_MODE PORTAGE_XATTR_EXCLUDE \
	REPLACING_VERSIONS REPLACED_BY_VERSION T WORKDIR \
	__PORTAGE_HELPER __PORTAGE_TEST_HARDLINK_LOCKS"

PORTAGE_SAVED_READONLY_VARS="A CATEGORY P PF PN PR PV PVR"

# Variables that portage sets but doesn't mark readonly.
# In order to prevent changed values from causing unexpected
# interference, they are filtered out of the environment when
# it is saved or loaded (any mutations do not persist).
PORTAGE_MUTABLE_FILTERED_VARS="AA HOSTNAME"

# @FUNCTION: __filter_readonly_variables
# @DESCRIPTION: [--filter-sandbox] [--allow-extra-vars]
# Read an environment from stdin and echo to stdout while filtering variables
# with names that are known to cause interference:
#
#   * some specific variables for which bash does not allow assignment
#   * some specific variables that affect portage or sandbox behavior
#   * variable names that begin with a digit or that contain any
#     non-alphanumeric characters that are not be supported by bash
#
# --filter-sandbox causes all SANDBOX_* variables to be filtered, which
# is only desired in certain cases, such as during preprocessing or when
# saving environment.bz2 for a binary or installed package.
#
# --filter-features causes the special FEATURES variable to be filtered.
# Generally, we want it to persist between phases since the user might
# want to modify it via bashrc to enable things like splitdebug and
# installsources for specific packages. They should be able to modify it
# in pre_pkg_setup() and have it persist all the way through the install
# phase. However, if FEATURES exist inside environment.bz2 then they
# should be overridden by current settings.
#
# --filter-locale causes locale related variables such as LANG and LC_*
# variables to be filtered. These variables should persist between phases,
# in case they are modified by the ebuild. However, the current user
# settings should be used when loading the environment from a binary or
# installed package.
#
# --filter-path causes the PATH variable to be filtered. This variable
# should persist between phases, in case it is modified by the ebuild.
# However, old settings should be overridden when loading the
# environment from a binary or installed package.
#
# ---allow-extra-vars causes some extra vars to be allowd through, such
# as ${PORTAGE_SAVED_READONLY_VARS} and ${PORTAGE_MUTABLE_FILTERED_VARS}.
# This is enabled automatically if EMERGE_FROM=binary, since it preserves
# variables from when the package was originally built.
#
# In bash-3.2_p20+ an attempt to assign BASH_*, FUNCNAME, GROUPS or any
# readonly variable cause the shell to exit while executing the "source"
# builtin command. To avoid this problem, this function filters those
# variables out and discards them. See bug #190128.
__filter_readonly_variables() {
	local x filtered_vars
	local readonly_bash_vars="BASHOPTS BASHPID DIRSTACK EUID
		FUNCNAME GROUPS PIPESTATUS PPID SHELLOPTS UID"
	local bash_misc_vars="BASH BASH_.* COLUMNS COMP_WORDBREAKS HISTCMD
		HISTFILE HOSTNAME HOSTTYPE IFS LINENO MACHTYPE OLDPWD
		OPTERR OPTIND OSTYPE POSIXLY_CORRECT PS4 PWD RANDOM
		SECONDS SHLVL _"
	local filtered_sandbox_vars="SANDBOX_ACTIVE SANDBOX_BASHRC
		SANDBOX_DEBUG_LOG SANDBOX_DISABLED SANDBOX_LIB
		SANDBOX_LOG SANDBOX_ON"
	# Untrusted due to possible application of package renames to binpkgs
	local binpkg_untrusted_vars="CATEGORY P PF PN PR PV PVR"
	local misc_garbage_vars="_portage_filter_opts"
	filtered_vars="___.* $readonly_bash_vars $bash_misc_vars
		$PORTAGE_READONLY_VARS $misc_garbage_vars"

	# Filter SYSROOT unconditionally. It is propagated in every EAPI
	# because it was used unofficially before EAPI 7. See bug #661006.
	filtered_vars+=" SYSROOT"

	if ___eapi_has_BROOT; then
		filtered_vars+=" BROOT"
	fi
	# Don't filter/interfere with prefix variables unless they are
	# supported by the current EAPI.
	if ___eapi_has_prefix_variables; then
		filtered_vars+=" ED EPREFIX EROOT"
		if ___eapi_has_SYSROOT; then
			filtered_vars+=" ESYSROOT"
		fi
	fi
	if ___eapi_has_PORTDIR_ECLASSDIR; then
		filtered_vars+=" PORTDIR ECLASSDIR"
	fi

	if has --filter-sandbox $* ; then
		filtered_vars="${filtered_vars} SANDBOX_.*"
	else
		filtered_vars="${filtered_vars} ${filtered_sandbox_vars}"
	fi
	if has --filter-features $* ; then
		filtered_vars="${filtered_vars} FEATURES PORTAGE_FEATURES"
	fi
	if has --filter-path $* ; then
		filtered_vars+=" PATH"
	fi
	if has --filter-locale $* ; then
		filtered_vars+=" LANG LC_ALL LC_COLLATE
			LC_CTYPE LC_MESSAGES LC_MONETARY
			LC_NUMERIC LC_PAPER LC_TIME"
	fi
	if ! has --allow-extra-vars $* ; then
		if [ "${EMERGE_FROM}" = binary ] ; then
			# preserve additional variables from build time,
			# while excluding untrusted variables
			filtered_vars+=" ${binpkg_untrusted_vars}"
		else
			filtered_vars+=" ${PORTAGE_SAVED_READONLY_VARS}"
			filtered_vars+=" ${PORTAGE_MUTABLE_FILTERED_VARS}"
		fi
	fi
	if has --filter-metadata $* ; then
		filtered_vars+=" ${PORTAGE_READONLY_METADATA} filter_opts"
	fi

	"${PORTAGE_PYTHON:-/usr/bin/python}" "${PORTAGE_BIN_PATH}"/filter-bash-environment.py "${filtered_vars}" || die "filter-bash-environment.py failed"
}

# @FUNCTION: __preprocess_ebuild_env
# @DESCRIPTION:
# Filter any readonly variables from ${T}/environment, source it, and then
# save it via __save_ebuild_env(). This process should be sufficient to prevent
# any stale variables or functions from an arbitrary environment from
# interfering with the current environment. This is useful when an existing
# environment needs to be loaded from a binary or installed package.
__preprocess_ebuild_env() {
	local _portage_filter_opts="--filter-features --filter-locale --filter-path --filter-sandbox"

	# If environment.raw is present, this is a signal from the python side,
	# indicating that the environment may contain stale FEATURES and
	# SANDBOX_{DENY,PREDICT,READ,WRITE} variables that should be filtered out.
	# Otherwise, we don't need to filter the environment.
	[ -f "${T}/environment.raw" ] || return 0

	__filter_readonly_variables $_portage_filter_opts < "${T}"/environment \
		>> "$T/environment.filtered" || return $?
	unset _portage_filter_opts
	mv "${T}"/environment.filtered "${T}"/environment || return $?
	rm -f "${T}/environment.success" || return $?
	# WARNING: Code inside this subshell should avoid making assumptions
	# about variables or functions after source "${T}"/environment has been
	# called. Any variables that need to be relied upon should already be
	# filtered out above.
	(
		export SANDBOX_ON=1
		source "${T}/environment" || exit $?
		# We have to temporarily disable sandbox since the
		# SANDBOX_{DENY,READ,PREDICT,WRITE} values we've just loaded
		# may be unusable (triggering in spurious sandbox violations)
		# until we've merged them with our current values.
		export SANDBOX_ON=0

		# It's remotely possible that __save_ebuild_env() has been overridden
		# by the above source command. To protect ourselves, we override it
		# here with our own version. ${PORTAGE_BIN_PATH} is safe to use here
		# because it's already filtered above.
		source "${PORTAGE_BIN_PATH}/save-ebuild-env.sh" || exit $?

		# Rely on __save_ebuild_env() to filter out any remaining variables
		# and functions that could interfere with the current environment.
		__save_ebuild_env || exit $?
		>> "$T/environment.success" || exit $?
	) > "${T}/environment.filtered"
	local retval
	if [ -e "${T}/environment.success" ] ; then
		__filter_readonly_variables --filter-features < \
			"${T}/environment.filtered" > "${T}/environment"
		retval=$?
	else
		retval=1
	fi
	rm -f "${T}"/environment.{filtered,raw,success}
	return ${retval}
}

__ebuild_phase() {
	declare -F "$1" >/dev/null && __qa_call $1
}

__ebuild_phase_with_hooks() {
	local x phase_name=${1}
	for x in {pre_,,post_}${phase_name} ; do
		__ebuild_phase ${x}
	done
}

__dyn_pretend() {
	if [[ -e $PORTAGE_BUILDDIR/.pretended ]] ; then
		__vecho ">>> It appears that '$PF' is already pretended; skipping."
		__vecho ">>> Remove '$PORTAGE_BUILDDIR/.pretended' to force pretend."
		return 0
	fi
	__ebuild_phase pre_pkg_pretend
	__ebuild_phase pkg_pretend
	>> "$PORTAGE_BUILDDIR/.pretended" || \
		die "Failed to create $PORTAGE_BUILDDIR/.pretended"
	__ebuild_phase post_pkg_pretend
}

__dyn_setup() {
	if [[ " ${FEATURES} " == *" force-multilib "* ]]; then
		if ! is_auto-multilib && ! use multilib_abi_"${DEFAULT_ABI}" ; then
			ewarn
			ewarn "You disabled all ABIs"
			ewarn "You should enable at least one ABI"
			ewarn "Enabling the default ABI now"
			ewarn
		fi
	fi
	for LOOP_ABI in $(get_abi_list); do
		if [[ " ${FEATURES} " == *" force-multilib "* ]]; then
			set_abi ${LOOP_ABI}
			rm -f "${T}"/environment
			if [[ -e $PORTAGE_BUILDDIR/.setuped.${ABI} ]] ; then
				__vecho ">>> It appears that '$PF' is already setup; skipping."
				__vecho ">>> Remove '$PORTAGE_BUILDDIR/.setuped.${ABI}' to force setup."
				return 0
			fi
		fi
	__ebuild_phase pre_pkg_setup
	__ebuild_phase pkg_setup
	>> "$PORTAGE_BUILDDIR/.setuped.${ABI}" || \
		die "Failed to create $PORTAGE_BUILDDIR/.setuped"

	done

	>> "$PORTAGE_BUILDDIR/.setuped" || \
		die "Failed to create $PORTAGE_BUILDDIR/.setuped"
	__ebuild_phase post_pkg_setup

}

__dyn_unpack() {
	if [[ -f ${PORTAGE_BUILDDIR}/.unpacked ]] ; then
		__vecho ">>> WORKDIR is up-to-date, keeping..."
		return 0
	fi
	if [ ! -d "${WORKDIR}" ]; then
		install -m${PORTAGE_WORKDIR_MODE:-0700} -d "${WORKDIR}" || die "Failed to create dir '${WORKDIR}'"
	fi
	cd "${WORKDIR}" || die "Directory change failed: \`cd '${WORKDIR}'\`"
	__ebuild_phase pre_src_unpack
	__vecho ">>> Unpacking source$(_get_abi_string)..."
	__ebuild_phase src_unpack

	>> "$PORTAGE_BUILDDIR/.unpacked" || \
		die "Failed to create $PORTAGE_BUILDDIR/.unpacked"
	__vecho ">>> Source unpacked in ${WORKDIR}"
__ebuild_phase post_src_unpack
}

__dyn_clean() {
	if [ -z "${PORTAGE_BUILDDIR}" ]; then
		echo "Aborting clean phase because PORTAGE_BUILDDIR is unset!"
		return 1
	elif [ ! -d "${PORTAGE_BUILDDIR}" ] ; then
		return 0
	fi
	if has chflags $FEATURES ; then
		chflags -R noschg,nouchg,nosappnd,nouappnd "${PORTAGE_BUILDDIR}"
		chflags -R nosunlnk,nouunlnk "${PORTAGE_BUILDDIR}" 2>/dev/null
	fi

	# Some kernels, such as Solaris, return EINVAL when an attempt
	# is made to remove the current working directory.
	cd "${PORTAGE_PYM_PATH}" || \
		die "PORTAGE_PYM_PATH does not exist: '${PORTAGE_PYM_PATH}'"

	rm -rf "${PORTAGE_BUILDDIR}/image" "${PORTAGE_BUILDDIR}/homedir" \
		"${PORTAGE_BUILDDIR}/empty"
	rm -f "${PORTAGE_BUILDDIR}/.installed"

	if [[ $EMERGE_FROM = binary ]] || \
		! has keeptemp $FEATURES && ! has keepwork $FEATURES ; then
		rm -rf "${T}"
	fi

	if [[ $EMERGE_FROM = binary ]] || ! has keepwork $FEATURES; then
		rm -f "$PORTAGE_BUILDDIR"/.{ebuild_changed,logid,pretended*,setuped*,unpacked*,prepared*} \
			"$PORTAGE_BUILDDIR"/.{configured*,compiled*,tested*,packaged*,instprepped} \
			"$PORTAGE_BUILDDIR"/.abi \
			"$PORTAGE_BUILDDIR"/.die_hooks \
			"$PORTAGE_BUILDDIR"/.exit_status

<<<<<<< HEAD
		rm -rf "${PORTAGE_BUILDDIR}"/{build-info,abi-code}
=======
		rm -rf "${PORTAGE_BUILDDIR}/build-info" \
			"${PORTAGE_BUILDDIR}/.ipc"
>>>>>>> 04d254af
		rm -rf "${WORKDIR}"
		rm -f "${PORTAGE_BUILDDIR}/files"
	fi

	if [ -f "${PORTAGE_BUILDDIR}/.unpacked" ]; then
		find "${PORTAGE_BUILDDIR}" -type d ! -regex "^${WORKDIR}" | sort -r | tr "\n" "\0" | $XARGS -0 rmdir &>/dev/null
	fi

	# do not bind this to doebuild defined DISTDIR; don't trust doebuild, and if mistakes are made it'll
	# result in it wiping the users distfiles directory (bad).
	rm -rf "${PORTAGE_BUILDDIR}/distdir"

	rmdir "$PORTAGE_BUILDDIR" 2>/dev/null

	true
}

__abort_handler() {
	local msg
	if [ "$2" != "fail" ]; then
		msg="${EBUILD}: ${1} aborted; exiting."
	else
		msg="${EBUILD}: ${1} failed; exiting."
	fi
	echo
	echo "$msg"
	echo
	eval ${3}
	#unset signal handler
	trap - SIGINT SIGQUIT
}

__abort_prepare() {
	__abort_handler src_prepare $1
	rm -f "$PORTAGE_BUILDDIR/.prepared"
	exit 1
}

__abort_configure() {
	__abort_handler src_configure $1
	rm -f "$PORTAGE_BUILDDIR/.configured"
	exit 1
}

__abort_compile() {
	__abort_handler "src_compile" $1
	rm -f "${PORTAGE_BUILDDIR}/.compiled"
	exit 1
}

__abort_test() {
	__abort_handler "__dyn_test" $1
	rm -f "${PORTAGE_BUILDDIR}/.tested"
	exit 1
}

__abort_install() {
	__abort_handler "src_install" $1
	rm -rf "${PORTAGE_BUILDDIR}/image"
	exit 1
}

__has_phase_defined_up_to() {
	local phase
	for phase in unpack prepare configure compile test install; do
		has ${phase} ${DEFINED_PHASES} && return 0
		[[ ${phase} == $1 ]] && return 1
	done
	# We shouldn't actually get here
	return 1
}

__dyn_prepare() {

	if [[ -e $PORTAGE_BUILDDIR/.prepared ]] ; then
		__vecho ">>> It appears that '$PF' is already prepared; skipping."
		__vecho ">>> Remove '$PORTAGE_BUILDDIR/.prepared' to force prepare."
		return 0
	fi

	for LOOP_ABI in $(get_abi_list); do
		if [[ " ${FEATURES} " == *" force-multilib "* ]]; then

			if [ "${PORTAGE_BUILDDIR}"/.prepared.${LOOP_ABI} -nt "${WORKDIR}" ]; then
				echo ">>> It appears that ${PN} is already prepared for ABI=${LOOP_ABI}; skipping."
				echo ">>> Remove '$PORTAGE_BUILDDIR/.prepared.${LOOP_ABI}' to force prepare."
				continue
			fi
		fi
	if [[ -d $S ]] ; then
		cd "${S}"
	elif ___eapi_has_S_WORKDIR_fallback; then
		cd "${WORKDIR}"
	elif [[ -z ${A} ]] && ! __has_phase_defined_up_to prepare; then
		cd "${WORKDIR}"
	else
		die "The source directory '${S}' doesn't exist"
	fi

	trap __abort_prepare SIGINT SIGQUIT

	__ebuild_phase pre_src_prepare
	__vecho ">>> Preparing source in $PWD$(_get_abi_string) ..."
	__ebuild_phase src_prepare

	done

	# keep path in eapply_user in sync!
	if ___eapi_has_eapply_user && [[ ! -f ${T}/.portage_user_patches_applied ]]; then
		die "eapply_user (or default) must be called in src_prepare()!"
	fi

	>> "$PORTAGE_BUILDDIR/.prepared" || \
		die "Failed to create $PORTAGE_BUILDDIR/.prepared"
	__vecho ">>> Source prepared."
	__ebuild_phase post_src_prepare

	trap - SIGINT SIGQUIT
}

__dyn_configure() {

	if [[ -e $PORTAGE_BUILDDIR/.configured ]] ; then
		__vecho ">>> It appears that '$PF' is already configured; skipping."
		__vecho ">>> Remove '$PORTAGE_BUILDDIR/.configured' to force configuration."
		return 0
	fi

	for LOOP_ABI in $(get_abi_list); do
		if [[ " ${FEATURES} " == *" force-multilib "* ]]; then

			if [ ${PORTAGE_BUILDDIR}/.configured.${LOOP_ABI} -nt "${WORKDIR}" ]; then
				echo ">>> It appears that ${PN} is already configured for ABI=${LOOP_ABI}; skipping."
				echo ">>> Remove '$PORTAGE_BUILDDIR/.configured.${LOOP_ABI}' to force configuration."
				continue
			fi
		fi
	if [[ -d $S ]] ; then
		cd "${S}"
	elif ___eapi_has_S_WORKDIR_fallback; then
		cd "${WORKDIR}"
	elif [[ -z ${A} ]] && ! __has_phase_defined_up_to configure; then
		cd "${WORKDIR}"
	else
		die "The source directory '${S}' doesn't exist"
	fi

	trap __abort_configure SIGINT SIGQUIT

	__ebuild_phase pre_src_configure

	__vecho ">>> Configuring source in $PWD$(_get_abi_string) ..."
	__ebuild_phase src_configure

	done
	>> "$PORTAGE_BUILDDIR/.configured" || \
		die "Failed to create $PORTAGE_BUILDDIR/.configured"
	__vecho ">>> Source configured."

	__ebuild_phase post_src_configure

	trap - SIGINT SIGQUIT
}

__dyn_compile() {

	if [[ -e $PORTAGE_BUILDDIR/.compiled ]] ; then
		__vecho ">>> It appears that '${PF}' is already compiled; skipping."
		__vecho ">>> Remove '$PORTAGE_BUILDDIR/.compiled' to force compilation."
		return 0
	fi

	for LOOP_ABI in $(get_abi_list); do
		if [[ " ${FEATURES} " == *" force-multilib "* ]]; then

			if [ ${PORTAGE_BUILDDIR}/.compiled.${LOOP_ABI} -nt "${WORKDIR}" ]; then
				echo ">>> It appears that ${PN} is already compiled for ABI=${LOOP_ABI}; skipping."
				echo ">>> Remove '$PORTAGE_BUILDDIR/.compiled.${LOOP_ABI}' to force compilation."
				continue
			fi
		fi
	if [[ -d $S ]] ; then
		cd "${S}"
	elif ___eapi_has_S_WORKDIR_fallback; then
		cd "${WORKDIR}"
	elif [[ -z ${A} ]] && ! __has_phase_defined_up_to compile; then
		cd "${WORKDIR}"
	else
		die "The source directory '${S}' doesn't exist"
	fi

	trap __abort_compile SIGINT SIGQUIT

	__ebuild_phase pre_src_compile

	__vecho ">>> Compiling source in $PWD$(_get_abi_string) ..."
	__ebuild_phase src_compile

	done
	>> "$PORTAGE_BUILDDIR/.compiled" || \
		die "Failed to create $PORTAGE_BUILDDIR/.compiled"
	__vecho ">>> Source compiled."

	__ebuild_phase post_src_compile

	trap - SIGINT SIGQUIT
}

__dyn_test() {

	if [[ -e $PORTAGE_BUILDDIR/.tested ]] ; then
		__vecho ">>> It appears that ${PN} has already been tested; skipping."
		__vecho ">>> Remove '${PORTAGE_BUILDDIR}/.tested' to force test."
		return
	fi

	trap "__abort_test" SIGINT SIGQUIT

	if [[ -d ${S} ]]; then
		cd "${S}"
	elif ___eapi_has_S_WORKDIR_fallback; then
		cd "${WORKDIR}"
	elif [[ -z ${A} ]] && ! __has_phase_defined_up_to test; then
		cd "${WORKDIR}"
	else
		die "The source directory '${S}' doesn't exist"
	fi

	if has test ${PORTAGE_RESTRICT} && ! has all ${ALLOW_TEST} &&
			! { has test_network ${PORTAGE_PROPERTIES} && has network ${ALLOW_TEST}; }
	then
		einfo "Skipping make test/check due to ebuild restriction."
		__vecho ">>> Test phase [disabled because of RESTRICT=test]: ${CATEGORY}/${PF}"

	# If ${EBUILD_FORCE_TEST} == 1 and FEATURES came from ${T}/environment
	# then it might not have FEATURES=test like it's supposed to here.
	elif [[ ${EBUILD_FORCE_TEST} != 1 ]] && ! has test ${FEATURES} ; then
		__vecho ">>> Test phase [not enabled]: ${CATEGORY}/${PF}"
	else
		if [[ " ${FEATURES} " == *" force-multilib "* ]]; then
			if [ ${PORTAGE_BUILDDIR}/.tested.${LOOP_ABI} -nt "${WORKDIR}" ]; then
				echo ">>> It appears that ${PN} is already tested for ABI=${LOOP_ABI}; skipping."
				echo ">>> Remove '$PORTAGE_BUILDDIR/.tested.${LOOP_ABI}' to force testing."
				continue
			fi
		fi
		local save_sp=${SANDBOX_PREDICT}
		addpredict /
		__ebuild_phase pre_src_test

		__vecho ">>> Test phase: ${CATEGORY}/${PF}"
		__ebuild_phase src_test

		__vecho ">>> Completed testing ${CATEGORY}/${PF}"

		>> "$PORTAGE_BUILDDIR/.tested" || \
			die "Failed to create $PORTAGE_BUILDDIR/.tested"
		__ebuild_phase post_src_test
		SANDBOX_PREDICT=${save_sp}
	fi

	trap - SIGINT SIGQUIT
}

__dyn_install() {
	[ -z "$PORTAGE_BUILDDIR" ] && die "${FUNCNAME}: PORTAGE_BUILDDIR is unset"
	if has noauto $FEATURES ; then
		rm -f "${PORTAGE_BUILDDIR}/.installed"
	elif [[ -e $PORTAGE_BUILDDIR/.installed ]] ; then
		__vecho ">>> It appears that '${PF}' is already installed; skipping."
		__vecho ">>> Remove '${PORTAGE_BUILDDIR}/.installed' to force install."
		return 0
	fi
	trap "__abort_install" SIGINT SIGQUIT

	# Handle setting QA_* based on QA_PREBUILT
	# Those variables shouldn't be needed before src_install()
	# (QA_PRESTRIPPED is used in prepstrip, others in install-qa-checks)
	# and delay in setting them allows us to set them in pkg_setup()
	if [[ -n $QA_PREBUILT ]] ; then
		# these ones support fnmatch patterns
		QA_EXECSTACK+=" $QA_PREBUILT"
		QA_TEXTRELS+=" $QA_PREBUILT"
		QA_WX_LOAD+=" $QA_PREBUILT"

		# these ones support regular expressions, so translate
		# fnmatch patterns to regular expressions
		for x in QA_DT_NEEDED QA_FLAGS_IGNORED QA_PRESTRIPPED QA_SONAME ; do
			if [[ $(declare -p $x 2>/dev/null) = declare\ -a* ]] ; then
				eval "${x}=(\"\${${x}[@]}\" ${QA_PREBUILT//\*/.*})"
			else
				eval "${x}+=\" ${QA_PREBUILT//\*/.*}\""
			fi
		done

		unset x
	fi
	# This needs to be exported since prepstrip is a separate shell script.
	[[ -n $QA_PRESTRIPPED ]] && export QA_PRESTRIPPED
	eval "[[ -n \$QA_PRESTRIPPED_${ARCH/-/_} ]] && \
		export QA_PRESTRIPPED_${ARCH/-/_}"

	__ebuild_phase pre_src_install

	if ___eapi_has_prefix_variables; then
		_x=${ED}
	else
		_x=${D}
	fi
	rm -rf "${D}"
	[[ " ${FEATURES} " == *" force-multilib "* ]] && is_auto-multilib && rm -rf "${D}".${ABI}
	mkdir -p "${_x}"
	unset _x
	for LOOP_ABI in $(get_abi_list); do

	if [[ -d $S ]] ; then
		cd "${S}"
	elif ___eapi_has_S_WORKDIR_fallback; then
		cd "${WORKDIR}"
	elif [[ -z ${A} ]] && ! __has_phase_defined_up_to install; then
		cd "${WORKDIR}"
	else
		die "The source directory '${S}' doesn't exist"
	fi

	__vecho
	__vecho ">>> Install ${CATEGORY}/${PF} into ${D}"
	#our custom version of libtool uses $S and $D to fix
	#invalid paths in .la files
	export S D

	# Reset exeinto(), docinto(), insinto(), and into() state variables
	# in case the user is running the install phase multiple times
	# consecutively via the ebuild command.
	if ___eapi_has_DESTTREE_INSDESTTREE; then
		export DESTTREE=/usr
		export INSDESTTREE=""
	else
		export _E_DESTTREE_=/usr
		export _E_INSDESTTREE_=""
	fi
	export _E_EXEDESTTREE_=""
	export _E_DOCDESTTREE_=""

	__ebuild_phase src_install

		if ( [[ " ${FEATURES} " == *" force-multilib "* ]] && is_auto-multilib ) ; then
			_finalize_abi_install
			cp "${T}"/environment "${PORTAGE_BUILDDIR}"/build-info/environment.${LOOP_ABI} || die
		fi
	done
	if [[ -d "${D}" ]]; then
		if [[ " ${FEATURES} " == *" force-multilib "* ]]; then
			if [[ ${CATEGORY}/${PN} == sys-devel/libtool ]] ; then
				ewarn "Preserving libltdl.la because of extensive usage"
				ewarn "even in m4 macros of libtool"
			else
				find "${D}" -name '*.la' ! -exec grep -q shouldnotlink=yes {} \; -exec rm {} \;
			fi
		fi

	>> "$PORTAGE_BUILDDIR/.installed" || \
		die "Failed to create $PORTAGE_BUILDDIR/.installed"
	__vecho ">>> Completed installing ${CATEGORY}/${PF} into ${D}"
	__vecho
	__ebuild_phase post_src_install

	# record build & installed size in build log
	if type -P du &>/dev/null; then
		local nsz=( $(du -ks "${WORKDIR}") )
		local isz=( $(du -ks "${D}") )

		# subshell to avoid polluting the caller env with the helper
		# functions below
		(
			# align $1 to the right to the width of the widest of $1 and $2
			padl() {
				local s1=$1
				local s2=$2
				local width=${#s1}
				[[ ${#s2} -gt ${width} ]] && width=${#s2}
				printf "%*s" ${width} "${s1}"
			}

			# transform number in KiB into MiB, GiB or TiB based on size
			human() {
				local s1=$1
				local units=( KiB MiB GiB TiB )

				s1=$((s1 * 10))
				while [[ ${s1} -gt 10240 && ${#units[@]} -gt 1 ]] ; do
					s1=$((s1 / 1024 ))
					units=( ${units[@]:1} )
				done

				local r=${s1: -1}
				s1=$((s1 / 10))
				printf "%s.%s %s" "${s1}" "${r}" "${units[0]}"
			}

			size() {
				local s1=$1
				local s2=$2
				local out="$(padl "${s1}" "${s2}") KiB"

				if [[ ${s1} -gt 1024 ]] ; then
					s1=$(human ${s1})
					if [[ ${s2} -gt 1024 ]] ; then
						s2=$(human ${s2})
						s1=$(padl "${s1}" "${s2}")
					fi
					out+=" (${s1})"
				fi
				echo "${out}"
			}
			einfo "Final size of build directory: $(size ${nsz[0]} ${isz[0]})"
			einfo "Final size of installed tree:  $(size ${isz[0]} ${nsz[0]})"
		)
		__vecho
	fi

	cd "${PORTAGE_BUILDDIR}"/build-info
	set -f
	local f x

	IFS=$' \t\n\r'
	for f in CATEGORY DEFINED_PHASES FEATURES INHERITED IUSE \
		PF PKGUSE SLOT KEYWORDS HOMEPAGE DESCRIPTION \
		ASFLAGS CBUILD CC CFLAGS CHOST CTARGET CXX \
		CXXFLAGS EXTRA_ECONF EXTRA_EINSTALL EXTRA_MAKE \
		LDFLAGS LIBCFLAGS LIBCXXFLAGS QA_CONFIGURE_OPTIONS \
		QA_DESKTOP_FILE QA_PREBUILT PROVIDES_EXCLUDE REQUIRES_EXCLUDE \
		PKG_INSTALL_MASK; do

		x=$(echo -n ${!f})
		[[ -n $x ]] && echo "$x" > $f
	done
	# whitespace preserved
	for f in QA_AM_MAINTAINER_MODE ; do
		[[ -n ${!f} ]] && echo "${!f}" > $f
	done
	fi
	if [[ " ${FEATURES} " == *" force-multilib "* ]]; then
		#IUSE is changed in _post_src_install_chost_fix
		#in pym/portage/package/ebuild/doebuild.py
		#which is run after dyn_install, so useless to
		#add internal USE flags here 
		if is_auto-multilib; then
			echo "$(get_abi_order)" > MULTILIB_ABIS
		fi
	fi
	echo "${USE}"       > USE
	echo "${EAPI:-0}"   > EAPI

	# Save EPREFIX, since it makes it easy to use chpathtool to
	# adjust the content of a binary package so that it will
	# work in a different EPREFIX from the one is was built for.
	if ___eapi_has_prefix_variables && [[ -n ${EPREFIX} ]]; then
		echo "${EPREFIX}" > EPREFIX
	fi

	set +f

	# local variables can leak into the saved environment.
	unset f

	# Use safe cwd, avoiding unsafe import for bug #469338.
	cd "${PORTAGE_PYM_PATH}"
	__save_ebuild_env --exclude-init-phases | __filter_readonly_variables \
		--filter-path --filter-sandbox --allow-extra-vars > \
		"${PORTAGE_BUILDDIR}"/build-info/environment
	assert "__save_ebuild_env failed"
	cd "${PORTAGE_BUILDDIR}"/build-info || die

	${PORTAGE_BZIP2_COMMAND} -f9 environment

	cp "${EBUILD}" "${PF}.ebuild"
	[ -n "${PORTAGE_REPO_NAME}" ]  && echo "${PORTAGE_REPO_NAME}" > repository
	if has nostrip ${FEATURES} ${PORTAGE_RESTRICT} || has strip ${PORTAGE_RESTRICT}
	then
		>> DEBUGBUILD
	fi

	if [[ " ${FEATURES} " == *" force-multilib "* ]]; then
		cd "${PORTAGE_BUILDDIR}"
		if [[ $EMERGE_FROM = binary ]] || ! has keepwork $FEATURES; then
			rm -f "$PORTAGE_BUILDDIR"/.{ebuild_changed,exit_status,logid,unpacked,prepared} \
				"$PORTAGE_BUILDDIR"/.{configured,compiled,tested,packaged} \
				"$PORTAGE_BUILDDIR"/.die_hooks

			rm -rf "${WORKDIR}"
		fi

		if [ -f "${PORTAGE_BUILDDIR}/.unpacked" ]; then
			find "${PORTAGE_BUILDDIR}" -type d ! -regex "^${WORKDIR}" | sort -r | tr "\n" "\0" | $XARGS -0 rmdir &>/dev/null
		fi
	fi
	trap - SIGINT SIGQUIT
}

__dyn_help() {
	echo
	echo "Portage"
	echo "Copyright 1999-2010 Gentoo Foundation"
	echo
	echo "How to use the ebuild command:"
	echo
	echo "The first argument to ebuild should be an existing .ebuild file."
	echo
	echo "One or more of the following options can then be specified.  If more"
	echo "than one option is specified, each will be executed in order."
	echo
	echo "  help        : show this help screen"
	echo "  pretend     : execute package specific pretend actions"
	echo "  setup       : execute package specific setup actions"
	echo "  fetch       : download source archive(s) and patches"
	echo "  nofetch     : display special fetch instructions"
	echo "  digest      : create a manifest file for the package"
	echo "  manifest    : create a manifest file for the package"
	echo "  unpack      : unpack sources (auto-dependencies if needed)"
	echo "  prepare     : prepare sources (auto-dependencies if needed)"
	echo "  configure   : configure sources (auto-fetch/unpack if needed)"
	echo "  compile     : compile sources (auto-fetch/unpack/configure if needed)"
	echo "  test        : test package (auto-fetch/unpack/configure/compile if needed)"
	echo "  preinst     : execute pre-install instructions"
	echo "  postinst    : execute post-install instructions"
	echo "  install     : install the package to the temporary install directory"
	echo "  qmerge      : merge image into live filesystem, recording files in db"
	echo "  merge       : do fetch, unpack, compile, install and qmerge"
	echo "  prerm       : execute pre-removal instructions"
	echo "  postrm      : execute post-removal instructions"
	echo "  unmerge     : remove package from live filesystem"
	echo "  config      : execute package specific configuration actions"
	echo "  package     : create a tarball package in ${PKGDIR}/All"
	echo "  rpm         : build a RedHat RPM package"
	echo "  clean       : clean up all source and temporary files"
	echo
	echo "The following settings will be used for the ebuild process:"
	echo
	echo "  package     : ${PF}"
	echo "  slot        : ${SLOT}"
	echo "  category    : ${CATEGORY}"
	echo "  description : ${DESCRIPTION}"
	echo "  system      : ${CHOST}"
	echo "  c flags     : ${CFLAGS}"
	echo "  c++ flags   : ${CXXFLAGS}"
	echo "  make flags  : ${MAKEOPTS}"
	echo -n "  build mode  : "
	if has nostrip ${FEATURES} ${PORTAGE_RESTRICT} || has strip ${PORTAGE_RESTRICT}
	then
		echo "debug (large)"
	else
		echo "production (stripped)"
	fi
	echo "  merge to    : ${ROOT}"
	echo
	if [ -n "$USE" ]; then
		echo "Additionally, support for the following optional features will be enabled:"
		echo
		echo "  ${USE}"
	fi
	echo
}

# @FUNCTION: __ebuild_arg_to_phase
# @DESCRIPTION:
# Translate a known ebuild(1) argument into the precise
# name of it's corresponding ebuild phase.
__ebuild_arg_to_phase() {
	[ $# -ne 1 ] && die "expected exactly 1 arg, got $#: $*"
	local arg=$1
	local phase_func=""

	case "$arg" in
		pretend)
			___eapi_has_pkg_pretend && \
				phase_func=pkg_pretend
			;;
		setup)
			phase_func=pkg_setup
			;;
		nofetch)
			phase_func=pkg_nofetch
			;;
		unpack)
			phase_func=src_unpack
			;;
		prepare)
			___eapi_has_src_prepare && \
				phase_func=src_prepare
			;;
		configure)
			___eapi_has_src_configure && \
				phase_func=src_configure
			;;
		compile)
			phase_func=src_compile
			;;
		test)
			phase_func=src_test
			;;
		install)
			phase_func=src_install
			;;
		preinst)
			phase_func=pkg_preinst
			;;
		postinst)
			phase_func=pkg_postinst
			;;
		prerm)
			phase_func=pkg_prerm
			;;
		postrm)
			phase_func=pkg_postrm
			;;
	esac

	[[ -z $phase_func ]] && return 1
	echo "$phase_func"
	return 0
}

__ebuild_phase_funcs() {
	[ $# -ne 2 ] && die "expected exactly 2 args, got $#: $*"
	local eapi=$1
	local phase_func=$2
	local all_phases="src_compile pkg_config src_configure pkg_info
		src_install pkg_nofetch pkg_postinst pkg_postrm pkg_preinst
		src_prepare pkg_prerm pkg_pretend pkg_setup src_test src_unpack"
	local x

	# First, set up the error handlers for default*
	for x in ${all_phases} ; do
		eval "default_${x}() {
			die \"default_${x}() is not supported in EAPI='${eapi}' in phase ${phase_func}\"
		}"
	done

	# We can just call the specific handler -- it will either error out
	# on invalid phase or run it.
	eval "default() {
		default_${phase_func}
	}"

	case "$eapi" in
		0|1) # EAPIs not supporting 'default'

			for x in pkg_nofetch src_unpack src_test ; do
				declare -F $x >/dev/null || \
					eval "$x() { __eapi0_$x; }"
			done

			if ! declare -F src_compile >/dev/null ; then
				case "$eapi" in
					0)
						src_compile() { __eapi0_src_compile; }
						;;
					*)
						src_compile() { __eapi1_src_compile; }
						;;
				esac
			fi
			;;

		*) # EAPIs supporting 'default'

			# defaults starting with EAPI 0
			[[ ${phase_func} == pkg_nofetch ]] && \
				default_pkg_nofetch() { __eapi0_pkg_nofetch; }
			[[ ${phase_func} == src_unpack ]] && \
				default_src_unpack() { __eapi0_src_unpack; }
			[[ ${phase_func} == src_test ]] && \
				default_src_test() { __eapi0_src_test; }

			# defaults starting with EAPI 2
			[[ ${phase_func} == src_prepare ]] && \
				default_src_prepare() { __eapi2_src_prepare; }
			[[ ${phase_func} == src_configure ]] && \
				default_src_configure() { __eapi2_src_configure; }
			[[ ${phase_func} == src_compile ]] && \
				default_src_compile() { __eapi2_src_compile; }

			# bind supported phases to the defaults
			declare -F pkg_nofetch >/dev/null || \
				pkg_nofetch() { default; }
			declare -F src_unpack >/dev/null || \
				src_unpack() { default; }
			declare -F src_prepare >/dev/null || \
				src_prepare() { default; }
			declare -F src_configure >/dev/null || \
				src_configure() { default; }
			declare -F src_compile >/dev/null || \
				src_compile() { default; }
			declare -F src_test >/dev/null || \
				src_test() { default; }

			# defaults starting with EAPI 4
			if ! has ${eapi} 2 3; then
				[[ ${phase_func} == src_install ]] && \
					default_src_install() { __eapi4_src_install; }

				declare -F src_install >/dev/null || \
					src_install() { default; }
			fi

			# defaults starting with EAPI 6
			if ! has ${eapi} 2 3 4 4-python 4-slot-abi 5 5-progress; then
				[[ ${phase_func} == src_prepare ]] && \
					default_src_prepare() { __eapi6_src_prepare; }
				[[ ${phase_func} == src_install ]] && \
					default_src_install() { __eapi6_src_install; }

				declare -F src_prepare >/dev/null || \
					src_prepare() { default; }
			fi

			# defaults starting with EAPI 8
			if ! has ${eapi} 2 3 4 4-python 4-slot-abi 5 5-progress 6 7; then
				[[ ${phase_func} == src_prepare ]] && \
					default_src_prepare() { __eapi8_src_prepare; }
			fi
			;;
	esac
}

__ebuild_main() {

	# Subshell/helper die support (must export for the die helper).
	# Since this function is typically executed in a subshell,
	# setup EBUILD_MASTER_PID to refer to the current $BASHPID,
	# which seems to give the best results when further
	# nested subshells call die.
	export EBUILD_MASTER_PID=${BASHPID:-$(__bashpid)}
	trap 'exit 1' SIGTERM

	#a reasonable default for $S
	[[ -z ${S} ]] && export S=${WORKDIR}/${P}

	if [[ -s $SANDBOX_LOG ]] ; then
		# We use SANDBOX_LOG to check for sandbox violations,
		# so we ensure that there can't be a stale log to
		# interfere with our logic.
		local x=
		if [[ -n $SANDBOX_ON ]] ; then
			x=$SANDBOX_ON
			export SANDBOX_ON=0
		fi

		rm -f "$SANDBOX_LOG" || \
			die "failed to remove stale sandbox log: '$SANDBOX_LOG'"

		if [[ -n $x ]] ; then
			export SANDBOX_ON=$x
		fi
		unset x
	fi

	# Force configure scripts that automatically detect ccache to
	# respect FEATURES="-ccache".
	has ccache $FEATURES || export CCACHE_DISABLE=1

	local ___phase_func=$(__ebuild_arg_to_phase "$EBUILD_PHASE")
	[[ -n ${___phase_func} ]] && __ebuild_phase_funcs "$EAPI" "${___phase_func}"

	__source_all_bashrcs

	case ${1} in
	nofetch)
		__ebuild_phase_with_hooks pkg_nofetch
		;;
	config|info)
		if has "${1}" config info && \
			! declare -F "pkg_${1}" >/dev/null ; then
			ewarn  "pkg_${1}() is not defined: '${EBUILD##*/}'"
		fi
		export SANDBOX_ON="0"
		if [ "${PORTAGE_DEBUG}" != "1" ] || [ "${-/x/}" != "$-" ]; then
			__ebuild_phase_with_hooks pkg_${1}
		else
			set -x
			__ebuild_phase_with_hooks pkg_${1}
			set +x
		fi
		if [[ -n $PORTAGE_UPDATE_ENV ]] ; then
			# Update environment.bz2 in case installation phases
			# need to pass some variables to uninstallation phases.
			# Use safe cwd, avoiding unsafe import for bug #469338.
			cd "${PORTAGE_PYM_PATH}"
			__save_ebuild_env --exclude-init-phases | \
				__filter_readonly_variables --filter-path \
				--filter-sandbox --allow-extra-vars \
				| ${PORTAGE_BZIP2_COMMAND} -c -f9 > "$PORTAGE_UPDATE_ENV"
			assert "__save_ebuild_env failed"
		fi
		;;
	prerm|postrm|preinst|postinst)
		if [[ " ${FEATURES} " == *" force-multilib "* ]]; then
			for LOOP_ABI in $(get_abi_order); do
				if is_auto-multilib ; then
					case ${1} in
						preinst|postinst)
							set_abi ${LOOP_ABI}
							source "${T}"/environment
							;;
						prerm|postrm)
							# if = backward compactibility for previous versions, which did not
							# install a per-ABI environment
							if [[ -f "${ROOT}"var/db/pkg/${CATEGORY}/${PF}/environment.${LOOP_ABI}.bz2 ]] ; then
								bzcat "${ROOT}"var/db/pkg/${CATEGORY}/${PF}/environment.${LOOP_ABI}.bz2 > "${T}"/environment || die
								__preprocess_ebuild_env --filter-metadata
							fi
							;;
					esac
					# >/dev/null = backward compactibility for prerm/postrm
					source "${T}"/environment 2>/dev/null || die
				fi
				export SANDBOX_ON="0"
				if [ "${PORTAGE_DEBUG}" != "1" ] || [ "${-/x/}" != "$-" ]; then
					__ebuild_phase_with_hooks pkg_${1}
				else
					set -x
					__ebuild_phase_with_hooks pkg_${1}
					set +x
				fi

				if [[ -n $PORTAGE_UPDATE_ENV ]] ; then
					# Update environment.bz2 in case installation phases
					# need to pass some variables to uninstallation phases.
					__save_ebuild_env --exclude-init-phases | \
						__filter_readonly_variables --filter-path \
						--filter-sandbox --allow-extra-vars \
						| ${PORTAGE_BZIP2_COMMAND} -c -f9 > "$PORTAGE_UPDATE_ENV"
					assert "__save_ebuild_env failed"
				fi
				if is_auto-multilib ; then
					case ${1} in
						preinst|postinst)
							unset_abi
							source "${T}"/environment
							;;
						prerm|postrm)
							#if = backward compactibility for previous versions, which did not
							#install a per-ABI environment
							if [[ -f "${ROOT}"var/db/pkg/${CATEGORY}/${PF}/environment.${LOOP_ABI}.bz2 ]] ; then
								__preprocess_ebuild_env --filter-metadata
								bzcat "${ROOT}"var/db/pkg/${CATEGORY}/${PF}/environment.${LOOP_ABI}.bz2 > "${T}"/environment || die
							fi
							;;
					esac
					# >/dev/null = backward compactibility for prerm/postrm
					source "${T}"/environment 2>/dev/null || die
				fi
				#dont run more then once with readonly variables
				grep -q "readonly " "${T}"/environment && break
			done
		else
			export SANDBOX_ON="0"
			if [ "${PORTAGE_DEBUG}" != "1" ] || [ "${-/x/}" != "$-" ]; then
				__ebuild_phase_with_hooks pkg_${1}
			else
				set -x
				__ebuild_phase_with_hooks pkg_${1}
				set +x
			fi
			if [[ -n $PORTAGE_UPDATE_ENV ]] ; then
				# Update environment.bz2 in case installation phases
				# need to pass some variables to uninstallation phases.
				__save_ebuild_env --exclude-init-phases | \
					__filter_readonly_variables --filter-path \
					--filter-sandbox --allow-extra-vars \
					| ${PORTAGE_BZIP2_COMMAND} -c -f9 > "$PORTAGE_UPDATE_ENV"
				assert "__save_ebuild_env failed"
			fi
		fi
		;;
	unpack|prepare|configure|compile|test|clean|install)
		if [[ ${SANDBOX_DISABLED:-0} = 0 ]] ; then
			export SANDBOX_ON="1"
		else
			export SANDBOX_ON="0"
		fi

		case "${1}" in
		configure|compile)

			local x
			for x in ASFLAGS CCACHE_DIR CCACHE_SIZE \
				CFLAGS CXXFLAGS LDFLAGS LIBCFLAGS LIBCXXFLAGS ; do
				[[ ${!x+set} = set ]] && export $x
			done
			unset x

			has distcc $FEATURES && [[ -n $DISTCC_DIR ]] && \
				[[ ${SANDBOX_WRITE/$DISTCC_DIR} = $SANDBOX_WRITE ]] && \
				addwrite "$DISTCC_DIR"

			if has noauto $FEATURES && \
				[[ ! -f $PORTAGE_BUILDDIR/.unpacked ]] ; then
				echo
				echo "!!! We apparently haven't unpacked..." \
					"This is probably not what you"
				echo "!!! want to be doing... You are using" \
					"FEATURES=noauto so I'll assume"
				echo "!!! that you know what you are doing..." \
					"You have 5 seconds to abort..."
				echo

				sleep 5
			fi

			cd "$PORTAGE_BUILDDIR"
			if [ ! -d build-info ] ; then
				mkdir build-info
				cp "$EBUILD" "build-info/$PF.ebuild"
			fi

			#our custom version of libtool uses $S and $D to fix
			#invalid paths in .la files
			export S D

			;;
		esac

		if [ "${PORTAGE_DEBUG}" != "1" ] || [ "${-/x/}" != "$-" ]; then
			__dyn_${1}
		else
			set -x
			__dyn_${1}
			set +x
		fi
		export SANDBOX_ON="0"
		;;
	help|pretend|setup)
		#pkg_setup needs to be out of the sandbox for tmp file creation;
		#for example, awking and piping a file in /tmp requires a temp file to be created
		#in /etc.  If pkg_setup is in the sandbox, both our lilo and apache ebuilds break.
		export SANDBOX_ON="0"
		if [ "${PORTAGE_DEBUG}" != "1" ] || [ "${-/x/}" != "$-" ]; then
			__dyn_${1}
		else
			set -x
			__dyn_${1}
			set +x
		fi
		;;
	_internal_test)
		;;
	*)
		export SANDBOX_ON="1"
		echo "Unrecognized arg '${1}'"
		echo
		__dyn_help
		exit 1
		;;
	esac

	# Save the env only for relevant phases.
	if ! has "${1}" clean help info nofetch ; then
		umask 002
		# Use safe cwd, avoiding unsafe import for bug #469338.
		cd "${PORTAGE_PYM_PATH}"
		__save_ebuild_env | __filter_readonly_variables \
			--filter-features > "$T/environment"
		assert "__save_ebuild_env failed"
		chgrp "${PORTAGE_GRPNAME:-portage}" "$T/environment"
		chmod g+w "$T/environment"
	fi
	[[ -n $PORTAGE_EBUILD_EXIT_FILE ]] && > "$PORTAGE_EBUILD_EXIT_FILE"
	if [[ -n $PORTAGE_IPC_DAEMON ]] ; then
		[[ ! -s $SANDBOX_LOG ]]
		"$PORTAGE_BIN_PATH"/ebuild-ipc exit $?
	fi
}<|MERGE_RESOLUTION|>--- conflicted
+++ resolved
@@ -318,12 +318,8 @@
 			"$PORTAGE_BUILDDIR"/.die_hooks \
 			"$PORTAGE_BUILDDIR"/.exit_status
 
-<<<<<<< HEAD
-		rm -rf "${PORTAGE_BUILDDIR}"/{build-info,abi-code}
-=======
-		rm -rf "${PORTAGE_BUILDDIR}/build-info" \
+		rm -rf "${PORTAGE_BUILDDIR}"/{build-info,abi-code} \
 			"${PORTAGE_BUILDDIR}/.ipc"
->>>>>>> 04d254af
 		rm -rf "${WORKDIR}"
 		rm -f "${PORTAGE_BUILDDIR}/files"
 	fi
