#!/bin/bash
# Copyright 1999-2015 Gentoo Foundation
# Distributed under the terms of the GNU General Public License v2

# Hardcoded bash lists are needed for backward compatibility with
# <portage-2.1.4 since they assume that a newly installed version
# of ebuild.sh will work for pkg_postinst, pkg_prerm, and pkg_postrm
# when portage is upgrading itself.

PORTAGE_READONLY_METADATA="DEFINED_PHASES DEPEND DESCRIPTION
	EAPI HDEPEND HOMEPAGE INHERITED IUSE REQUIRED_USE KEYWORDS LICENSE
	PDEPEND PROVIDE RDEPEND REPOSITORY RESTRICT SLOT SRC_URI"

PORTAGE_READONLY_VARS="D EBUILD EBUILD_PHASE EBUILD_PHASE_FUNC \
	EBUILD_SH_ARGS ECLASSDIR EMERGE_FROM FILESDIR MERGE_TYPE \
	PM_EBUILD_HOOK_DIR \
	PORTAGE_ACTUAL_DISTDIR PORTAGE_ARCHLIST PORTAGE_BASHRC  \
	PORTAGE_BINPKG_FILE PORTAGE_BINPKG_TAR_OPTS PORTAGE_BINPKG_TMPFILE \
	PORTAGE_BIN_PATH PORTAGE_BUILDDIR PORTAGE_BUILD_GROUP \
	PORTAGE_BUILD_USER PORTAGE_BUNZIP2_COMMAND \
	PORTAGE_BZIP2_COMMAND PORTAGE_COLORMAP PORTAGE_CONFIGROOT \
	PORTAGE_DEBUG PORTAGE_DEPCACHEDIR PORTAGE_EBUILD_EXIT_FILE \
	PORTAGE_ECLASS_LOCATIONS \
	PORTAGE_GID PORTAGE_GRPNAME PORTAGE_INST_GID PORTAGE_INST_UID \
	PORTAGE_INTERNAL_CALLER PORTAGE_IPC_DAEMON PORTAGE_IUSE PORTAGE_LOG_FILE \
	PORTAGE_MUTABLE_FILTERED_VARS PORTAGE_OVERRIDE_EPREFIX \
	PORTAGE_PYM_PATH PORTAGE_PYTHON PORTAGE_PYTHONPATH \
	PORTAGE_READONLY_METADATA PORTAGE_READONLY_VARS \
	PORTAGE_REPO_NAME PORTAGE_REPOSITORIES PORTAGE_RESTRICT \
	PORTAGE_SAVED_READONLY_VARS PORTAGE_SIGPIPE_STATUS \
	PORTAGE_TMPDIR PORTAGE_UPDATE_ENV PORTAGE_USERNAME \
	PORTAGE_VERBOSE PORTAGE_WORKDIR_MODE PORTAGE_XATTR_EXCLUDE \
	PORTDIR \
	REPLACING_VERSIONS REPLACED_BY_VERSION T WORKDIR \
	__PORTAGE_HELPER __PORTAGE_TEST_HARDLINK_LOCKS"

PORTAGE_SAVED_READONLY_VARS="A CATEGORY P PF PN PR PV PVR"

# Variables that portage sets but doesn't mark readonly.
# In order to prevent changed values from causing unexpected
# interference, they are filtered out of the environment when
# it is saved or loaded (any mutations do not persist).
PORTAGE_MUTABLE_FILTERED_VARS="AA HOSTNAME"

# @FUNCTION: __filter_readonly_variables
# @DESCRIPTION: [--filter-sandbox] [--allow-extra-vars]
# Read an environment from stdin and echo to stdout while filtering variables
# with names that are known to cause interference:
#
#   * some specific variables for which bash does not allow assignment
#   * some specific variables that affect portage or sandbox behavior
#   * variable names that begin with a digit or that contain any
#     non-alphanumeric characters that are not be supported by bash
#
# --filter-sandbox causes all SANDBOX_* variables to be filtered, which
# is only desired in certain cases, such as during preprocessing or when
# saving environment.bz2 for a binary or installed package.
#
# --filter-features causes the special FEATURES variable to be filtered.
# Generally, we want it to persist between phases since the user might
# want to modify it via bashrc to enable things like splitdebug and
# installsources for specific packages. They should be able to modify it
# in pre_pkg_setup() and have it persist all the way through the install
# phase. However, if FEATURES exist inside environment.bz2 then they
# should be overridden by current settings.
#
# --filter-locale causes locale related variables such as LANG and LC_*
# variables to be filtered. These variables should persist between phases,
# in case they are modified by the ebuild. However, the current user
# settings should be used when loading the environment from a binary or
# installed package.
#
# --filter-path causes the PATH variable to be filtered. This variable
# should persist between phases, in case it is modified by the ebuild.
# However, old settings should be overridden when loading the
# environment from a binary or installed package.
#
# ---allow-extra-vars causes some extra vars to be allowd through, such
# as ${PORTAGE_SAVED_READONLY_VARS} and ${PORTAGE_MUTABLE_FILTERED_VARS}.
# This is enabled automatically if EMERGE_FROM=binary, since it preserves
# variables from when the package was originally built.
#
# In bash-3.2_p20+ an attempt to assign BASH_*, FUNCNAME, GROUPS or any
# readonly variable cause the shell to exit while executing the "source"
# builtin command. To avoid this problem, this function filters those
# variables out and discards them. See bug #190128.
__filter_readonly_variables() {
	local x filtered_vars
	local readonly_bash_vars="BASHOPTS BASHPID DIRSTACK EUID
		FUNCNAME GROUPS PIPESTATUS PPID SHELLOPTS UID"
	local bash_misc_vars="BASH BASH_.* COLUMNS COMP_WORDBREAKS HISTCMD
		HISTFILE HOSTNAME HOSTTYPE IFS LINENO MACHTYPE OLDPWD
		OPTERR OPTIND OSTYPE POSIXLY_CORRECT PS4 PWD RANDOM
		SECONDS SHLVL _"
	local filtered_sandbox_vars="SANDBOX_ACTIVE SANDBOX_BASHRC
		SANDBOX_DEBUG_LOG SANDBOX_DISABLED SANDBOX_LIB
		SANDBOX_LOG SANDBOX_ON"
	# Untrusted due to possible application of package renames to binpkgs
	local binpkg_untrusted_vars="CATEGORY P PF PN PR PV PVR"
	local misc_garbage_vars="_portage_filter_opts"
	filtered_vars="$readonly_bash_vars $bash_misc_vars
		$PORTAGE_READONLY_VARS $misc_garbage_vars"

	# Don't filter/interfere with prefix variables unless they are
	# supported by the current EAPI.
	if ___eapi_has_prefix_variables; then
		filtered_vars+=" ED EPREFIX EROOT"
	fi

	if has --filter-sandbox $* ; then
		filtered_vars="${filtered_vars} SANDBOX_.*"
	else
		filtered_vars="${filtered_vars} ${filtered_sandbox_vars}"
	fi
	if has --filter-features $* ; then
		filtered_vars="${filtered_vars} FEATURES PORTAGE_FEATURES"
	fi
	if has --filter-path $* ; then
		filtered_vars+=" PATH"
	fi
	if has --filter-locale $* ; then
		filtered_vars+=" LANG LC_ALL LC_COLLATE
			LC_CTYPE LC_MESSAGES LC_MONETARY
			LC_NUMERIC LC_PAPER LC_TIME"
	fi
	if ! has --allow-extra-vars $* ; then
		if [ "${EMERGE_FROM}" = binary ] ; then
			# preserve additional variables from build time,
			# while excluding untrusted variables
			filtered_vars+=" ${binpkg_untrusted_vars}"
		else
			filtered_vars+=" ${PORTAGE_SAVED_READONLY_VARS}"
			filtered_vars+=" ${PORTAGE_MUTABLE_FILTERED_VARS}"
		fi
	fi
	if has --filter-metadata $* ; then
		filtered_vars+=" ${PORTAGE_READONLY_METADATA} filter_opts"
	fi

	"${PORTAGE_PYTHON:-/usr/bin/python}" "${PORTAGE_BIN_PATH}"/filter-bash-environment.py "${filtered_vars}" || die "filter-bash-environment.py failed"
}

# @FUNCTION: __preprocess_ebuild_env
# @DESCRIPTION:
# Filter any readonly variables from ${T}/environment, source it, and then
# save it via __save_ebuild_env(). This process should be sufficient to prevent
# any stale variables or functions from an arbitrary environment from
# interfering with the current environment. This is useful when an existing
# environment needs to be loaded from a binary or installed package.
__preprocess_ebuild_env() {
	local _portage_filter_opts="--filter-features --filter-locale --filter-path --filter-sandbox"

	# If environment.raw is present, this is a signal from the python side,
	# indicating that the environment may contain stale FEATURES and
	# SANDBOX_{DENY,PREDICT,READ,WRITE} variables that should be filtered out.
	# Otherwise, we don't need to filter the environment.
	[ -f "${T}/environment.raw" ] || return 0

	__filter_readonly_variables $_portage_filter_opts < "${T}"/environment \
		>> "$T/environment.filtered" || return $?
	unset _portage_filter_opts
	mv "${T}"/environment.filtered "${T}"/environment || return $?
	rm -f "${T}/environment.success" || return $?
	# WARNING: Code inside this subshell should avoid making assumptions
	# about variables or functions after source "${T}"/environment has been
	# called. Any variables that need to be relied upon should already be
	# filtered out above.
	(
		export SANDBOX_ON=1
		source "${T}/environment" || exit $?
		# We have to temporarily disable sandbox since the
		# SANDBOX_{DENY,READ,PREDICT,WRITE} values we've just loaded
		# may be unusable (triggering in spurious sandbox violations)
		# until we've merged them with our current values.
		export SANDBOX_ON=0

		# It's remotely possible that __save_ebuild_env() has been overridden
		# by the above source command. To protect ourselves, we override it
		# here with our own version. ${PORTAGE_BIN_PATH} is safe to use here
		# because it's already filtered above.
		source "${PORTAGE_BIN_PATH}/save-ebuild-env.sh" || exit $?

		# Rely on __save_ebuild_env() to filter out any remaining variables
		# and functions that could interfere with the current environment.
		__save_ebuild_env || exit $?
		>> "$T/environment.success" || exit $?
	) > "${T}/environment.filtered"
	local retval
	if [ -e "${T}/environment.success" ] ; then
		__filter_readonly_variables --filter-features < \
			"${T}/environment.filtered" > "${T}/environment"
		retval=$?
	else
		retval=1
	fi
	rm -f "${T}"/environment.{filtered,raw,success}
	return ${retval}
}

__ebuild_phase() {
	declare -F "$1" >/dev/null && __qa_call $1
}

__ebuild_phase_with_hooks() {
	local x phase_name=${1}
	for x in {pre_,,post_}${phase_name} ; do
		__ebuild_phase ${x}
	done
}

__dyn_pretend() {
	if [[ -e $PORTAGE_BUILDDIR/.pretended ]] ; then
		__vecho ">>> It appears that '$PF' is already pretended; skipping."
		__vecho ">>> Remove '$PORTAGE_BUILDDIR/.pretended' to force pretend."
		return 0
	fi
	__ebuild_phase pre_pkg_pretend
	__ebuild_phase pkg_pretend
	>> "$PORTAGE_BUILDDIR/.pretended" || \
		die "Failed to create $PORTAGE_BUILDDIR/.pretended"
	__ebuild_phase post_pkg_pretend
}

__dyn_setup() {
	if [[ " ${FEATURES} " == *" force-multilib "* ]]; then
		if ! is_auto-multilib && ! use multilib_abi_"${DEFAULT_ABI}" ; then
			ewarn
			ewarn "You disabled all ABIs"
			ewarn "You should enable at least one ABI"
			ewarn "Enabling the default ABI now"
			ewarn
		fi
	fi
	for LOOP_ABI in $(get_abi_list); do
		if [[ " ${FEATURES} " == *" force-multilib "* ]]; then
			set_abi ${LOOP_ABI}
			rm -f "${T}"/environment
			if [[ -e $PORTAGE_BUILDDIR/.setuped.${ABI} ]] ; then
				__vecho ">>> It appears that '$PF' is already setup; skipping."
				__vecho ">>> Remove '$PORTAGE_BUILDDIR/.setuped.${ABI}' to force setup."
				return 0
			fi
		fi
	__ebuild_phase pre_pkg_setup
	__ebuild_phase pkg_setup
	>> "$PORTAGE_BUILDDIR/.setuped.${ABI}" || \
		die "Failed to create $PORTAGE_BUILDDIR/.setuped"

	done

	>> "$PORTAGE_BUILDDIR/.setuped" || \
		die "Failed to create $PORTAGE_BUILDDIR/.setuped"
	__ebuild_phase post_pkg_setup

}

__dyn_unpack() {
	if [[ -f ${PORTAGE_BUILDDIR}/.unpacked ]] ; then
		__vecho ">>> WORKDIR is up-to-date, keeping..."
		return 0
	fi
	if [ ! -d "${WORKDIR}" ]; then
		install -m${PORTAGE_WORKDIR_MODE:-0700} -d "${WORKDIR}" || die "Failed to create dir '${WORKDIR}'"
	fi
	cd "${WORKDIR}" || die "Directory change failed: \`cd '${WORKDIR}'\`"
	__ebuild_phase pre_src_unpack
	__vecho ">>> Unpacking source$(_get_abi_string)..."
	__ebuild_phase src_unpack

	>> "$PORTAGE_BUILDDIR/.unpacked" || \
		die "Failed to create $PORTAGE_BUILDDIR/.unpacked"
	__vecho ">>> Source unpacked in ${WORKDIR}"
__ebuild_phase post_src_unpack
}

__dyn_clean() {
	if [ -z "${PORTAGE_BUILDDIR}" ]; then
		echo "Aborting clean phase because PORTAGE_BUILDDIR is unset!"
		return 1
	elif [ ! -d "${PORTAGE_BUILDDIR}" ] ; then
		return 0
	fi
	if has chflags $FEATURES ; then
		chflags -R noschg,nouchg,nosappnd,nouappnd "${PORTAGE_BUILDDIR}"
		chflags -R nosunlnk,nouunlnk "${PORTAGE_BUILDDIR}" 2>/dev/null
	fi

	# Some kernels, such as Solaris, return EINVAL when an attempt
	# is made to remove the current working directory.
	cd "${PORTAGE_PYM_PATH}" || \
		die "PORTAGE_PYM_PATH does not exist: '${PORTAGE_PYM_PATH}'"

	rm -rf "${PORTAGE_BUILDDIR}/image" "${PORTAGE_BUILDDIR}/homedir"
	rm -f "${PORTAGE_BUILDDIR}/.installed"

	if [[ $EMERGE_FROM = binary ]] || \
		! has keeptemp $FEATURES && ! has keepwork $FEATURES ; then
		rm -rf "${T}"
	fi

	if [[ $EMERGE_FROM = binary ]] || ! has keepwork $FEATURES; then
		rm -f "$PORTAGE_BUILDDIR"/.{ebuild_changed,logid,pretended*,setuped*,unpacked*,prepared*} \
			"$PORTAGE_BUILDDIR"/.{configured*,compiled*,tested*,packaged*} \
			"$PORTAGE_BUILDDIR"/.abi \
			"$PORTAGE_BUILDDIR"/.die_hooks \
			"$PORTAGE_BUILDDIR"/.ipc_{in,out,lock} \
			"$PORTAGE_BUILDDIR"/.exit_status

<<<<<<< HEAD
		rm -rf "${PORTAGE_BUILDDIR}"/{build-info,abi-code}
		rm -rf "${WORKDIR}"*
=======
		rm -rf "${PORTAGE_BUILDDIR}/build-info"
		rm -rf "${WORKDIR}"
		rm -f "${PORTAGE_BUILDDIR}/files"
>>>>>>> 1e43cb98
	fi

	if [ -f "${PORTAGE_BUILDDIR}/.unpacked" ]; then
		find "${PORTAGE_BUILDDIR}" -type d ! -regex "^${WORKDIR}" | sort -r | tr "\n" "\0" | $XARGS -0 rmdir &>/dev/null
	fi

	# do not bind this to doebuild defined DISTDIR; don't trust doebuild, and if mistakes are made it'll
	# result in it wiping the users distfiles directory (bad).
	rm -rf "${PORTAGE_BUILDDIR}/distdir"

	rmdir "$PORTAGE_BUILDDIR" 2>/dev/null

	true
}

__abort_handler() {
	local msg
	if [ "$2" != "fail" ]; then
		msg="${EBUILD}: ${1} aborted; exiting."
	else
		msg="${EBUILD}: ${1} failed; exiting."
	fi
	echo
	echo "$msg"
	echo
	eval ${3}
	#unset signal handler
	trap - SIGINT SIGQUIT
}

__abort_prepare() {
	__abort_handler src_prepare $1
	rm -f "$PORTAGE_BUILDDIR/.prepared"
	exit 1
}

__abort_configure() {
	__abort_handler src_configure $1
	rm -f "$PORTAGE_BUILDDIR/.configured"
	exit 1
}

__abort_compile() {
	__abort_handler "src_compile" $1
	rm -f "${PORTAGE_BUILDDIR}/.compiled"
	exit 1
}

__abort_test() {
	__abort_handler "__dyn_test" $1
	rm -f "${PORTAGE_BUILDDIR}/.tested"
	exit 1
}

__abort_install() {
	__abort_handler "src_install" $1
	rm -rf "${PORTAGE_BUILDDIR}/image"
	exit 1
}

__has_phase_defined_up_to() {
	local phase
	for phase in unpack prepare configure compile install; do
		has ${phase} ${DEFINED_PHASES} && return 0
		[[ ${phase} == $1 ]] && return 1
	done
	# We shouldn't actually get here
	return 1
}

__dyn_prepare() {

	if [[ -e $PORTAGE_BUILDDIR/.prepared ]] ; then
		__vecho ">>> It appears that '$PF' is already prepared; skipping."
		__vecho ">>> Remove '$PORTAGE_BUILDDIR/.prepared' to force prepare."
		return 0
	fi

	for LOOP_ABI in $(get_abi_list); do
		if [[ " ${FEATURES} " == *" force-multilib "* ]]; then

			if [ "${PORTAGE_BUILDDIR}"/.prepared.${LOOP_ABI} -nt "${WORKDIR}" ]; then
				echo ">>> It appears that ${PN} is already prepared for ABI=${LOOP_ABI}; skipping."
				echo ">>> Remove '$PORTAGE_BUILDDIR/.prepared.${LOOP_ABI}' to force prepare."
				continue
			fi
		fi
	if [[ -d $S ]] ; then
		cd "${S}"
	elif ___eapi_has_S_WORKDIR_fallback; then
		cd "${WORKDIR}"
	elif [[ -z ${A} ]] && ! __has_phase_defined_up_to prepare; then
		cd "${WORKDIR}"
	else
		die "The source directory '${S}' doesn't exist"
	fi

	trap __abort_prepare SIGINT SIGQUIT

	__ebuild_phase pre_src_prepare
	__vecho ">>> Preparing source in $PWD$(_get_abi_string) ..."
	__ebuild_phase src_prepare

	done

	# keep path in eapply_user in sync!
	if ___eapi_has_eapply_user && [[ ! -f ${T}/.portage_user_patches_applied ]]; then
		die "eapply_user (or default) must be called in src_prepare()!"
	fi

	>> "$PORTAGE_BUILDDIR/.prepared" || \
		die "Failed to create $PORTAGE_BUILDDIR/.prepared"
	__vecho ">>> Source prepared."
	__ebuild_phase post_src_prepare

	trap - SIGINT SIGQUIT
}

# @FUNCTION: __start_distcc
# @DESCRIPTION:
# Start distcc-pump if necessary.
__start_distcc() {
	if has distcc $FEATURES && has distcc-pump $FEATURES ; then
		if [[ -z $INCLUDE_SERVER_PORT ]] || [[ ! -w $INCLUDE_SERVER_PORT ]] ; then
			# adding distcc to PATH repeatedly results in fatal distcc recursion :)
			eval $(pump --startup | grep -v PATH)
			trap "pump --shutdown >/dev/null" EXIT
		fi
	fi
}

__dyn_configure() {

	if [[ -e $PORTAGE_BUILDDIR/.configured ]] ; then
		__vecho ">>> It appears that '$PF' is already configured; skipping."
		__vecho ">>> Remove '$PORTAGE_BUILDDIR/.configured' to force configuration."
		return 0
	fi

	for LOOP_ABI in $(get_abi_list); do
		if [[ " ${FEATURES} " == *" force-multilib "* ]]; then

			if [ ${PORTAGE_BUILDDIR}/.configured.${LOOP_ABI} -nt "${WORKDIR}" ]; then
				echo ">>> It appears that ${PN} is already configured for ABI=${LOOP_ABI}; skipping."
				echo ">>> Remove '$PORTAGE_BUILDDIR/.configured.${LOOP_ABI}' to force configuration."
				continue
			fi
		fi
	if [[ -d $S ]] ; then
		cd "${S}"
	elif ___eapi_has_S_WORKDIR_fallback; then
		cd "${WORKDIR}"
	elif [[ -z ${A} ]] && ! __has_phase_defined_up_to configure; then
		cd "${WORKDIR}"
	else
		die "The source directory '${S}' doesn't exist"
	fi

	trap __abort_configure SIGINT SIGQUIT
	__start_distcc

	__ebuild_phase pre_src_configure

	__vecho ">>> Configuring source in $PWD$(_get_abi_string) ..."
	__ebuild_phase src_configure

	done
	>> "$PORTAGE_BUILDDIR/.configured" || \
		die "Failed to create $PORTAGE_BUILDDIR/.configured"
	__vecho ">>> Source configured."

	__ebuild_phase post_src_configure

	trap - SIGINT SIGQUIT
}

__dyn_compile() {

	if [[ -e $PORTAGE_BUILDDIR/.compiled ]] ; then
		__vecho ">>> It appears that '${PF}' is already compiled; skipping."
		__vecho ">>> Remove '$PORTAGE_BUILDDIR/.compiled' to force compilation."
		return 0
	fi

	for LOOP_ABI in $(get_abi_list); do
		if [[ " ${FEATURES} " == *" force-multilib "* ]]; then

			if [ ${PORTAGE_BUILDDIR}/.compiled.${LOOP_ABI} -nt "${WORKDIR}" ]; then
				echo ">>> It appears that ${PN} is already compiled for ABI=${LOOP_ABI}; skipping."
				echo ">>> Remove '$PORTAGE_BUILDDIR/.compiled.${LOOP_ABI}' to force compilation."
				continue
			fi
		fi
	if [[ -d $S ]] ; then
		cd "${S}"
	elif ___eapi_has_S_WORKDIR_fallback; then
		cd "${WORKDIR}"
	elif [[ -z ${A} ]] && ! __has_phase_defined_up_to compile; then
		cd "${WORKDIR}"
	else
		die "The source directory '${S}' doesn't exist"
	fi

	trap __abort_compile SIGINT SIGQUIT
	__start_distcc

	__ebuild_phase pre_src_compile

	__vecho ">>> Compiling source in $PWD$(_get_abi_string) ..."
	__ebuild_phase src_compile

	done
	>> "$PORTAGE_BUILDDIR/.compiled" || \
		die "Failed to create $PORTAGE_BUILDDIR/.compiled"
	__vecho ">>> Source compiled."

	__ebuild_phase post_src_compile

	trap - SIGINT SIGQUIT
}

__dyn_test() {

	if [[ -e $PORTAGE_BUILDDIR/.tested ]] ; then
		__vecho ">>> It appears that ${PN} has already been tested; skipping."
		__vecho ">>> Remove '${PORTAGE_BUILDDIR}/.tested' to force test."
		return
	fi

	trap "__abort_test" SIGINT SIGQUIT
	for LOOP_ABI in $(get_abi_list); do
		__start_distcc

	if [ -d "${S}" ]; then
		cd "${S}"
	else
		cd "${WORKDIR}"
	fi

	if has test ${RESTRICT} ; then
		einfo "Skipping make test/check due to ebuild restriction."
		__vecho ">>> Test phase [disabled because of RESTRICT=test]: ${CATEGORY}/${PF}"

	# If ${EBUILD_FORCE_TEST} == 1 and FEATURES came from ${T}/environment
	# then it might not have FEATURES=test like it's supposed to here.
	elif [[ ${EBUILD_FORCE_TEST} != 1 ]] && ! has test ${FEATURES} ; then
		__vecho ">>> Test phase [not enabled]: ${CATEGORY}/${PF}"
	else
		if [[ " ${FEATURES} " == *" force-multilib "* ]]; then
			if [ ${PORTAGE_BUILDDIR}/.tested.${LOOP_ABI} -nt "${WORKDIR}" ]; then
				echo ">>> It appears that ${PN} is already tested for ABI=${LOOP_ABI}; skipping."
				echo ">>> Remove '$PORTAGE_BUILDDIR/.tested.${LOOP_ABI}' to force testing."
				continue
			fi
		fi
		local save_sp=${SANDBOX_PREDICT}
		addpredict /
		__ebuild_phase pre_src_test

		__vecho ">>> Test phase: ${CATEGORY}/${PF}"
		__ebuild_phase src_test

		__vecho ">>> Completed testing ${CATEGORY}/${PF}"

		>> "$PORTAGE_BUILDDIR/.tested" || \
			die "Failed to create $PORTAGE_BUILDDIR/.tested"
		__ebuild_phase post_src_test
		SANDBOX_PREDICT=${save_sp}
	fi

	done

	trap - SIGINT SIGQUIT
}

__dyn_install() {
	[ -z "$PORTAGE_BUILDDIR" ] && die "${FUNCNAME}: PORTAGE_BUILDDIR is unset"
	if has noauto $FEATURES ; then
		rm -f "${PORTAGE_BUILDDIR}/.installed"
	elif [[ -e $PORTAGE_BUILDDIR/.installed ]] ; then
		__vecho ">>> It appears that '${PF}' is already installed; skipping."
		__vecho ">>> Remove '${PORTAGE_BUILDDIR}/.installed' to force install."
		return 0
	fi
	trap "__abort_install" SIGINT SIGQUIT
	__start_distcc

	# Handle setting QA_* based on QA_PREBUILT
	# Those variables shouldn't be needed before src_install()
	# (QA_PRESTRIPPED is used in prepstrip, others in install-qa-checks)
	# and delay in setting them allows us to set them in pkg_setup()
	if [[ -n $QA_PREBUILT ]] ; then
		# these ones support fnmatch patterns
		QA_EXECSTACK+=" $QA_PREBUILT"
		QA_TEXTRELS+=" $QA_PREBUILT"
		QA_WX_LOAD+=" $QA_PREBUILT"

		# these ones support regular expressions, so translate
		# fnmatch patterns to regular expressions
		for x in QA_DT_NEEDED QA_FLAGS_IGNORED QA_PRESTRIPPED QA_SONAME ; do
			if [[ $(declare -p $x 2>/dev/null) = declare\ -a* ]] ; then
				eval "$x=(\"\${$x[@]}\" ${QA_PREBUILT//\*/.*})"
			else
				eval "$x+=\" ${QA_PREBUILT//\*/.*}\""
			fi
		done

		unset x
	fi
	# This needs to be exported since prepstrip is a separate shell script.
	[[ -n $QA_PRESTRIPPED ]] && export QA_PRESTRIPPED
	eval "[[ -n \$QA_PRESTRIPPED_${ARCH/-/_} ]] && \
		export QA_PRESTRIPPED_${ARCH/-/_}"

	__ebuild_phase pre_src_install

	if ___eapi_has_prefix_variables; then
		_x=${ED}
	else
		_x=${D}
	fi
	rm -rf "${D}"
	[[ " ${FEATURES} " == *" force-multilib "* ]] && is_auto-multilib && rm -rf "${D}".${ABI}
	mkdir -p "${_x}"
	unset _x
	for LOOP_ABI in $(get_abi_list); do

	if [[ -d $S ]] ; then
		cd "${S}"
	elif ___eapi_has_S_WORKDIR_fallback; then
		cd "${WORKDIR}"
	elif [[ -z ${A} ]] && ! __has_phase_defined_up_to install; then
		cd "${WORKDIR}"
	else
		die "The source directory '${S}' doesn't exist"
	fi

	__vecho
	__vecho ">>> Install ${PF} into ${D} category ${CATEGORY}"
	#our custom version of libtool uses $S and $D to fix
	#invalid paths in .la files
	export S D

	# Reset exeinto(), docinto(), insinto(), and into() state variables
	# in case the user is running the install phase multiple times
	# consecutively via the ebuild command.
	export DESTTREE=/usr
	export INSDESTTREE=""
	export _E_EXEDESTTREE_=""
	export _E_DOCDESTTREE_=""

	__ebuild_phase src_install

		if ( [[ " ${FEATURES} " == *" force-multilib "* ]] && is_auto-multilib ) ; then
			_finalize_abi_install
			cp "${T}"/environment "${PORTAGE_BUILDDIR}"/build-info/environment.${LOOP_ABI} || die
		fi
	done
	if [[ -d "${D}" ]]; then
		if [[ " ${FEATURES} " == *" force-multilib "* ]]; then
			if [[ ${CATEGORY}/${PN} == sys-devel/libtool ]] ; then
				ewarn "Preserving libltdl.la because of extensive usage"
				ewarn "even in m4 macros of libtool"
			else
				find "${D}" -name '*.la' ! -exec grep -q shouldnotlink=yes {} \; -exec rm {} \;
			fi
		fi

	>> "$PORTAGE_BUILDDIR/.installed" || \
		die "Failed to create $PORTAGE_BUILDDIR/.installed"
	__vecho ">>> Completed installing ${PF} into ${D}"
	__vecho
	__ebuild_phase post_src_install

	# record build & installed size in build log
	if type -P du &>/dev/null; then
		local sz=( $(du -ks "${WORKDIR}") )
		einfo "Final size of build directory: ${sz[0]} KiB"
		sz=( $(du -ks "${D}") )
		einfo "Final size of installed tree: ${sz[0]} KiB"
		__vecho
	fi

	cd "${PORTAGE_BUILDDIR}"/build-info
	set -f
	local f x
	IFS=$' \t\n\r'
	for f in CATEGORY DEFINED_PHASES FEATURES INHERITED IUSE \
		PF PKGUSE SLOT KEYWORDS HOMEPAGE DESCRIPTION ; do
		x=$(echo -n ${!f})
		[[ -n $x ]] && echo "$x" > $f
	done
	if [[ $CATEGORY != virtual ]] ; then
		for f in ASFLAGS CBUILD CC CFLAGS CHOST CTARGET CXX \
			CXXFLAGS EXTRA_ECONF EXTRA_EINSTALL EXTRA_MAKE \
			LDFLAGS LIBCFLAGS LIBCXXFLAGS QA_CONFIGURE_OPTIONS \
			QA_DESKTOP_FILE QA_PREBUILT PROVIDES_EXCLUDE REQUIRES_EXCLUDE ; do
			x=$(echo -n ${!f})
			[[ -n $x ]] && echo "$x" > $f
		done
		# whitespace preserved
		for f in QA_AM_MAINTAINER_MODE ; do
			[[ -n ${!f} ]] && echo "${!f}" > $f
		done
	fi
	if [[ " ${FEATURES} " == *" force-multilib "* ]]; then
		#IUSE is changed in _post_src_install_chost_fix
		#in pym/portage/package/ebuild/doebuild.py
		#which is run after dyn_install, so useless to
		#add internal USE flags here 
		if is_auto-multilib; then
			echo "$(get_abi_order)" > MULTILIB_ABIS
		fi
	fi
	echo "${USE}"       > USE
	echo "${EAPI:-0}"   > EAPI

	# Save EPREFIX, since it makes it easy to use chpathtool to
	# adjust the content of a binary package so that it will
	# work in a different EPREFIX from the one is was built for.
	if ___eapi_has_prefix_variables && [[ -n ${EPREFIX} ]]; then
		echo "${EPREFIX}" > EPREFIX
	fi

	set +f

	# local variables can leak into the saved environment.
	unset f

	# Use safe cwd, avoiding unsafe import for bug #469338.
	cd "${PORTAGE_PYM_PATH}"
	__save_ebuild_env --exclude-init-phases | __filter_readonly_variables \
		--filter-path --filter-sandbox --allow-extra-vars > \
		"${PORTAGE_BUILDDIR}"/build-info/environment
	assert "__save_ebuild_env failed"
	cd "${PORTAGE_BUILDDIR}"/build-info || die

	${PORTAGE_BZIP2_COMMAND} -f9 environment

	cp "${EBUILD}" "${PF}.ebuild"
	[ -n "${PORTAGE_REPO_NAME}" ]  && echo "${PORTAGE_REPO_NAME}" > repository
	if has nostrip ${FEATURES} ${RESTRICT} || has strip ${RESTRICT}
	then
		>> DEBUGBUILD
	fi

	else
		if [[ " ${FEATURES} " == *" force-multilib "* ]]; then
			cd "${PORTAGE_BUILDDIR}"
			if [[ $EMERGE_FROM = binary ]] || ! has keepwork $FEATURES; then
				rm -f "$PORTAGE_BUILDDIR"/.{ebuild_changed,exit_status,logid,unpacked,prepared} \
					"$PORTAGE_BUILDDIR"/.{configured,compiled,tested,packaged} \
					"$PORTAGE_BUILDDIR"/.die_hooks

				rm -rf "${WORKDIR}"
			fi

			if [ -f "${PORTAGE_BUILDDIR}/.unpacked" ]; then
				find "${PORTAGE_BUILDDIR}" -type d ! -regex "^${WORKDIR}" | sort -r | tr "\n" "\0" | $XARGS -0 rmdir &>/dev/null
			fi
		fi
	fi
	trap - SIGINT SIGQUIT
}

__dyn_help() {
	echo
	echo "Portage"
	echo "Copyright 1999-2010 Gentoo Foundation"
	echo
	echo "How to use the ebuild command:"
	echo
	echo "The first argument to ebuild should be an existing .ebuild file."
	echo
	echo "One or more of the following options can then be specified.  If more"
	echo "than one option is specified, each will be executed in order."
	echo
	echo "  help        : show this help screen"
	echo "  pretend     : execute package specific pretend actions"
	echo "  setup       : execute package specific setup actions"
	echo "  fetch       : download source archive(s) and patches"
	echo "  nofetch     : display special fetch instructions"
	echo "  digest      : create a manifest file for the package"
	echo "  manifest    : create a manifest file for the package"
	echo "  unpack      : unpack sources (auto-dependencies if needed)"
	echo "  prepare     : prepare sources (auto-dependencies if needed)"
	echo "  configure   : configure sources (auto-fetch/unpack if needed)"
	echo "  compile     : compile sources (auto-fetch/unpack/configure if needed)"
	echo "  test        : test package (auto-fetch/unpack/configure/compile if needed)"
	echo "  preinst     : execute pre-install instructions"
	echo "  postinst    : execute post-install instructions"
	echo "  install     : install the package to the temporary install directory"
	echo "  qmerge      : merge image into live filesystem, recording files in db"
	echo "  merge       : do fetch, unpack, compile, install and qmerge"
	echo "  prerm       : execute pre-removal instructions"
	echo "  postrm      : execute post-removal instructions"
	echo "  unmerge     : remove package from live filesystem"
	echo "  config      : execute package specific configuration actions"
	echo "  package     : create a tarball package in ${PKGDIR}/All"
	echo "  rpm         : build a RedHat RPM package"
	echo "  clean       : clean up all source and temporary files"
	echo
	echo "The following settings will be used for the ebuild process:"
	echo
	echo "  package     : ${PF}"
	echo "  slot        : ${SLOT}"
	echo "  category    : ${CATEGORY}"
	echo "  description : ${DESCRIPTION}"
	echo "  system      : ${CHOST}"
	echo "  c flags     : ${CFLAGS}"
	echo "  c++ flags   : ${CXXFLAGS}"
	echo "  make flags  : ${MAKEOPTS}"
	echo -n "  build mode  : "
	if has nostrip ${FEATURES} ${RESTRICT} || has strip ${RESTRICT} ;
	then
		echo "debug (large)"
	else
		echo "production (stripped)"
	fi
	echo "  merge to    : ${ROOT}"
	echo
	if [ -n "$USE" ]; then
		echo "Additionally, support for the following optional features will be enabled:"
		echo
		echo "  ${USE}"
	fi
	echo
}

# @FUNCTION: __ebuild_arg_to_phase
# @DESCRIPTION:
# Translate a known ebuild(1) argument into the precise
# name of it's corresponding ebuild phase.
__ebuild_arg_to_phase() {
	[ $# -ne 1 ] && die "expected exactly 1 arg, got $#: $*"
	local arg=$1
	local phase_func=""

	case "$arg" in
		pretend)
			___eapi_has_pkg_pretend && \
				phase_func=pkg_pretend
			;;
		setup)
			phase_func=pkg_setup
			;;
		nofetch)
			phase_func=pkg_nofetch
			;;
		unpack)
			phase_func=src_unpack
			;;
		prepare)
			___eapi_has_src_prepare && \
				phase_func=src_prepare
			;;
		configure)
			___eapi_has_src_configure && \
				phase_func=src_configure
			;;
		compile)
			phase_func=src_compile
			;;
		test)
			phase_func=src_test
			;;
		install)
			phase_func=src_install
			;;
		preinst)
			phase_func=pkg_preinst
			;;
		postinst)
			phase_func=pkg_postinst
			;;
		prerm)
			phase_func=pkg_prerm
			;;
		postrm)
			phase_func=pkg_postrm
			;;
	esac

	[[ -z $phase_func ]] && return 1
	echo "$phase_func"
	return 0
}

__ebuild_phase_funcs() {
	[ $# -ne 2 ] && die "expected exactly 2 args, got $#: $*"
	local eapi=$1
	local phase_func=$2
	local all_phases="src_compile pkg_config src_configure pkg_info
		src_install pkg_nofetch pkg_postinst pkg_postrm pkg_preinst
		src_prepare pkg_prerm pkg_pretend pkg_setup src_test src_unpack"
	local x

	# First, set up the error handlers for default*
	for x in ${all_phases} ; do
		eval "default_${x}() {
			die \"default_${x}() is not supported in EAPI='${eapi}' in phase ${phase_func}\"
		}"
	done

	# We can just call the specific handler -- it will either error out
	# on invalid phase or run it.
	eval "default() {
		default_${phase_func}
	}"

	case "$eapi" in
		0|1) # EAPIs not supporting 'default'

			for x in pkg_nofetch src_unpack src_test ; do
				declare -F $x >/dev/null || \
					eval "$x() { __eapi0_$x; }"
			done

			if ! declare -F src_compile >/dev/null ; then
				case "$eapi" in
					0)
						src_compile() { __eapi0_src_compile; }
						;;
					*)
						src_compile() { __eapi1_src_compile; }
						;;
				esac
			fi
			;;

		*) # EAPIs supporting 'default'

			# defaults starting with EAPI 0
			[[ ${phase_func} == pkg_nofetch ]] && \
				default_pkg_nofetch() { __eapi0_pkg_nofetch; }
			[[ ${phase_func} == src_unpack ]] && \
				default_src_unpack() { __eapi0_src_unpack; }
			[[ ${phase_func} == src_test ]] && \
				default_src_test() { __eapi0_src_test; }

			# defaults starting with EAPI 2
			[[ ${phase_func} == src_prepare ]] && \
				default_src_prepare() { __eapi2_src_prepare; }
			[[ ${phase_func} == src_configure ]] && \
				default_src_configure() { __eapi2_src_configure; }
			[[ ${phase_func} == src_compile ]] && \
				default_src_compile() { __eapi2_src_compile; }

			# bind supported phases to the defaults
			declare -F pkg_nofetch >/dev/null || \
				pkg_nofetch() { default; }
			declare -F src_unpack >/dev/null || \
				src_unpack() { default; }
			declare -F src_prepare >/dev/null || \
				src_prepare() { default; }
			declare -F src_configure >/dev/null || \
				src_configure() { default; }
			declare -F src_compile >/dev/null || \
				src_compile() { default; }
			declare -F src_test >/dev/null || \
				src_test() { default; }

			# defaults starting with EAPI 4
			if ! has ${eapi} 2 3; then
				[[ ${phase_func} == src_install ]] && \
					default_src_install() { __eapi4_src_install; }

				declare -F src_install >/dev/null || \
					src_install() { default; }
			fi

			# defaults starting with EAPI 6
			if ! has ${eapi} 2 3 4 4-python 4-slot-abi 5 5-progress 5-hdepend; then
				[[ ${phase_func} == src_prepare ]] && \
					default_src_prepare() { __eapi6_src_prepare; }
				[[ ${phase_func} == src_install ]] && \
					default_src_install() { __eapi6_src_install; }

				declare -F src_prepare >/dev/null || \
					src_prepare() { default; }
			fi
			;;
	esac
}

__ebuild_main() {

	# Subshell/helper die support (must export for the die helper).
	# Since this function is typically executed in a subshell,
	# setup EBUILD_MASTER_PID to refer to the current $BASHPID,
	# which seems to give the best results when further
	# nested subshells call die.
	export EBUILD_MASTER_PID=${BASHPID:-$(__bashpid)}
	trap 'exit 1' SIGTERM

	#a reasonable default for $S
	[[ -z ${S} ]] && export S=${WORKDIR}/${P}

	if [[ -s $SANDBOX_LOG ]] ; then
		# We use SANDBOX_LOG to check for sandbox violations,
		# so we ensure that there can't be a stale log to
		# interfere with our logic.
		local x=
		if [[ -n SANDBOX_ON ]] ; then
			x=$SANDBOX_ON
			export SANDBOX_ON=0
		fi

		rm -f "$SANDBOX_LOG" || \
			die "failed to remove stale sandbox log: '$SANDBOX_LOG'"

		if [[ -n $x ]] ; then
			export SANDBOX_ON=$x
		fi
		unset x
	fi

	# Force configure scripts that automatically detect ccache to
	# respect FEATURES="-ccache".
	has ccache $FEATURES || export CCACHE_DISABLE=1

	local phase_func=$(__ebuild_arg_to_phase "$EBUILD_PHASE")
	[[ -n $phase_func ]] && __ebuild_phase_funcs "$EAPI" "$phase_func"
	unset phase_func

	__source_all_bashrcs

	case ${1} in
	nofetch)
		__ebuild_phase_with_hooks pkg_nofetch
		;;
	config|info)
		if has "${1}" config info && \
			! declare -F "pkg_${1}" >/dev/null ; then
			ewarn  "pkg_${1}() is not defined: '${EBUILD##*/}'"
		fi
		export SANDBOX_ON="0"
		if [ "${PORTAGE_DEBUG}" != "1" ] || [ "${-/x/}" != "$-" ]; then
			__ebuild_phase_with_hooks pkg_${1}
		else
			set -x
			__ebuild_phase_with_hooks pkg_${1}
			set +x
		fi
		if [[ -n $PORTAGE_UPDATE_ENV ]] ; then
			# Update environment.bz2 in case installation phases
			# need to pass some variables to uninstallation phases.
			# Use safe cwd, avoiding unsafe import for bug #469338.
			cd "${PORTAGE_PYM_PATH}"
			__save_ebuild_env --exclude-init-phases | \
				__filter_readonly_variables --filter-path \
				--filter-sandbox --allow-extra-vars \
				| ${PORTAGE_BZIP2_COMMAND} -c -f9 > "$PORTAGE_UPDATE_ENV"
			assert "__save_ebuild_env failed"
		fi
		;;
	prerm|postrm|preinst|postinst)
		if [[ " ${FEATURES} " == *" force-multilib "* ]]; then
			for LOOP_ABI in $(get_abi_order); do
				if is_auto-multilib ; then
					case ${1} in
						preinst|postinst)
							set_abi ${LOOP_ABI}
							source "${T}"/environment
							;;
						prerm|postrm)
							# if = backward compactibility for previous versions, which did not
							# install a per-ABI environment
							if [[ -f "${ROOT}"var/db/pkg/${CATEGORY}/${PF}/environment.${LOOP_ABI}.bz2 ]] ; then
								bzcat "${ROOT}"var/db/pkg/${CATEGORY}/${PF}/environment.${LOOP_ABI}.bz2 > "${T}"/environment || die
								__preprocess_ebuild_env --filter-metadata
							fi
							;;
					esac
					# >/dev/null = backward compactibility for prerm/postrm
					source "${T}"/environment 2>/dev/null || die
				fi
				export SANDBOX_ON="0"
				if [ "${PORTAGE_DEBUG}" != "1" ] || [ "${-/x/}" != "$-" ]; then
					__ebuild_phase_with_hooks pkg_${1}
				else
					set -x
					__ebuild_phase_with_hooks pkg_${1}
					set +x
				fi

				if [[ -n $PORTAGE_UPDATE_ENV ]] ; then
					# Update environment.bz2 in case installation phases
					# need to pass some variables to uninstallation phases.
					__save_ebuild_env --exclude-init-phases | \
						__filter_readonly_variables --filter-path \
						--filter-sandbox --allow-extra-vars \
						| ${PORTAGE_BZIP2_COMMAND} -c -f9 > "$PORTAGE_UPDATE_ENV"
					assert "__save_ebuild_env failed"
				fi
				if is_auto-multilib ; then
					case ${1} in
						preinst|postinst)
							unset_abi
							source "${T}"/environment
							;;
						prerm|postrm)
							#if = backward compactibility for previous versions, which did not
							#install a per-ABI environment
							if [[ -f "${ROOT}"var/db/pkg/${CATEGORY}/${PF}/environment.${LOOP_ABI}.bz2 ]] ; then
								__preprocess_ebuild_env --filter-metadata
								bzcat "${ROOT}"var/db/pkg/${CATEGORY}/${PF}/environment.${LOOP_ABI}.bz2 > "${T}"/environment || die
							fi
							;;
					esac
					# >/dev/null = backward compactibility for prerm/postrm
					source "${T}"/environment 2>/dev/null || die
				fi
			done
		else
			export SANDBOX_ON="0"
			if [ "${PORTAGE_DEBUG}" != "1" ] || [ "${-/x/}" != "$-" ]; then
				__ebuild_phase_with_hooks pkg_${1}
			else
				set -x
				__ebuild_phase_with_hooks pkg_${1}
				set +x
			fi
			if [[ -n $PORTAGE_UPDATE_ENV ]] ; then
				# Update environment.bz2 in case installation phases
				# need to pass some variables to uninstallation phases.
				__save_ebuild_env --exclude-init-phases | \
					__filter_readonly_variables --filter-path \
					--filter-sandbox --allow-extra-vars \
					| ${PORTAGE_BZIP2_COMMAND} -c -f9 > "$PORTAGE_UPDATE_ENV"
				assert "__save_ebuild_env failed"
			fi
		fi
		;;
	unpack|prepare|configure|compile|test|clean|install)
		if [[ ${SANDBOX_DISABLED:-0} = 0 ]] ; then
			export SANDBOX_ON="1"
		else
			export SANDBOX_ON="0"
		fi

		case "${1}" in
		configure|compile)

			local x
			for x in ASFLAGS CCACHE_DIR CCACHE_SIZE \
				CFLAGS CXXFLAGS LDFLAGS LIBCFLAGS LIBCXXFLAGS ; do
				[[ ${!x+set} = set ]] && export $x
			done
			unset x

			has distcc $FEATURES && [[ -n $DISTCC_DIR ]] && \
				[[ ${SANDBOX_WRITE/$DISTCC_DIR} = $SANDBOX_WRITE ]] && \
				addwrite "$DISTCC_DIR"

			x=LIBDIR_$ABI
			[ -z "$PKG_CONFIG_PATH" -a -n "$ABI" -a -n "${!x}" ] && \
				export PKG_CONFIG_PATH=${EPREFIX}/usr/${!x}/pkgconfig

			if has noauto $FEATURES && \
				[[ ! -f $PORTAGE_BUILDDIR/.unpacked ]] ; then
				echo
				echo "!!! We apparently haven't unpacked..." \
					"This is probably not what you"
				echo "!!! want to be doing... You are using" \
					"FEATURES=noauto so I'll assume"
				echo "!!! that you know what you are doing..." \
					"You have 5 seconds to abort..."
				echo

				sleep 5
			fi

			cd "$PORTAGE_BUILDDIR"
			if [ ! -d build-info ] ; then
				mkdir build-info
				cp "$EBUILD" "build-info/$PF.ebuild"
			fi

			#our custom version of libtool uses $S and $D to fix
			#invalid paths in .la files
			export S D

			;;
		esac

		if [ "${PORTAGE_DEBUG}" != "1" ] || [ "${-/x/}" != "$-" ]; then
			__dyn_${1}
		else
			set -x
			__dyn_${1}
			set +x
		fi
		export SANDBOX_ON="0"
		;;
	help|pretend|setup)
		#pkg_setup needs to be out of the sandbox for tmp file creation;
		#for example, awking and piping a file in /tmp requires a temp file to be created
		#in /etc.  If pkg_setup is in the sandbox, both our lilo and apache ebuilds break.
		export SANDBOX_ON="0"
		if [ "${PORTAGE_DEBUG}" != "1" ] || [ "${-/x/}" != "$-" ]; then
			__dyn_${1}
		else
			set -x
			__dyn_${1}
			set +x
		fi
		;;
	_internal_test)
		;;
	*)
		export SANDBOX_ON="1"
		echo "Unrecognized arg '${1}'"
		echo
		__dyn_help
		exit 1
		;;
	esac

	# Save the env only for relevant phases.
	if ! has "${1}" clean help info nofetch ; then
		umask 002
		# Use safe cwd, avoiding unsafe import for bug #469338.
		cd "${PORTAGE_PYM_PATH}"
		__save_ebuild_env | __filter_readonly_variables \
			--filter-features > "$T/environment"
		assert "__save_ebuild_env failed"
		chgrp "${PORTAGE_GRPNAME:-portage}" "$T/environment"
		chmod g+w "$T/environment"
	fi
	[[ -n $PORTAGE_EBUILD_EXIT_FILE ]] && > "$PORTAGE_EBUILD_EXIT_FILE"
	if [[ -n $PORTAGE_IPC_DAEMON ]] ; then
		[[ ! -s $SANDBOX_LOG ]]
		"$PORTAGE_BIN_PATH"/ebuild-ipc exit $?
	fi
}<|MERGE_RESOLUTION|>--- conflicted
+++ resolved
@@ -306,14 +306,9 @@
 			"$PORTAGE_BUILDDIR"/.ipc_{in,out,lock} \
 			"$PORTAGE_BUILDDIR"/.exit_status
 
-<<<<<<< HEAD
-		rm -rf "${PORTAGE_BUILDDIR}"/{build-info,abi-code}
-		rm -rf "${WORKDIR}"*
-=======
-		rm -rf "${PORTAGE_BUILDDIR}/build-info"
+		rm -rf "${PORTAGE_BUILDDIR}/{build-info,abi-code}"
 		rm -rf "${WORKDIR}"
 		rm -f "${PORTAGE_BUILDDIR}/files"
->>>>>>> 1e43cb98
 	fi
 
 	if [ -f "${PORTAGE_BUILDDIR}/.unpacked" ]; then
