#!/bin/bash
# Copyright 1999-2011 Gentoo Foundation
# Distributed under the terms of the GNU General Public License v2

PORTAGE_BIN_PATH="${PORTAGE_BIN_PATH:-/usr/lib/portage/bin}"
PORTAGE_PYM_PATH="${PORTAGE_PYM_PATH:-/usr/lib/portage/pym}"

if [[ $PORTAGE_SANDBOX_COMPAT_LEVEL -lt 22 ]] ; then
	# Ensure that /dev/std* streams have appropriate sandbox permission for
	# bug #288863. This can be removed after sandbox is fixed and portage
	# depends on the fixed version (sandbox-2.2 has the fix but it is
	# currently unstable).
	export SANDBOX_WRITE="${SANDBOX_WRITE:+${SANDBOX_WRITE}:}/dev/stdout:/dev/stderr"
	export SANDBOX_READ="${SANDBOX_READ:+${SANDBOX_READ}:}/dev/stdin"
fi

# Don't use sandbox's BASH_ENV for new shells because it does
# 'source /etc/profile' which can interfere with the build
# environment by modifying our PATH.
unset BASH_ENV

ROOTPATH=${ROOTPATH##:}
ROOTPATH=${ROOTPATH%%:}
PREROOTPATH=${PREROOTPATH##:}
PREROOTPATH=${PREROOTPATH%%:}
PATH=$PORTAGE_BIN_PATH/ebuild-helpers:$PREROOTPATH${PREROOTPATH:+:}/usr/local/sbin:/usr/local/bin:/usr/sbin:/usr/bin:/sbin:/bin${ROOTPATH:+:}$ROOTPATH
export PATH

# This is just a temporary workaround for portage-9999 users since
# earlier portage versions do not detect a version change in this case
# (9999 to 9999) and therefore they try execute an incompatible version of
# ebuild.sh during the upgrade.
export PORTAGE_BZIP2_COMMAND=${PORTAGE_BZIP2_COMMAND:-bzip2} 

# These two functions wrap sourcing and calling respectively.  At present they
# perform a qa check to make sure eclasses and ebuilds and profiles don't mess
# with shell opts (shopts).  Ebuilds/eclasses changing shopts should reset them 
# when they are done.

qa_source() {
	local shopts=$(shopt) OLDIFS="$IFS"
	local retval
	source "$@"
	retval=$?
	set +e
	[[ $shopts != $(shopt) ]] &&
		eqawarn "QA Notice: Global shell options changed and were not restored while sourcing '$*'"
	[[ "$IFS" != "$OLDIFS" ]] &&
		eqawarn "QA Notice: Global IFS changed and was not restored while sourcing '$*'"
	return $retval
}

qa_call() {
	local shopts=$(shopt) OLDIFS="$IFS"
	local retval
	"$@"
	retval=$?
	set +e
	[[ $shopts != $(shopt) ]] &&
		eqawarn "QA Notice: Global shell options changed and were not restored while calling '$*'"
	[[ "$IFS" != "$OLDIFS" ]] &&
		eqawarn "QA Notice: Global IFS changed and was not restored while calling '$*'"
	return $retval
}

EBUILD_SH_ARGS="$*"

shift $#

# Prevent aliases from causing portage to act inappropriately.
# Make sure it's before everything so we don't mess aliases that follow.
unalias -a

# Unset some variables that break things.
unset GZIP BZIP BZIP2 CDPATH GREP_OPTIONS GREP_COLOR GLOBIGNORE

source "${PORTAGE_BIN_PATH}/isolated-functions.sh"  &>/dev/null
source "${PORTAGE_BIN_PATH}/auto-multilib.sh"  &>/dev/null

[[ $PORTAGE_QUIET != "" ]] && export PORTAGE_QUIET

# sandbox support functions; defined prior to profile.bashrc srcing, since the profile might need to add a default exception (/usr/lib64/conftest fex)
_sb_append_var() {
	local _v=$1 ; shift
	local var="SANDBOX_${_v}"
	[[ -z $1 || -n $2 ]] && die "Usage: add$(echo ${_v} | \
		LC_ALL=C tr [:upper:] [:lower:]) <colon-delimited list of paths>"
	export ${var}="${!var:+${!var}:}$1"
}
# bash-4 version:
# local var="SANDBOX_${1^^}"
# addread() { _sb_append_var ${0#add} "$@" ; }
addread()    { _sb_append_var READ    "$@" ; }
addwrite()   { _sb_append_var WRITE   "$@" ; }
adddeny()    { _sb_append_var DENY    "$@" ; }
addpredict() { _sb_append_var PREDICT "$@" ; }

addwrite "${PORTAGE_TMPDIR}"
addread "/:${PORTAGE_TMPDIR}"
[[ -n ${PORTAGE_GPG_DIR} ]] && addpredict "${PORTAGE_GPG_DIR}"

# Avoid sandbox violations in temporary directories.
if [[ -w $T ]] ; then
	export TEMP=$T
	export TMP=$T
	export TMPDIR=$T
elif [[ $SANDBOX_ON = 1 ]] ; then
	for x in TEMP TMP TMPDIR ; do
		[[ -n ${!x} ]] && addwrite "${!x}"
	done
	unset x
fi

# the sandbox is disabled by default except when overridden in the relevant stages
export SANDBOX_ON=0

lchown() {
	chown -h "$@"
}

lchgrp() {
	chgrp -h "$@"
}

esyslog() {
	# Custom version of esyslog() to take care of the "Red Star" bug.
	# MUST follow functions.sh to override the "" parameter problem.
	return 0
}

useq() {
	eqawarn "QA Notice: The 'useq' function is deprecated (replaced by 'use')"
	use ${1}
}

usev() {
	if use ${1}; then
		echo "${1#!}"
		return 0
	fi
	return 1
}

use() {
	local u=$1
	local found=0

	# if we got something like '!flag', then invert the return value
	if [[ ${u:0:1} == "!" ]] ; then
		u=${u:1}
		found=1
	fi

	if [[ $EBUILD_PHASE = depend ]] ; then
		# TODO: Add a registration interface for eclasses to register
		# any number of phase hooks, so that global scope eclass
		# initialization can by migrated to phase hooks in new EAPIs.
		# Example: add_phase_hook before pkg_setup $ECLASS_pre_pkg_setup
		#if [[ -n $EAPI ]] && ! has "$EAPI" 0 1 2 3 ; then
		#	die "use() called during invalid phase: $EBUILD_PHASE"
		#fi
		true

	# Make sure we have this USE flag in IUSE
	elif [[ -n $PORTAGE_IUSE && -n $EBUILD_PHASE ]] ; then
		if [[ $u != multilib ]]; then
			[[ $u =~ $PORTAGE_IUSE ]] || \
				eqawarn "QA Notice: USE Flag '${u}' not" \
					"in IUSE for ${CATEGORY}/${PF}"
		fi
	fi

	if has ${u} ${USE} ; then
		return ${found}
	else
		return $((!found))
	fi
}

# Return true if given package is installed. Otherwise return false.
# Takes single depend-type atoms.
has_version() {
	if [ "${EBUILD_PHASE}" == "depend" ]; then
		die "portageq calls (has_version calls portageq) are not allowed in the global scope"
	fi

	if [[ -n $PORTAGE_IPC_DAEMON ]] ; then
		"$PORTAGE_BIN_PATH"/ebuild-ipc has_version "$ROOT" "$1"
	else
		PYTHONPATH=${PORTAGE_PYM_PATH}${PYTHONPATH:+:}${PYTHONPATH} \
		"${PORTAGE_PYTHON:-/usr/bin/python}" "${PORTAGE_BIN_PATH}/portageq" has_version "${ROOT}" "$1"
	fi
	local retval=$?
	case "${retval}" in
		0|1)
			return ${retval}
			;;
		*)
			die "unexpected portageq exit code: ${retval}"
			;;
	esac
}

portageq() {
	if [ "${EBUILD_PHASE}" == "depend" ]; then
		die "portageq calls are not allowed in the global scope"
	fi

	PYTHONPATH=${PORTAGE_PYM_PATH}${PYTHONPATH:+:}${PYTHONPATH} \
	"${PORTAGE_PYTHON:-/usr/bin/python}" "${PORTAGE_BIN_PATH}/portageq" "$@"
}


# ----------------------------------------------------------------------------
# ----------------------------------------------------------------------------
# ----------------------------------------------------------------------------


# Returns the best/most-current match.
# Takes single depend-type atoms.
best_version() {
	if [ "${EBUILD_PHASE}" == "depend" ]; then
		die "portageq calls (best_version calls portageq) are not allowed in the global scope"
	fi

	if [[ -n $PORTAGE_IPC_DAEMON ]] ; then
		"$PORTAGE_BIN_PATH"/ebuild-ipc best_version "$ROOT" "$1"
	else
		PYTHONPATH=${PORTAGE_PYM_PATH}${PYTHONPATH:+:}${PYTHONPATH} \
		"${PORTAGE_PYTHON:-/usr/bin/python}" "${PORTAGE_BIN_PATH}/portageq" 'best_version' "${ROOT}" "$1"
	fi
	local retval=$?
	case "${retval}" in
		0|1)
			return ${retval}
			;;
		*)
			die "unexpected portageq exit code: ${retval}"
			;;
	esac
}

use_with() {
	if [ -z "$1" ]; then
		echo "!!! use_with() called without a parameter." >&2
		echo "!!! use_with <USEFLAG> [<flagname> [value]]" >&2
		return 1
	fi

	if ! has "${EAPI:-0}" 0 1 2 3 ; then
		local UW_SUFFIX=${3+=$3}
	else
		local UW_SUFFIX=${3:+=$3}
	fi
	local UWORD=${2:-$1}

	if use $1; then
		echo "--with-${UWORD}${UW_SUFFIX}"
	else
		echo "--without-${UWORD}"
	fi
	return 0
}

use_enable() {
	if [ -z "$1" ]; then
		echo "!!! use_enable() called without a parameter." >&2
		echo "!!! use_enable <USEFLAG> [<flagname> [value]]" >&2
		return 1
	fi

	if ! has "${EAPI:-0}" 0 1 2 3 ; then
		local UE_SUFFIX=${3+=$3}
	else
		local UE_SUFFIX=${3:+=$3}
	fi
	local UWORD=${2:-$1}

	if use $1; then
		echo "--enable-${UWORD}${UE_SUFFIX}"
	else
		echo "--disable-${UWORD}"
	fi
	return 0
}

register_die_hook() {
	local x
	for x in $* ; do
		has $x $EBUILD_DEATH_HOOKS || \
			export EBUILD_DEATH_HOOKS="$EBUILD_DEATH_HOOKS $x"
	done
}

register_success_hook() {
	local x
	for x in $* ; do
		has $x $EBUILD_SUCCESS_HOOKS || \
			export EBUILD_SUCCESS_HOOKS="$EBUILD_SUCCESS_HOOKS $x"
	done
}

# Ensure that $PWD is sane whenever possible, to protect against
# exploitation of insecure search path for python -c in ebuilds.
# See bug #239560.
if ! has "$EBUILD_PHASE" clean cleanrm depend help ; then
	cd "$PORTAGE_BUILDDIR" || \
		die "PORTAGE_BUILDDIR does not exist: '$PORTAGE_BUILDDIR'"
fi

#if no perms are specified, dirs/files will have decent defaults
#(not secretive, but not stupid)
umask 022
export DESTTREE=/usr
export INSDESTTREE=""
export _E_EXEDESTTREE_=""
export _E_DOCDESTTREE_=""
export INSOPTIONS="-m0644"
export EXEOPTIONS="-m0755"
export LIBOPTIONS="-m0644"
export DIROPTIONS="-m0755"
export MOPREFIX=${PN}
declare -a PORTAGE_DOCOMPRESS=( /usr/share/{doc,info,man} )
declare -a PORTAGE_DOCOMPRESS_SKIP=( /usr/share/doc/${PF}/html )

# adds ".keep" files so that dirs aren't auto-cleaned
keepdir() {
	dodir "$@"
	local x
	if [ "$1" == "-R" ] || [ "$1" == "-r" ]; then
		shift
		find "$@" -type d -printf "${D}%p/.keep_${CATEGORY}_${PN}-${SLOT}\n" \
			| tr "\n" "\0" | \
			while read -r -d $'\0' ; do
				>> "$REPLY" || \
					die "Failed to recursively create .keep files"
			done
	else
		for x in "$@"; do
			>> "${D}${x}/.keep_${CATEGORY}_${PN}-${SLOT}" || \
				die "Failed to create .keep in ${D}${x}"
		done
	fi
}

unpack() {
	local srcdir
	local x
	local y
	local myfail
	local eapi=${EAPI:-0}
	[ -z "$*" ] && die "Nothing passed to the 'unpack' command"

	for x in "$@"; do
		vecho ">>> Unpacking ${x} to ${PWD}"
		y=${x%.*}
		y=${y##*.}

		if [[ ${x} == "./"* ]] ; then
			srcdir=""
		elif [[ ${x} == ${DISTDIR%/}/* ]] ; then
			die "Arguments to unpack() cannot begin with \${DISTDIR}."
		elif [[ ${x} == "/"* ]] ; then
			die "Arguments to unpack() cannot be absolute"
		else
			srcdir="${DISTDIR}/"
		fi
		[[ ! -s ${srcdir}${x} ]] && die "${x} does not exist"

		_unpack_tar() {
			if [ "${y}" == "tar" ]; then
				$1 -c -- "$srcdir$x" | tar xof -
				assert_sigpipe_ok "$myfail"
			else
				$1 -c -- "${srcdir}${x}" > ${x%.*} || die "$myfail"
			fi
		}

		myfail="failure unpacking ${x}"
		case "${x##*.}" in
			tar)
				tar xof "$srcdir$x" || die "$myfail"
				;;
			tgz)
				tar xozf "$srcdir$x" || die "$myfail"
				;;
			tbz|tbz2)
				${PORTAGE_BUNZIP2_COMMAND:-${PORTAGE_BZIP2_COMMAND} -d} -c -- "$srcdir$x" | tar xof -
				assert_sigpipe_ok "$myfail"
				;;
			ZIP|zip|jar)
				# unzip will interactively prompt under some error conditions,
				# as reported in bug #336285
				( while true ; do echo n || break ; done ) | \
				unzip -qo "${srcdir}${x}" || die "$myfail"
				;;
			gz|Z|z)
				_unpack_tar "gzip -d"
				;;
			bz2|bz)
				_unpack_tar "${PORTAGE_BUNZIP2_COMMAND:-${PORTAGE_BZIP2_COMMAND} -d}"
				;;
			7Z|7z)
				local my_output
				my_output="$(7z x -y "${srcdir}${x}")"
				if [ $? -ne 0 ]; then
					echo "${my_output}" >&2
					die "$myfail"
				fi
				;;
			RAR|rar)
				unrar x -idq -o+ "${srcdir}${x}" || die "$myfail"
				;;
			LHa|LHA|lha|lzh)
				lha xfq "${srcdir}${x}" || die "$myfail"
				;;
			a)
				ar x "${srcdir}${x}" || die "$myfail"
				;;
			deb)
				# Unpacking .deb archives can not always be done with
				# `ar`.  For instance on AIX this doesn't work out.  If
				# we have `deb2targz` installed, prefer it over `ar` for
				# that reason.  We just make sure on AIX `deb2targz` is
				# installed.
				if type -P deb2targz > /dev/null; then
					y=${x##*/}
					local created_symlink=0
					if [ ! "$srcdir$x" -ef "$y" ] ; then
						# deb2targz always extracts into the same directory as
						# the source file, so create a symlink in the current
						# working directory if necessary.
						ln -sf "$srcdir$x" "$y" || die "$myfail"
						created_symlink=1
					fi
					deb2targz "$y" || die "$myfail"
					if [ $created_symlink = 1 ] ; then
						# Clean up the symlink so the ebuild
						# doesn't inadvertently install it.
						rm -f "$y"
					fi
					mv -f "${y%.deb}".tar.gz data.tar.gz || die "$myfail"
				else
					ar x "$srcdir$x" || die "$myfail"
				fi
				;;
			lzma)
				_unpack_tar "lzma -d"
				;;
			xz)
				if has $eapi 0 1 2 ; then
					vecho "unpack ${x}: file format not recognized. Ignoring."
				else
					_unpack_tar "xz -d"
				fi
				;;
			*)
				vecho "unpack ${x}: file format not recognized. Ignoring."
				;;
		esac
	done
	# Do not chmod '.' since it's probably ${WORKDIR} and PORTAGE_WORKDIR_MODE
	# should be preserved.
	find . -mindepth 1 -maxdepth 1 ! -type l -print0 | \
		${XARGS} -0 chmod -fR a+rX,u+w,g-w,o-w
}

strip_duplicate_slashes() {
	if [[ -n $1 ]] ; then
		local removed=$1
		while [[ ${removed} == *//* ]] ; do
			removed=${removed//\/\///}
		done
		echo ${removed}
	fi
}

hasg() {
    local x s=$1
    shift
    for x ; do [[ ${x} == ${s} ]] && echo "${x}" && return 0 ; done
    return 1
}
hasgq() { hasg "$@" >/dev/null ; }
econf() {
	local x

	local phase_func=$(_ebuild_arg_to_phase "$EAPI" "$EBUILD_PHASE")
	if [[ -n $phase_func ]] ; then
		if has "$EAPI" 0 1 ; then
			[[ $phase_func != src_compile ]] && \
				eqawarn "QA Notice: econf called in" \
					"$phase_func instead of src_compile"
		else
			[[ $phase_func != src_configure ]] && \
				eqawarn "QA Notice: econf called in" \
					"$phase_func instead of src_configure"
		fi
	fi

	: ${ECONF_SOURCE:=.}
	if [ -x "${ECONF_SOURCE}/configure" ]; then
		if [[ -n $CONFIG_SHELL && \
			"$(head -n1 "$ECONF_SOURCE/configure")" =~ ^'#!'[[:space:]]*/bin/sh([[:space:]]|$) ]] ; then
			sed -e "1s:^#![[:space:]]*/bin/sh:#!$CONFIG_SHELL:" -i "$ECONF_SOURCE/configure" || \
				die "Substition of shebang in '$ECONF_SOURCE/configure' failed"
		fi
		if [ -e /usr/share/gnuconfig/ ]; then
			find "${WORKDIR}" -type f '(' \
			-name config.guess -o -name config.sub ')' -print0 | \
			while read -r -d $'\0' x ; do
				vecho " * econf: updating ${x/${WORKDIR}\/} with /usr/share/gnuconfig/${x##*/}"
				cp -f /usr/share/gnuconfig/"${x##*/}" "${x}"
			done
		fi

		# EAPI=4 adds --disable-dependency-tracking to econf
		if ! has "$EAPI" 0 1 2 3 3_pre2 && \
			"${ECONF_SOURCE}/configure" --help 2>/dev/null | \
			grep -q disable-dependency-tracking ; then
			set -- --disable-dependency-tracking "$@"
		fi

		# if the profile defines a location to install libs to aside from default, pass it on.
		# if the ebuild passes in --libdir, they're responsible for the conf_libdir fun.
		local CONF_LIBDIR LIBDIR_VAR="LIBDIR_${ABI}"
		if [[ -n ${ABI} && -n ${!LIBDIR_VAR} ]] ; then
			CONF_LIBDIR=${!LIBDIR_VAR}
		fi
		if [[ -n ${CONF_LIBDIR} ]] && ! hasgq --libdir=\* "$@" ; then
			export CONF_PREFIX=$(hasg --exec-prefix=\* "$@")
			[[ -z ${CONF_PREFIX} ]] && CONF_PREFIX=$(hasg --prefix=\* "$@")
			: ${CONF_PREFIX:=/usr}
			CONF_PREFIX=${CONF_PREFIX#*=}
			[[ ${CONF_PREFIX} != /* ]] && CONF_PREFIX="/${CONF_PREFIX}"
			[[ ${CONF_LIBDIR} != /* ]] && CONF_LIBDIR="/${CONF_LIBDIR}"
			set -- --libdir="$(strip_duplicate_slashes ${CONF_PREFIX}${CONF_LIBDIR})" "$@"
		fi

		set -- \
			--prefix=/usr \
			${CBUILD:+--build=${CBUILD}} \
			--host=${CHOST} \
			${CTARGET:+--target=${CTARGET}} \
			--mandir=/usr/share/man \
			--infodir=/usr/share/info \
			--datadir=/usr/share \
			--sysconfdir=/etc \
			--localstatedir=/var/lib \
			"$@" \
			${EXTRA_ECONF}
		vecho "${ECONF_SOURCE}/configure" "$@"

		if ! "${ECONF_SOURCE}/configure" "$@" ; then

			if [ -s config.log ]; then
				echo
				echo "!!! Please attach the following file when seeking support:"
				echo "!!! ${PWD}/config.log"
			fi
			die "econf failed"
		fi
	elif [ -f "${ECONF_SOURCE}/configure" ]; then
		die "configure is not executable"
	else
		die "no configure script found"
	fi
}

einstall() {
	# CONF_PREFIX is only set if they didn't pass in libdir above.
	local LOCAL_EXTRA_EINSTALL="${EXTRA_EINSTALL}"
	LIBDIR_VAR="LIBDIR_${ABI}"
	if [ -n "${ABI}" -a -n "${!LIBDIR_VAR}" ]; then
		CONF_LIBDIR="${!LIBDIR_VAR}"
	fi
	unset LIBDIR_VAR
	if [ -n "${CONF_LIBDIR}" ] && [ "${CONF_PREFIX:+set}" = set ]; then
		EI_DESTLIBDIR="${D}/${CONF_PREFIX}/${CONF_LIBDIR}"
		EI_DESTLIBDIR="$(strip_duplicate_slashes ${EI_DESTLIBDIR})"
		LOCAL_EXTRA_EINSTALL="libdir=${EI_DESTLIBDIR} ${LOCAL_EXTRA_EINSTALL}"
		unset EI_DESTLIBDIR
	fi

	if [ -f ./[mM]akefile -o -f ./GNUmakefile ] ; then
		if [ "${PORTAGE_DEBUG}" == "1" ]; then
			${MAKE:-make} -n prefix="${D}usr" \
				datadir="${D}usr/share" \
				infodir="${D}usr/share/info" \
				localstatedir="${D}var/lib" \
				mandir="${D}usr/share/man" \
				sysconfdir="${D}etc" \
				${LOCAL_EXTRA_EINSTALL} \
				${MAKEOPTS} ${EXTRA_EMAKE} -j1 \
				"$@" install
		fi
		${MAKE:-make} prefix="${D}usr" \
			datadir="${D}usr/share" \
			infodir="${D}usr/share/info" \
			localstatedir="${D}var/lib" \
			mandir="${D}usr/share/man" \
			sysconfdir="${D}etc" \
			${LOCAL_EXTRA_EINSTALL} \
			${MAKEOPTS} ${EXTRA_EMAKE} -j1 \
			"$@" install || die "einstall failed"
	else
		die "no Makefile found"
	fi
}

_eapi0_pkg_nofetch() {
	[ -z "${SRC_URI}" ] && return

	elog "The following are listed in SRC_URI for ${PN}:"
	local x
	for x in $(echo ${SRC_URI}); do
		elog "   ${x}"
	done
}

_eapi0_src_unpack() {
	[[ -n ${A} ]] && unpack ${A}
}

_eapi0_src_compile() {
	if [ -x ./configure ] ; then
		econf
	fi
	_eapi2_src_compile
}

_eapi0_src_test() {
	# Since we don't want emake's automatic die
	# support (EAPI 4 and later), and we also don't
	# want the warning messages that it produces if
	# we call it in 'nonfatal' mode, we use emake_cmd
	# to emulate the desired parts of emake behavior.
	local emake_cmd="${MAKE:-make} ${MAKEOPTS} ${EXTRA_EMAKE}"
	if $emake_cmd -j1 check -n &> /dev/null; then
		vecho ">>> Test phase [check]: ${CATEGORY}/${PF}"
		if ! $emake_cmd -j1 check; then
			has test $FEATURES && die "Make check failed. See above for details."
			has test $FEATURES || eerror "Make check failed. See above for details."
		fi
	elif $emake_cmd -j1 test -n &> /dev/null; then
		vecho ">>> Test phase [test]: ${CATEGORY}/${PF}"
		if ! $emake_cmd -j1 test; then
			has test $FEATURES && die "Make test failed. See above for details."
			has test $FEATURES || eerror "Make test failed. See above for details."
		fi
	else
		vecho ">>> Test phase [none]: ${CATEGORY}/${PF}"
	fi
}

_eapi1_src_compile() {
	_eapi2_src_configure
	_eapi2_src_compile
}

_eapi2_src_configure() {
	if [[ -x ${ECONF_SOURCE:-.}/configure ]] ; then
		econf
	fi
}

_eapi2_src_compile() {
	if [ -f Makefile ] || [ -f GNUmakefile ] || [ -f makefile ]; then
		emake || die "emake failed"
	fi
}

_eapi4_src_install() {
	if [[ -f Makefile || -f GNUmakefile || -f makefile ]] ; then
		emake DESTDIR="${D}" install
	fi

	if ! declare -p DOCS &>/dev/null ; then
		local d
		for d in README* ChangeLog AUTHORS NEWS TODO CHANGES \
				THANKS BUGS FAQ CREDITS CHANGELOG ; do
			[[ -s "${d}" ]] && dodoc "${d}"
		done
	elif [[ $(declare -p DOCS) == "declare -a "* ]] ; then
		dodoc "${DOCS[@]}"
	else
		dodoc ${DOCS}
	fi
}

ebuild_phase() {
	declare -F "$1" >/dev/null && qa_call $1
}

ebuild_phase_with_hooks() {
	local x phase_name=${1}
	for x in {pre_,,post_}${phase_name} ; do
		ebuild_phase ${x}
	done
}

dyn_pretend() {
	if [[ -e $PORTAGE_BUILDDIR/.pretended ]] ; then
		vecho ">>> It appears that '$PF' is already pretended; skipping."
		vecho ">>> Remove '$PORTAGE_BUILDDIR/.pretended' to force pretend."
		return 0
	fi
	ebuild_phase pre_pkg_pretend
	ebuild_phase pkg_pretend
	>> "$PORTAGE_BUILDDIR/.pretended" || \
		die "Failed to create $PORTAGE_BUILDDIR/.pretended"
	ebuild_phase post_pkg_pretend
}

dyn_setup() {
	if ! is_auto-multilib && ! use multilib_abi_"${DEFAULT_ABI}" ; then
		ewarn
		ewarn "You disabled all ABIs"
		ewarn "You should enable at least one ABI"
		ewarn "Enabling the default ABI now"
		ewarn
	fi
	for LOOP_ABI in $(get_abi_list); do
		set_abi ${LOOP_ABI}
		if is_ebuild; then
			 source "${T}"/environment || die
		else
			rm -f "${T}"/environment
		fi

	if [[ -e $PORTAGE_BUILDDIR/.setuped.${ABI} ]] ; then
		vecho ">>> It appears that '$PF' is already setup; skipping."
		vecho ">>> Remove '$PORTAGE_BUILDDIR/.setuped.${ABI}' to force setup."
		return 0
	fi
	ebuild_phase pre_pkg_setup
	ebuild_phase pkg_setup
	>> "$PORTAGE_BUILDDIR/.setuped.${ABI}" || \
		die "Failed to create $PORTAGE_BUILDDIR/.setuped"
	ebuild_phase post_pkg_setup

		is_ebuild && { unset_abi; source "${T}"/environment || die ; }
	done
	is_ebuild && { rm "${T}"/environment || die ; }
}

dyn_unpack() {
	local newstuff="no"
	for LOOP_ABI in $(get_abi_list); do
		is_ebuild && { set_abi ${LOOP_ABI}; source "${T}"/environment || die ; }

	if [ -e "${WORKDIR}" ]; then
		local x
		local checkme
		for x in $A ; do
			vecho ">>> Checking ${x}'s mtime..."
			if [ "${PORTAGE_ACTUAL_DISTDIR:-${DISTDIR}}/${x}" -nt "${WORKDIR}" ]; then
				vecho ">>> ${x} has been updated; recreating WORKDIR..."
				newstuff="yes"
				break
			fi
		done
		if [ ! -f "${PORTAGE_BUILDDIR}/.unpacked" ] ; then
			vecho ">>> Not marked as unpacked; recreating WORKDIR..."
			newstuff="yes"
		fi
	fi
	if [ "${newstuff}" == "yes" ]; then
		# We don't necessarily have privileges to do a full dyn_clean here.
<<<<<<< HEAD
		rm -rf "${PORTAGE_BUILDDIR}"/{.setuped*,.unpacked*,.prepared*,.configured*,.compiled*,.tested*,.installed*,.packaged*,build-info}
		if ! hasq keepwork $FEATURES ; then
=======
		rm -rf "${PORTAGE_BUILDDIR}"/{.setuped,.unpacked,.prepared,.configured,.compiled,.tested,.installed,.packaged,build-info}
		if ! has keepwork $FEATURES ; then
>>>>>>> dda53445
			rm -rf "${WORKDIR}"
		fi
		rm -rf "${D}".*
		if [ -d "${T}" ] && \
			! has keeptemp $FEATURES ; then
			rm -rf "${T}" && mkdir "${T}"
		fi
	fi
	if [ -e "${WORKDIR}" ]; then
		if [ "$newstuff" == "no" ]; then
			vecho ">>> WORKDIR is up-to-date, keeping..."
			return 0
		fi
	fi

	if [ ! -d "${WORKDIR}" ]; then
		install -m${PORTAGE_WORKDIR_MODE:-0700} -d "${WORKDIR}" || die "Failed to create dir '${WORKDIR}'"
	fi
	cd "${WORKDIR}" || die "Directory change failed: \`cd '${WORKDIR}'\`"
	ebuild_phase pre_src_unpack
	vecho ">>> Unpacking source$(_get_abi_string)..."
	ebuild_phase src_unpack

		if is_auto-multilib && is_ebuild; then
			>> "$PORTAGE_BUILDDIR"/.unpacked."${LOOP_ABI}" || die "IO Failure -- Failed to 'touch .unpacked.${LOOP_ABI}'"
		fi
		is_ebuild && { unset_abi; source "${T}"/environment || die ; }

	done
	is_ebuild && { rm "${T}"/environment || die ; }
	>> "$PORTAGE_BUILDDIR/.unpacked" || \
		die "Failed to create $PORTAGE_BUILDDIR/.unpacked"
	vecho ">>> Source unpacked in ${WORKDIR}"
	ebuild_phase post_src_unpack
}

dyn_clean() {
	if [ -z "${PORTAGE_BUILDDIR}" ]; then
		echo "Aborting clean phase because PORTAGE_BUILDDIR is unset!"
		return 1
	elif [ ! -d "${PORTAGE_BUILDDIR}" ] ; then
		return 0
	fi
	if has chflags $FEATURES ; then
		chflags -R noschg,nouchg,nosappnd,nouappnd "${PORTAGE_BUILDDIR}"
		chflags -R nosunlnk,nouunlnk "${PORTAGE_BUILDDIR}" 2>/dev/null
	fi

	rm -rf "${PORTAGE_BUILDDIR}"/image* "${PORTAGE_BUILDDIR}/homedir"
	rm -f "${PORTAGE_BUILDDIR}"/.installed*

	if [[ $EMERGE_FROM = binary ]] || \
		! has keeptemp $FEATURES && ! has keepwork $FEATURES ; then
		rm -rf "${T}"
	fi

<<<<<<< HEAD
	if [[ $EMERGE_FROM = binary ]] || ! hasq keepwork $FEATURES; then
		rm -f "$PORTAGE_BUILDDIR"/.{ebuild_changed,logid,pretended*,setuped*,unpacked*,prepared*} \
			"$PORTAGE_BUILDDIR"/.{configured*,compiled*,tested*,packaged*} \
			"$PORTAGE_BUILDDIR"/.{die_hooks,abi} \
=======
	if [[ $EMERGE_FROM = binary ]] || ! has keepwork $FEATURES; then
		rm -f "$PORTAGE_BUILDDIR"/.{ebuild_changed,logid,pretended,setuped,unpacked,prepared} \
			"$PORTAGE_BUILDDIR"/.{configured,compiled,tested,packaged} \
			"$PORTAGE_BUILDDIR"/.die_hooks \
>>>>>>> dda53445
			"$PORTAGE_BUILDDIR"/.ipc_{in,out,lock} \
			"$PORTAGE_BUILDDIR"/.exit_status

		rm -rf "${PORTAGE_BUILDDIR}/"{build-info,abi-code}
		rm -rf "${WORKDIR}"*
	fi

	if [ -f "${PORTAGE_BUILDDIR}/.unpacked" ]; then
		find "${PORTAGE_BUILDDIR}" -type d ! -regex "^${WORKDIR}" | sort -r | tr "\n" "\0" | $XARGS -0 rmdir &>/dev/null
	fi

	# do not bind this to doebuild defined DISTDIR; don't trust doebuild, and if mistakes are made it'll
	# result in it wiping the users distfiles directory (bad).
	rm -rf "${PORTAGE_BUILDDIR}/distdir"

	# Some kernels, such as Solaris, return EINVAL when an attempt
	# is made to remove the current working directory.
	cd "$PORTAGE_BUILDDIR"/../..
	rmdir "$PORTAGE_BUILDDIR" 2>/dev/null

	true
}

into() {
	if [ "$1" == "/" ]; then
		export DESTTREE=""
	else
		export DESTTREE=$1
		if [ ! -d "${D}${DESTTREE}" ]; then
			install -d "${D}${DESTTREE}"
			local ret=$?
			if [[ $ret -ne 0 ]] ; then
				helpers_die "${FUNCNAME[0]} failed"
				return $ret
			fi
		fi
	fi
}

insinto() {
	if [ "$1" == "/" ]; then
		export INSDESTTREE=""
	else
		export INSDESTTREE=$1
		if [ ! -d "${D}${INSDESTTREE}" ]; then
			install -d "${D}${INSDESTTREE}"
			local ret=$?
			if [[ $ret -ne 0 ]] ; then
				helpers_die "${FUNCNAME[0]} failed"
				return $ret
			fi
		fi
	fi
}

exeinto() {
	if [ "$1" == "/" ]; then
		export _E_EXEDESTTREE_=""
	else
		export _E_EXEDESTTREE_="$1"
		if [ ! -d "${D}${_E_EXEDESTTREE_}" ]; then
			install -d "${D}${_E_EXEDESTTREE_}"
			local ret=$?
			if [[ $ret -ne 0 ]] ; then
				helpers_die "${FUNCNAME[0]} failed"
				return $ret
			fi
		fi
	fi
}

docinto() {
	if [ "$1" == "/" ]; then
		export _E_DOCDESTTREE_=""
	else
		export _E_DOCDESTTREE_="$1"
		if [ ! -d "${D}usr/share/doc/${PF}/${_E_DOCDESTTREE_}" ]; then
			install -d "${D}usr/share/doc/${PF}/${_E_DOCDESTTREE_}"
			local ret=$?
			if [[ $ret -ne 0 ]] ; then
				helpers_die "${FUNCNAME[0]} failed"
				return $ret
			fi
		fi
	fi
}

insopts() {
	export INSOPTIONS="$@"

	# `install` should never be called with '-s' ...
	has -s ${INSOPTIONS} && die "Never call insopts() with -s"
}

diropts() {
	export DIROPTIONS="$@"
}

exeopts() {
	export EXEOPTIONS="$@"

	# `install` should never be called with '-s' ...
	has -s ${EXEOPTIONS} && die "Never call exeopts() with -s"
}

libopts() {
	export LIBOPTIONS="$@"

	# `install` should never be called with '-s' ...
	has -s ${LIBOPTIONS} && die "Never call libopts() with -s"
}

docompress() {
	has "${EAPI}" 0 1 2 3 && die "'docompress' not supported in this EAPI"

	local f g
	if [[ $1 = "-x" ]]; then
		shift
		for f; do
			f=$(strip_duplicate_slashes "${f}"); f=${f%/}
			[[ ${f:0:1} = / ]] || f="/${f}"
			for g in "${PORTAGE_DOCOMPRESS_SKIP[@]}"; do
				[[ ${f} = "${g}" ]] && continue 2
			done
			PORTAGE_DOCOMPRESS_SKIP[${#PORTAGE_DOCOMPRESS_SKIP[@]}]=${f}
		done
	else
		for f; do
			f=$(strip_duplicate_slashes "${f}"); f=${f%/}
			[[ ${f:0:1} = / ]] || f="/${f}"
			for g in "${PORTAGE_DOCOMPRESS[@]}"; do
				[[ ${f} = "${g}" ]] && continue 2
			done
			PORTAGE_DOCOMPRESS[${#PORTAGE_DOCOMPRESS[@]}]=${f}
		done
	fi
}

abort_handler() {
	local msg
	if [ "$2" != "fail" ]; then
		msg="${EBUILD}: ${1} aborted; exiting."
	else
		msg="${EBUILD}: ${1} failed; exiting."
	fi
	echo
	echo "$msg"
	echo
	eval ${3}
	#unset signal handler
	trap - SIGINT SIGQUIT
}

abort_prepare() {
	abort_handler src_prepare $1
	rm -f "$PORTAGE_BUILDDIR/.prepared"
	exit 1
}

abort_configure() {
	abort_handler src_configure $1
	rm -f "$PORTAGE_BUILDDIR/.configured"
	exit 1
}

abort_compile() {
	abort_handler "src_compile" $1
	rm -f "${PORTAGE_BUILDDIR}/.compiled"
	exit 1
}

abort_test() {
	abort_handler "dyn_test" $1
	rm -f "${PORTAGE_BUILDDIR}/.tested"
	exit 1
}

abort_install() {
	abort_handler "src_install" $1
	rm -rf "${PORTAGE_BUILDDIR}"/{image,image.*}
	exit 1
}

has_phase_defined_up_to() {
	local phase
	for phase in unpack prepare configure compile install; do
		has ${phase} ${DEFINED_PHASES} && return 0
		[[ ${phase} == $1 ]] && return 1
	done
	# We shouldn't actually get here
	return 1
}

dyn_prepare() {

	if [[ -e $PORTAGE_BUILDDIR/.prepared ]] ; then
		vecho ">>> It appears that '$PF' is already prepared; skipping."
		vecho ">>> Remove '$PORTAGE_BUILDDIR/.prepared' to force prepare."
		return 0
	fi

	for LOOP_ABI in $(get_abi_list); do
		is_ebuild && { set_abi ${LOOP_ABI}; source "${T}"/environment || die ; }

	if [ "${PORTAGE_BUILDDIR}"/.prepared.${LOOP_ABI} -nt "${WORKDIR}" ]; then
		echo ">>> It appears that ${PN} is already prepared for ABI=${LOOP_ABI}; skipping."
		echo ">>> Remove '$PORTAGE_BUILDDIR/.prepared.${LOOP_ABI}' to force prepare."
		continue
	fi
	if [[ -d $S ]] ; then
		cd "${S}"
	elif has $EAPI 0 1 2 3 3_pre2 ; then
		cd "${WORKDIR}"
	elif [[ -z ${A} ]] && ! has_phase_defined_up_to prepare; then
		cd "${WORKDIR}"
	else
		die "The source directory '${S}' doesn't exist"
	fi

	trap abort_prepare SIGINT SIGQUIT

	ebuild_phase pre_src_prepare
	vecho ">>> Preparing source in ${PWD}$(_get_abi_string) ..."
	ebuild_phase src_prepare

		if is_auto-multilib && is_ebuild; then
			>> "$PORTAGE_BUILDDIR"/.prepared."${LOOP_ABI}" || die "IO Failure -- Failed to 'touch .prepared.${LOOP_ABI}'"
		fi
		is_ebuild && { unset_abi; source "${T}"/environment || die ; }
	done
	is_ebuild && { rm "${T}"/environment || die ; }

	>> "$PORTAGE_BUILDDIR/.prepared" || \
		die "Failed to create $PORTAGE_BUILDDIR/.prepared"
	vecho ">>> Source prepared."
	ebuild_phase post_src_prepare

	trap - SIGINT SIGQUIT
}

dyn_configure() {

	if [[ -e $PORTAGE_BUILDDIR/.configured ]] ; then
		vecho ">>> It appears that '$PF' is already configured; skipping."
		vecho ">>> Remove '$PORTAGE_BUILDDIR/.configured' to force configuration."
		return 0
	fi

	for LOOP_ABI in $(get_abi_list); do
		is_ebuild && { set_abi ${LOOP_ABI}; source "${T}"/environment || die ; }

	if [ ${PORTAGE_BUILDDIR}/.configured.${LOOP_ABI} -nt "${WORKDIR}" ]; then
			echo ">>> It appears that ${PN} is already configured for ABI=${LOOP_ABI}; skipping."
			echo ">>> Remove '$PORTAGE_BUILDDIR/.configured.${LOOP_ABI}' to force configuration."
			continue
	fi
	if [[ -d $S ]] ; then
		cd "${S}"
	elif has $EAPI 0 1 2 3 3_pre2 ; then
		cd "${WORKDIR}"
	elif [[ -z ${A} ]] && ! has_phase_defined_up_to configure; then
		cd "${WORKDIR}"
	else
		die "The source directory '${S}' doesn't exist"
	fi

	trap abort_configure SIGINT SIGQUIT

	ebuild_phase pre_src_configure

	vecho ">>> Configuring source in ${PWD}$(_get_abi_string) ..."
	ebuild_phase src_configure

		if is_auto-multilib && is_ebuild; then
			>> "$PORTAGE_BUILDDIR"/.configured."${LOOP_ABI}" || die "IO Failure -- Failed to 'touch .configured.${LOOP_ABI}'"
		fi
		is_ebuild && { unset_abi; source "${T}"/environment || die ; }
	done
	is_ebuild && { rm "${T}"/environment || die ; }
	>> "$PORTAGE_BUILDDIR/.configured" || \
		die "Failed to create $PORTAGE_BUILDDIR/.configured"
	vecho ">>> Source configured."

	ebuild_phase post_src_configure

	trap - SIGINT SIGQUIT
}

dyn_compile() {

	if [[ -e $PORTAGE_BUILDDIR/.compiled ]] ; then
		vecho ">>> It appears that '${PF}' is already compiled; skipping."
		vecho ">>> Remove '$PORTAGE_BUILDDIR/.compiled' to force compilation."
		return 0
	fi

	for LOOP_ABI in $(get_abi_list); do
		is_ebuild && { set_abi ${LOOP_ABI}; source "${T}"/environment || die ; }

	if [ ${PORTAGE_BUILDDIR}/.compiled.${LOOP_ABI} -nt "${WORKDIR}" ]; then
		echo ">>> It appears that ${PN} is already compiled for ABI=${LOOP_ABI}; skipping."
		echo ">>> Remove '$PORTAGE_BUILDDIR/.compiled.${LOOP_ABI}' to force compilation."
		continue
	fi
	if [[ -d $S ]] ; then
		cd "${S}"
	elif has $EAPI 0 1 2 3 3_pre2 ; then
		cd "${WORKDIR}"
	elif [[ -z ${A} ]] && ! has_phase_defined_up_to compile; then
		cd "${WORKDIR}"
	else
		die "The source directory '${S}' doesn't exist"
	fi

	trap abort_compile SIGINT SIGQUIT

	if has distcc $FEATURES && has distcc-pump $FEATURES ; then
		if [[ -z $INCLUDE_SERVER_PORT ]] || [[ ! -w $INCLUDE_SERVER_PORT ]] ; then
			eval $(pump --startup)
			trap "pump --shutdown" EXIT
		fi
	fi

	ebuild_phase pre_src_compile

	vecho ">>> Compiling source in ${PWD}$(_get_abi_string) ..."
	ebuild_phase src_compile

		if is_auto-multilib && is_ebuild; then
			>> "$PORTAGE_BUILDDIR"/.compiled."${LOOP_ABI}" || die "IO Failure -- Failed to 'touch .compiled.${LOOP_ABI}'"
		fi
		is_ebuild && { unset_abi; source "${T}"/environment || die ; }
	done
	is_ebuild && { rm "${T}"/environment || die ; }
	>> "$PORTAGE_BUILDDIR/.compiled" || \
		die "Failed to create $PORTAGE_BUILDDIR/.compiled"
	vecho ">>> Source compiled."

	ebuild_phase post_src_compile

	trap - SIGINT SIGQUIT
}

dyn_test() {

	if [[ -e $PORTAGE_BUILDDIR/.tested ]] ; then
		vecho ">>> It appears that ${PN} has already been tested; skipping."
		vecho ">>> Remove '${PORTAGE_BUILDDIR}/.tested' to force test."
		return
	fi

	if [ "${EBUILD_FORCE_TEST}" == "1" ] ; then
		# If USE came from ${T}/environment then it might not have USE=test
		# like it's supposed to here.
		! has test ${USE} && export USE="${USE} test"
	fi

	trap "abort_test" SIGINT SIGQUIT
	for LOOP_ABI in $(get_abi_list); do
		is_ebuild && { set_abi ${LOOP_ABI}; source "${T}"/environment || die ; }

	if [ -d "${S}" ]; then
		cd "${S}"
	else
		cd "${WORKDIR}"
	fi

	if ! has test $FEATURES && [ "${EBUILD_FORCE_TEST}" != "1" ]; then
		vecho ">>> Test phase [not enabled]: ${CATEGORY}/${PF}"
	elif has test $RESTRICT; then
		einfo "Skipping make test/check due to ebuild restriction."
		vecho ">>> Test phase [explicitly disabled]: ${CATEGORY}/${PF}"
	else
		if [ ${PORTAGE_BUILDDIR}/.tested.${LOOP_ABI} -nt "${WORKDIR}" ]; then
			echo ">>> It appears that ${PN} is already tested for ABI=${LOOP_ABI}; skipping."
			echo ">>> Remove '$PORTAGE_BUILDDIR/.tested.${LOOP_ABI}' to force testing."
			continue
		fi

		local save_sp=${SANDBOX_PREDICT}
		addpredict /
		ebuild_phase pre_src_test
		ebuild_phase src_test

			if is_auto-multilib && is_ebuild; then
				>> "$PORTAGE_BUILDDIR"/.tested."${LOOP_ABI}" || die "IO Failure -- Failed to 'touch .tested.${LOOP_ABI}'"
			fi
		>> "$PORTAGE_BUILDDIR/.tested" || \
			die "Failed to create $PORTAGE_BUILDDIR/.tested"
		ebuild_phase post_src_test
		SANDBOX_PREDICT=${save_sp}
	fi

		is_ebuild && { unset_abi; source "${T}"/environment || die ; }
	done
	is_ebuild && { rm "${T}"/environment || die ; }

	trap - SIGINT SIGQUIT
}

dyn_install() {
	[ -z "$PORTAGE_BUILDDIR" ] && die "${FUNCNAME}: PORTAGE_BUILDDIR is unset"
	if has noauto $FEATURES ; then
		rm -f "${PORTAGE_BUILDDIR}/.installed"
	elif [[ -e $PORTAGE_BUILDDIR/.installed ]] ; then
		vecho ">>> It appears that '${PF}' is already installed; skipping."
		vecho ">>> Remove '${PORTAGE_BUILDDIR}/.installed' to force install."
		return 0
	fi
	trap "abort_install" SIGINT SIGQUIT
	ebuild_phase pre_src_install
	rm -rf "${PORTAGE_BUILDDIR}/image"
	is_auto-multilib && rm -rf "${PORTAGE_BUILDDIR}"/image.${ABI}
	mkdir "${PORTAGE_BUILDDIR}/image"
	for LOOP_ABI in $(get_abi_list); do
		is_ebuild && { set_abi ${LOOP_ABI}; source "${T}"/environment || die ; }

	if [[ -d $S ]] ; then
		cd "${S}"
	elif has $EAPI 0 1 2 3 3_pre2 ; then
		cd "${WORKDIR}"
	elif [[ -z ${A} ]] && ! has_phase_defined_up_to install; then
		cd "${WORKDIR}"
	else
		die "The source directory '${S}' doesn't exist"
	fi

	vecho
	vecho ">>> Install ${PF} into ${D} category ${CATEGORY}"
	#our custom version of libtool uses $S and $D to fix
	#invalid paths in .la files
	export S D

	# Reset exeinto(), docinto(), insinto(), and into() state variables
	# in case the user is running the install phase multiple times
	# consecutively via the ebuild command.
	export DESTTREE=/usr
	export INSDESTTREE=""
	export _E_EXEDESTTREE_=""
	export _E_DOCDESTTREE_=""

	ebuild_phase src_install

		if is_auto-multilib ; then
			_finalize_abi_install
			cp "${T}"/environment "${PORTAGE_BUILDDIR}"/build-info/environment.${LOOP_ABI} || die
			if is_ebuild; then
				unset_abi; source "${T}"/environment || die
				touch "$PORTAGE_BUILDDIR"/.installed."${LOOP_ABI}" || die "IO Failure -- Failed to 'touch .installed.${LOOP_ABI}'"
			fi
		fi
	done
	if [[ -d "${D}" ]]; then
		if [[ "${CATEGORY}/${PN}" == "sys-devel/libtool" ]] ; then
			ewarn "Preserving libltdl.la because of extensive usage"
			ewarn "even in m4 macros of libtool"
		else
			find "${D}" -name '*.la' ! -exec grep -q shouldnotlink=yes {} \; -exec rm {} \;
			/usr/bin/lafilefixer "${D}"
		fi

	>> "$PORTAGE_BUILDDIR/.installed" || \
		die "Failed to create $PORTAGE_BUILDDIR/.installed"
	vecho ">>> Completed installing ${PF} into ${D}"
	vecho
	ebuild_phase post_src_install

	cd "${PORTAGE_BUILDDIR}"/build-info
	set -f
	local f x
	IFS=$' \t\n\r'
	for f in CATEGORY DEFINED_PHASES FEATURES INHERITED IUSE REQUIRED_USE \
		PF PKGUSE SLOT KEYWORDS HOMEPAGE DESCRIPTION ; do
		x=$(echo -n ${!f})
		[[ -n $x ]] && echo "$x" > $f
	done
	if [[ $CATEGORY != virtual ]] ; then
		for f in ASFLAGS CBUILD CC CFLAGS CHOST CTARGET CXX \
			CXXFLAGS EXTRA_ECONF EXTRA_EINSTALL EXTRA_MAKE \
			LDFLAGS LIBCFLAGS LIBCXXFLAGS ; do
			x=$(echo -n ${!f})
			[[ -n $x ]] && echo "$x" > $f
		done
	fi
	if has_multilib_profile ; then
		local i= x=
		for i in ${MULTILIB_ABIS} ; do
			x+=" multilib_abi_${i}"
		done
		echo "${IUSE}${x}"	> IUSE
	fi
	echo "${USE}"       > USE
	echo "${EAPI:-0}"   > EAPI
	if is_auto-multilib; then
		echo "$(get_abi_order)" > MULTILIB_ABIS
	fi
	set +f

	# local variables can leak into the saved environment.
	unset f

	save_ebuild_env --exclude-init-phases | filter_readonly_variables \
		--filter-path --filter-sandbox --allow-extra-vars > environment
	assert "save_ebuild_env failed"

	${PORTAGE_BZIP2_COMMAND} -f9 environment*

	cp "${EBUILD}" "${PF}.ebuild"
	[ -n "${PORTAGE_REPO_NAME}" ]  && echo "${PORTAGE_REPO_NAME}" > repository
	if has nostrip ${FEATURES} ${RESTRICT} || has strip ${RESTRICT}
	then
		>> DEBUGBUILD
	fi

	else
		cd "${PORTAGE_BUILDDIR}"
		if [[ $EMERGE_FROM = binary ]] || ! hasq keepwork $FEATURES; then
			rm -f "$PORTAGE_BUILDDIR"/.{ebuild_changed,exit_status,logid,unpacked,prepared} \
				"$PORTAGE_BUILDDIR"/.{configured,compiled,tested,packaged} \
				"$PORTAGE_BUILDDIR"/.die_hooks

#			rm -rf "${PORTAGE_BUILDDIR}/build-info"
			rm -rf "${WORKDIR}"
		fi

		if [ -f "${PORTAGE_BUILDDIR}/.unpacked" ]; then
			find "${PORTAGE_BUILDDIR}" -type d ! -regex "^${WORKDIR}" | sort -r | tr "\n" "\0" | $XARGS -0 rmdir &>/dev/null
		fi
	fi

	trap - SIGINT SIGQUIT
}

dyn_preinst() {
	if [ -z "${D}" ]; then
		eerror "${FUNCNAME}: D is unset"
		return 1
	fi
	for LOOP_ABI in $(get_abi_order); do
		set_abi ${LOOP_ABI}; source "${T}"/environment || die

	ebuild_phase_with_hooks pkg_preinst

		unset_abi; source "${T}"/environment || die
	done
}

dyn_help() {
	echo
	echo "Portage"
	echo "Copyright 1999-2010 Gentoo Foundation"
	echo
	echo "How to use the ebuild command:"
	echo
	echo "The first argument to ebuild should be an existing .ebuild file."
	echo
	echo "One or more of the following options can then be specified.  If more"
	echo "than one option is specified, each will be executed in order."
	echo
	echo "  help        : show this help screen"
	echo "  pretend     : execute package specific pretend actions"
	echo "  setup       : execute package specific setup actions"
	echo "  fetch       : download source archive(s) and patches"
	echo "  digest      : create a manifest file for the package"
	echo "  manifest    : create a manifest file for the package"
	echo "  unpack      : unpack sources (auto-dependencies if needed)"
	echo "  prepare     : prepare sources (auto-dependencies if needed)"
	echo "  configure   : configure sources (auto-fetch/unpack if needed)"
	echo "  compile     : compile sources (auto-fetch/unpack/configure if needed)"
	echo "  test        : test package (auto-fetch/unpack/configure/compile if needed)"
	echo "  preinst     : execute pre-install instructions"
	echo "  postinst    : execute post-install instructions"
	echo "  install     : install the package to the temporary install directory"
	echo "  qmerge      : merge image into live filesystem, recording files in db"
	echo "  merge       : do fetch, unpack, compile, install and qmerge"
	echo "  prerm       : execute pre-removal instructions"
	echo "  postrm      : execute post-removal instructions"
	echo "  unmerge     : remove package from live filesystem"
	echo "  config      : execute package specific configuration actions"
	echo "  package     : create a tarball package in ${PKGDIR}/All"
	echo "  rpm         : build a RedHat RPM package"
	echo "  clean       : clean up all source and temporary files"
	echo
	echo "The following settings will be used for the ebuild process:"
	echo
	echo "  package     : ${PF}"
	echo "  slot        : ${SLOT}"
	echo "  category    : ${CATEGORY}"
	echo "  description : ${DESCRIPTION}"
	echo "  system      : ${CHOST}"
	echo "  c flags     : ${CFLAGS}"
	echo "  c++ flags   : ${CXXFLAGS}"
	echo "  make flags  : ${MAKEOPTS}"
	echo -n "  build mode  : "
	if has nostrip ${FEATURES} ${RESTRICT} || has strip ${RESTRICT} ;
	then
		echo "debug (large)"
	else
		echo "production (stripped)"
	fi
	echo "  merge to    : ${ROOT}"
	echo
	if [ -n "$USE" ]; then
		echo "Additionally, support for the following optional features will be enabled:"
		echo
		echo "  ${USE}"
	fi
	echo
}

# debug-print() gets called from many places with verbose status information useful
# for tracking down problems. The output is in $T/eclass-debug.log.
# You can set ECLASS_DEBUG_OUTPUT to redirect the output somewhere else as well.
# The special "on" setting echoes the information, mixing it with the rest of the
# emerge output.
# You can override the setting by exporting a new one from the console, or you can
# set a new default in make.*. Here the default is "" or unset.

# in the future might use e* from /etc/init.d/functions.sh if i feel like it
debug-print() {
	# if $T isn't defined, we're in dep calculation mode and
	# shouldn't do anything
	[[ $EBUILD_PHASE = depend || ! -d ${T} || ${#} -eq 0 ]] && return 0

	if [[ ${ECLASS_DEBUG_OUTPUT} == on ]]; then
		printf 'debug: %s\n' "${@}" >&2
	elif [[ -n ${ECLASS_DEBUG_OUTPUT} ]]; then
		printf 'debug: %s\n' "${@}" >> "${ECLASS_DEBUG_OUTPUT}"
	fi

	if [[ -w $T ]] ; then
		# default target
		printf '%s\n' "${@}" >> "${T}/eclass-debug.log"
		# let the portage user own/write to this file
		chgrp portage "${T}/eclass-debug.log" &>/dev/null
		chmod g+w "${T}/eclass-debug.log" &>/dev/null
	fi
}

# The following 2 functions are debug-print() wrappers

debug-print-function() {
	debug-print "${1}: entering function, parameters: ${*:2}"
}

debug-print-section() {
	debug-print "now in section ${*}"
}

# Sources all eclasses in parameters
declare -ix ECLASS_DEPTH=0
inherit() {
	ECLASS_DEPTH=$(($ECLASS_DEPTH + 1))
	if [[ ${ECLASS_DEPTH} > 1 ]]; then
		debug-print "*** Multiple Inheritence (Level: ${ECLASS_DEPTH})"
	fi

	if [[ -n $ECLASS && -n ${!__export_funcs_var} ]] ; then
		echo "QA Notice: EXPORT_FUNCTIONS is called before inherit in" \
			"$ECLASS.eclass. For compatibility with <=portage-2.1.6.7," \
			"only call EXPORT_FUNCTIONS after inherit(s)." \
			| fmt -w 75 | while read -r ; do eqawarn "$REPLY" ; done
	fi

	local location
	local olocation
	local x

	# These variables must be restored before returning.
	local PECLASS=$ECLASS
	local prev_export_funcs_var=$__export_funcs_var

	local B_IUSE
	local B_REQUIRED_USE
	local B_DEPEND
	local B_RDEPEND
	local B_PDEPEND
	while [ "$1" ]; do
		location="${ECLASSDIR}/${1}.eclass"
		olocation=""

		export ECLASS="$1"
		__export_funcs_var=__export_functions_$ECLASS_DEPTH
		unset $__export_funcs_var

		if [ "${EBUILD_PHASE}" != "depend" ] && \
			[[ ${EBUILD_PHASE} != *rm ]] && \
			[[ ${EMERGE_FROM} != "binary" ]] ; then
			# This is disabled in the *rm phases because they frequently give
			# false alarms due to INHERITED in /var/db/pkg being outdated
			# in comparison the the eclasses from the portage tree.
			if ! has $ECLASS $INHERITED $__INHERITED_QA_CACHE ; then
				eqawarn "QA Notice: ECLASS '$ECLASS' inherited illegally in $CATEGORY/$PF $EBUILD_PHASE"
			fi
		fi

		# any future resolution code goes here
		if [ -n "$PORTDIR_OVERLAY" ]; then
			local overlay
			for overlay in ${PORTDIR_OVERLAY}; do
				olocation="${overlay}/eclass/${1}.eclass"
				if [ -e "$olocation" ]; then
					location="${olocation}"
					debug-print "  eclass exists: ${location}"
				fi
			done
		fi
		debug-print "inherit: $1 -> $location"
		[ ! -e "$location" ] && die "${1}.eclass could not be found by inherit()"

		if [ "${location}" == "${olocation}" ] && \
			! has "${location}" ${EBUILD_OVERLAY_ECLASSES} ; then
				EBUILD_OVERLAY_ECLASSES="${EBUILD_OVERLAY_ECLASSES} ${location}"
		fi

		#We need to back up the value of DEPEND and RDEPEND to B_DEPEND and B_RDEPEND
		#(if set).. and then restore them after the inherit call.

		#turn off glob expansion
		set -f

		# Retain the old data and restore it later.
		unset B_IUSE B_REQUIRED_USE B_DEPEND B_RDEPEND B_PDEPEND
		[ "${IUSE+set}"       = set ] && B_IUSE="${IUSE}"
		[ "${REQUIRED_USE+set}" = set ] && B_REQUIRED_USE="${REQUIRED_USE}"
		[ "${DEPEND+set}"     = set ] && B_DEPEND="${DEPEND}"
		[ "${RDEPEND+set}"    = set ] && B_RDEPEND="${RDEPEND}"
		[ "${PDEPEND+set}"    = set ] && B_PDEPEND="${PDEPEND}"
		unset IUSE REQUIRED_USE DEPEND RDEPEND PDEPEND
		#turn on glob expansion
		set +f

		qa_source "$location" || die "died sourcing $location in inherit()"
		
		#turn off glob expansion
		set -f

		# If each var has a value, append it to the global variable E_* to
		# be applied after everything is finished. New incremental behavior.
		[ "${IUSE+set}"       = set ] && export E_IUSE="${E_IUSE} ${IUSE}"
		[ "${REQUIRED_USE+set}"       = set ] && export E_REQUIRED_USE="${E_REQUIRED_USE} ${REQUIRED_USE}"
		[ "${DEPEND+set}"     = set ] && export E_DEPEND="${E_DEPEND} ${DEPEND}"
		[ "${RDEPEND+set}"    = set ] && export E_RDEPEND="${E_RDEPEND} ${RDEPEND}"
		[ "${PDEPEND+set}"    = set ] && export E_PDEPEND="${E_PDEPEND} ${PDEPEND}"

		[ "${B_IUSE+set}"     = set ] && IUSE="${B_IUSE}"
		[ "${B_IUSE+set}"     = set ] || unset IUSE
		
		[ "${B_REQUIRED_USE+set}"     = set ] && REQUIRED_USE="${B_REQUIRED_USE}"
		[ "${B_REQUIRED_USE+set}"     = set ] || unset REQUIRED_USE

		[ "${B_DEPEND+set}"   = set ] && DEPEND="${B_DEPEND}"
		[ "${B_DEPEND+set}"   = set ] || unset DEPEND

		[ "${B_RDEPEND+set}"  = set ] && RDEPEND="${B_RDEPEND}"
		[ "${B_RDEPEND+set}"  = set ] || unset RDEPEND

		[ "${B_PDEPEND+set}"  = set ] && PDEPEND="${B_PDEPEND}"
		[ "${B_PDEPEND+set}"  = set ] || unset PDEPEND

		#turn on glob expansion
		set +f

		if [[ -n ${!__export_funcs_var} ]] ; then
			for x in ${!__export_funcs_var} ; do
				debug-print "EXPORT_FUNCTIONS: $x -> ${ECLASS}_$x"
				declare -F "${ECLASS}_$x" >/dev/null || \
					die "EXPORT_FUNCTIONS: ${ECLASS}_$x is not defined"
				eval "$x() { ${ECLASS}_$x \"\$@\" ; }" > /dev/null
			done
		fi
		unset $__export_funcs_var

		has $1 $INHERITED || export INHERITED="$INHERITED $1"

		shift
	done
	((--ECLASS_DEPTH)) # Returns 1 when ECLASS_DEPTH reaches 0.
	if (( ECLASS_DEPTH > 0 )) ; then
		export ECLASS=$PECLASS
		__export_funcs_var=$prev_export_funcs_var
	else
		unset ECLASS __export_funcs_var
	fi
	return 0
}

# Exports stub functions that call the eclass's functions, thereby making them default.
# For example, if ECLASS="base" and you call "EXPORT_FUNCTIONS src_unpack", the following
# code will be eval'd:
# src_unpack() { base_src_unpack; }
EXPORT_FUNCTIONS() {
	if [ -z "$ECLASS" ]; then
		die "EXPORT_FUNCTIONS without a defined ECLASS"
	fi
	eval $__export_funcs_var+=\" $*\"
}

# this is a function for removing any directory matching a passed in pattern from
# PATH
remove_path_entry() {
	save_IFS
	IFS=":"
	stripped_path="${PATH}"
	while [ -n "$1" ]; do
		cur_path=""
		for p in ${stripped_path}; do
			if [ "${p/${1}}" == "${p}" ]; then
				cur_path="${cur_path}:${p}"
			fi
		done
		stripped_path="${cur_path#:*}"
		shift
	done
	restore_IFS
	PATH="${stripped_path}"
}

# @FUNCTION: _ebuild_arg_to_phase
# @DESCRIPTION:
# Translate a known ebuild(1) argument into the precise
# name of it's corresponding ebuild phase.
_ebuild_arg_to_phase() {
	[ $# -ne 2 ] && die "expected exactly 2 args, got $#: $*"
	local eapi=$1
	local arg=$2
	local phase_func=""

	case "$arg" in
		pretend)
			! has $eapi 0 1 2 3 3_pre2 && \
				phase_func=pkg_pretend
			;;
		setup)
			phase_func=pkg_setup
			;;
		nofetch)
			phase_func=pkg_nofetch
			;;
		unpack)
			phase_func=src_unpack
			;;
		prepare)
			! has $eapi 0 1 && \
				phase_func=src_prepare
			;;
		configure)
			! has $eapi 0 1 && \
				phase_func=src_configure
			;;
		compile)
			phase_func=src_compile
			;;
		test)
			phase_func=src_test
			;;
		install)
			phase_func=src_install
			;;
		preinst)
			phase_func=pkg_preinst
			;;
		postinst)
			phase_func=pkg_postinst
			;;
		prerm)
			phase_func=pkg_prerm
			;;
		postrm)
			phase_func=pkg_postrm
			;;
	esac

	[[ -z $phase_func ]] && return 1
	echo "$phase_func"
	return 0
}

_ebuild_phase_funcs() {
	[ $# -ne 2 ] && die "expected exactly 2 args, got $#: $*"
	local eapi=$1
	local phase_func=$2
	local default_phases="pkg_nofetch src_unpack src_prepare src_configure
		src_compile src_install src_test"
	local x y default_func=""

	for x in pkg_nofetch src_unpack src_test ; do
		declare -F $x >/dev/null || \
			eval "$x() { _eapi0_$x \"\$@\" ; }"
	done

	case $eapi in

		0|1)

			if ! declare -F src_compile >/dev/null ; then
				case $eapi in
					0)
						src_compile() { _eapi0_src_compile "$@" ; }
						;;
					*)
						src_compile() { _eapi1_src_compile "$@" ; }
						;;
				esac
			fi

			for x in $default_phases ; do
				eval "default_$x() {
					die \"default_$x() is not supported with EAPI='$eapi' during phase $phase_func\"
				}"
			done

			eval "default() {
				die \"default() is not supported with EAPI='$eapi' during phase $phase_func\"
			}"

			;;

		*)

			declare -F src_configure >/dev/null || \
				src_configure() { _eapi2_src_configure "$@" ; }

			declare -F src_compile >/dev/null || \
				src_compile() { _eapi2_src_compile "$@" ; }

			has $eapi 2 3 3_pre2 || declare -F src_install >/dev/null || \
				src_install() { _eapi4_src_install "$@" ; }

			if has $phase_func $default_phases ; then

				_eapi2_pkg_nofetch   () { _eapi0_pkg_nofetch          "$@" ; }
				_eapi2_src_unpack    () { _eapi0_src_unpack           "$@" ; }
				_eapi2_src_prepare   () { true                             ; }
				_eapi2_src_test      () { _eapi0_src_test             "$@" ; }
				_eapi2_src_install   () { die "$FUNCNAME is not supported" ; }

				for x in $default_phases ; do
					eval "default_$x() { _eapi2_$x \"\$@\" ; }"
				done

				eval "default() { _eapi2_$phase_func \"\$@\" ; }"

				case $eapi in
					2|3)
						;;
					*)
						eval "default_src_install() { _eapi4_src_install \"\$@\" ; }"
						[[ $phase_func = src_install ]] && \
							eval "default() { _eapi4_$phase_func \"\$@\" ; }"
						;;
				esac

			else

				for x in $default_phases ; do
					eval "default_$x() {
						die \"default_$x() is not supported in phase $default_func\"
					}"
				done

				eval "default() {
					die \"default() is not supported with EAPI='$eapi' during phase $phase_func\"
				}"

			fi

			;;
	esac
}

# Set given variables unless these variable have been already set (e.g. during emerge
# invocation) to values different than values set in make.conf.
set_unless_changed() {
	if [[ $# -lt 1 ]]; then
		die "${FUNCNAME}() requires at least 1 argument: VARIABLE=VALUE"
	fi

	local argument value variable
	for argument in "$@"; do
		if [[ ${argument} != *=* ]]; then
			die "${FUNCNAME}(): Argument '${argument}' has incorrect syntax"
		fi
		variable="${argument%%=*}"
		value="${argument#*=}"
		if eval "[[ \${${variable}} == \$(env -u ${variable} portageq envvar ${variable}) ]]"; then
			eval "${variable}=\"\${value}\""
		fi
	done
}

# Unset given variables unless these variable have been set (e.g. during emerge
# invocation) to values different than values set in make.conf.
unset_unless_changed() {
	if [[ $# -lt 1 ]]; then
		die "${FUNCNAME}() requires at least 1 argument: VARIABLE"
	fi

	local variable
	for variable in "$@"; do
		if eval "[[ \${${variable}} == \$(env -u ${variable} portageq envvar ${variable}) ]]"; then
			unset ${variable}
		fi
	done
}

PORTAGE_BASHRCS_SOURCED=0

# @FUNCTION: source_all_bashrcs
# @DESCRIPTION:
# Source a relevant bashrc files and perform other miscellaneous
# environment initialization when appropriate.
#
# If EAPI is set then define functions provided by the current EAPI:
#
#  * default_* aliases for the current EAPI phase functions
#  * A "default" function which is an alias for the default phase
#    function for the current phase.
#
source_all_bashrcs() {
	[[ $PORTAGE_BASHRCS_SOURCED = 1 ]] && return 0
	PORTAGE_BASHRCS_SOURCED=1
	local x

	local OCC="${CC}" OCXX="${CXX}"

	if [[ $EBUILD_PHASE != depend ]] ; then
		# source the existing profile.bashrcs.
		save_IFS
		IFS=$'\n'
		local path_array=($PROFILE_PATHS)
		restore_IFS
		for x in "${path_array[@]}" ; do
			[ -f "$x/profile.bashrc" ] && qa_source "$x/profile.bashrc"
		done
	fi

	# We assume if people are changing shopts in their bashrc they do so at their
	# own peril.  This is the ONLY non-portage bit of code that can change shopts
	# without a QA violation.
	for x in "${PORTAGE_BASHRC}" "${PM_EBUILD_HOOK_DIR}"/${CATEGORY}/{${PN},${PN}:${SLOT},${P},${PF}}; do
		if [ -r "${x}" ]; then
			# If $- contains x, then tracing has already enabled elsewhere for some
			# reason.  We preserve it's state so as not to interfere.
			if [ "$PORTAGE_DEBUG" != "1" ] || [ "${-/x/}" != "$-" ]; then
				source "${x}"
			else
				set -x
				source "${x}"
				set +x
			fi
		fi
	done

	[ ! -z "${OCC}" ] && export CC="${OCC}"
	[ ! -z "${OCXX}" ] && export CXX="${OCXX}"
}

# Hardcoded bash lists are needed for backward compatibility with
# <portage-2.1.4 since they assume that a newly installed version
# of ebuild.sh will work for pkg_postinst, pkg_prerm, and pkg_postrm
# when portage is upgrading itself.

PORTAGE_READONLY_METADATA="DEFINED_PHASES DEPEND DESCRIPTION
	EAPI HOMEPAGE INHERITED IUSE REQUIRED_USE KEYWORDS LICENSE
	PDEPEND PROVIDE RDEPEND RESTRICT SLOT SRC_URI"

PORTAGE_READONLY_VARS="D EBUILD EBUILD_PHASE \
	EBUILD_SH_ARGS ECLASSDIR EMERGE_FROM FILESDIR MERGE_TYPE \
	PM_EBUILD_HOOK_DIR \
	PORTAGE_ACTUAL_DISTDIR PORTAGE_ARCHLIST PORTAGE_BASHRC  \
	PORTAGE_BINPKG_FILE PORTAGE_BINPKG_TAR_OPTS PORTAGE_BINPKG_TMPFILE \
	PORTAGE_BIN_PATH PORTAGE_BUILDDIR PORTAGE_BUNZIP2_COMMAND \
	PORTAGE_BZIP2_COMMAND PORTAGE_COLORMAP PORTAGE_CONFIGROOT \
	PORTAGE_DEBUG PORTAGE_DEPCACHEDIR PORTAGE_EBUILD_EXIT_FILE \
	PORTAGE_GID PORTAGE_GRPNAME PORTAGE_INST_GID PORTAGE_INST_UID \
	PORTAGE_IPC_DAEMON PORTAGE_IUSE PORTAGE_LOG_FILE \
	PORTAGE_MUTABLE_FILTERED_VARS PORTAGE_PYM_PATH PORTAGE_PYTHON \
	PORTAGE_READONLY_METADATA PORTAGE_READONLY_VARS \
	PORTAGE_REPO_NAME PORTAGE_RESTRICT PORTAGE_SANDBOX_COMPAT_LEVEL \
	PORTAGE_SAVED_READONLY_VARS PORTAGE_SIGPIPE_STATUS \
	PORTAGE_TMPDIR PORTAGE_UPDATE_ENV PORTAGE_USERNAME \
	PORTAGE_VERBOSE PORTAGE_WORKDIR_MODE PORTDIR PORTDIR_OVERLAY \
	PROFILE_PATHS REPLACING_VERSIONS REPLACED_BY_VERSION T WORKDIR"

PORTAGE_SAVED_READONLY_VARS="A CATEGORY P PF PN PR PV PVR"

# Variables that portage sets but doesn't mark readonly.
# In order to prevent changed values from causing unexpected
# interference, they are filtered out of the environment when
# it is saved or loaded (any mutations do not persist).
PORTAGE_MUTABLE_FILTERED_VARS="AA HOSTNAME"

# @FUNCTION: filter_readonly_variables
# @DESCRIPTION: [--filter-sandbox] [--allow-extra-vars]
# Read an environment from stdin and echo to stdout while filtering variables
# with names that are known to cause interference:
#
#   * some specific variables for which bash does not allow assignment
#   * some specific variables that affect portage or sandbox behavior
#   * variable names that begin with a digit or that contain any
#     non-alphanumeric characters that are not be supported by bash
#
# --filter-sandbox causes all SANDBOX_* variables to be filtered, which
# is only desired in certain cases, such as during preprocessing or when
# saving environment.bz2 for a binary or installed package.
#
# --filter-features causes the special FEATURES variable to be filtered.
# Generally, we want it to persist between phases since the user might
# want to modify it via bashrc to enable things like splitdebug and
# installsources for specific packages. They should be able to modify it
# in pre_pkg_setup() and have it persist all the way through the install
# phase. However, if FEATURES exist inside environment.bz2 then they
# should be overridden by current settings.
#
# --filter-locale causes locale related variables such as LANG and LC_*
# variables to be filtered. These variables should persist between phases,
# in case they are modified by the ebuild. However, the current user
# settings should be used when loading the environment from a binary or
# installed package.
#
# --filter-path causes the PATH variable to be filtered. This variable
# should persist between phases, in case it is modified by the ebuild.
# However, old settings should be overridden when loading the
# environment from a binary or installed package.
#
# ---allow-extra-vars causes some extra vars to be allowd through, such
# as ${PORTAGE_SAVED_READONLY_VARS} and ${PORTAGE_MUTABLE_FILTERED_VARS}.
#
# In bash-3.2_p20+ an attempt to assign BASH_*, FUNCNAME, GROUPS or any
# readonly variable cause the shell to exit while executing the "source"
# builtin command. To avoid this problem, this function filters those
# variables out and discards them. See bug #190128.
filter_readonly_variables() {
	local x filtered_vars
	local readonly_bash_vars="BASHOPTS BASHPID DIRSTACK EUID
		FUNCNAME GROUPS PIPESTATUS PPID SHELLOPTS UID"
	local bash_misc_vars="BASH BASH_.* COMP_WORDBREAKS HISTCMD
		HISTFILE HOSTNAME HOSTTYPE IFS LINENO MACHTYPE OLDPWD
		OPTERR OPTIND OSTYPE POSIXLY_CORRECT PS4 PWD RANDOM
		SECONDS SHELL SHLVL"
	local filtered_sandbox_vars="SANDBOX_ACTIVE SANDBOX_BASHRC
		SANDBOX_DEBUG_LOG SANDBOX_DISABLED SANDBOX_LIB
		SANDBOX_LOG SANDBOX_ON"
	local misc_garbage_vars="_portage_filter_opts"
	filtered_vars="$readonly_bash_vars $bash_misc_vars
		$PORTAGE_READONLY_VARS $misc_garbage_vars"

	# Don't filter/interfere with prefix variables unless they are
	# supported by the current EAPI.
	case "${EAPI:-0}" in
		0|1|2)
			;;
		*)
			filtered_vars+=" ED EPREFIX EROOT"
			;;
	esac

	if has --filter-sandbox $* ; then
		filtered_vars="${filtered_vars} SANDBOX_.*"
	else
		filtered_vars="${filtered_vars} ${filtered_sandbox_vars}"
	fi
	if has --filter-features $* ; then
		filtered_vars="${filtered_vars} FEATURES PORTAGE_FEATURES"
	fi
	if has --filter-path $* ; then
		filtered_vars+=" PATH"
	fi
	if has --filter-locale $* ; then
		filtered_vars+=" LANG LC_ALL LC_COLLATE
			LC_CTYPE LC_MESSAGES LC_MONETARY
			LC_NUMERIC LC_PAPER LC_TIME"
	fi
	if ! has --allow-extra-vars $* ; then
		filtered_vars="
			${filtered_vars}
			${PORTAGE_SAVED_READONLY_VARS}
			${PORTAGE_MUTABLE_FILTERED_VARS}
		"
	fi
	if hasq --filter-metadata $* ; then
		filtered_vars+=" ${PORTAGE_READONLY_METADATA} filter_opts"
	fi

	"${PORTAGE_PYTHON:-/usr/bin/python}" "${PORTAGE_BIN_PATH}"/filter-bash-environment.py "${filtered_vars}" || die "filter-bash-environment.py failed"
}

# @FUNCTION: preprocess_ebuild_env
# @DESCRIPTION:
# Filter any readonly variables from ${T}/environment, source it, and then
# save it via save_ebuild_env(). This process should be sufficient to prevent
# any stale variables or functions from an arbitrary environment from
# interfering with the current environment. This is useful when an existing
# environment needs to be loaded from a binary or installed package.
preprocess_ebuild_env() {
	local _portage_filter_opts="--filter-features --filter-locale --filter-path --filter-sandbox"

	# If environment.raw is present, this is a signal from the python side,
	# indicating that the environment may contain stale FEATURES and
	# SANDBOX_{DENY,PREDICT,READ,WRITE} variables that should be filtered out.
	# Otherwise, we don't need to filter the environment.
	[ -f "${T}/environment.raw" ] || return 0

	filter_readonly_variables $_portage_filter_opts < "${T}"/environment \
		>> "$T/environment.filtered" || return $?
	unset _portage_filter_opts
	mv "${T}"/environment.filtered "${T}"/environment || return $?
	rm -f "${T}/environment.success" || return $?
	# WARNING: Code inside this subshell should avoid making assumptions
	# about variables or functions after source "${T}"/environment has been
	# called. Any variables that need to be relied upon should already be
	# filtered out above.
	(
		export SANDBOX_ON=1
		source "${T}/environment" || exit $?
		# We have to temporarily disable sandbox since the
		# SANDBOX_{DENY,READ,PREDICT,WRITE} values we've just loaded
		# may be unusable (triggering in spurious sandbox violations)
		# until we've merged them with our current values.
		export SANDBOX_ON=0

		# It's remotely possible that save_ebuild_env() has been overridden
		# by the above source command. To protect ourselves, we override it
		# here with our own version. ${PORTAGE_BIN_PATH} is safe to use here
		# because it's already filtered above.
		source "${PORTAGE_BIN_PATH}/isolated-functions.sh" || exit $?

		# Rely on save_ebuild_env() to filter out any remaining variables
		# and functions that could interfere with the current environment.
		save_ebuild_env || exit $?
		>> "$T/environment.success" || exit $?
	) > "${T}/environment.filtered"
	local retval
	if [ -e "${T}/environment.success" ] ; then
		filter_readonly_variables $1 --filter-features < \
			"${T}/environment.filtered" > "${T}/environment"
		retval=$?
	else
		retval=1
	fi
	rm -f "${T}"/environment.{filtered,raw,success}
	return ${retval}
}

# === === === === === === === === === === === === === === === === === ===
# === === === === === functions end, main part begins === === === === ===
# === === === === === functions end, main part begins === === === === ===
# === === === === === functions end, main part begins === === === === ===
# === === === === === === === === === === === === === === === === === ===

export SANDBOX_ON="1"
export S=${WORKDIR}/${P}

unset E_IUSE E_REQUIRED_USE E_DEPEND E_RDEPEND E_PDEPEND

# Turn of extended glob matching so that g++ doesn't get incorrectly matched.
shopt -u extglob

if [[ ${EBUILD_PHASE} == depend ]] ; then
	QA_INTERCEPTORS="awk bash cc egrep equery fgrep g++
		gawk gcc grep javac java-config nawk perl
		pkg-config python python-config sed"
elif [[ ${EBUILD_PHASE} == clean* ]] ; then
	unset QA_INTERCEPTORS
else
	QA_INTERCEPTORS="autoconf automake aclocal libtoolize"
fi
# level the QA interceptors if we're in depend
if [[ -n ${QA_INTERCEPTORS} ]] ; then
	for BIN in ${QA_INTERCEPTORS}; do
		BIN_PATH=$(type -Pf ${BIN})
		if [ "$?" != "0" ]; then
			BODY="echo \"*** missing command: ${BIN}\" >&2; return 127"
		else
			BODY="${BIN_PATH} \"\$@\"; return \$?"
		fi
		if [[ ${EBUILD_PHASE} == depend ]] ; then
			FUNC_SRC="${BIN}() {
				if [ \$ECLASS_DEPTH -gt 0 ]; then
					eqawarn \"QA Notice: '${BIN}' called in global scope: eclass \${ECLASS}\"
				else
					eqawarn \"QA Notice: '${BIN}' called in global scope: \${CATEGORY}/\${PF}\"
				fi
			${BODY}
			}"
		elif has ${BIN} autoconf automake aclocal libtoolize ; then
			FUNC_SRC="${BIN}() {
				if ! has \${FUNCNAME[1]} eautoreconf eaclocal _elibtoolize \\
					eautoheader eautoconf eautomake autotools_run_tool \\
					autotools_check_macro autotools_get_subdirs \\
					autotools_get_auxdir ; then
					eqawarn \"QA Notice: '${BIN}' called by \${FUNCNAME[1]}: \${CATEGORY}/\${PF}\"
					eqawarn \"Use autotools.eclass instead of calling '${BIN}' directly.\"
				fi
			${BODY}
			}"
		else
			FUNC_SRC="${BIN}() {
				eqawarn \"QA Notice: '${BIN}' called by \${FUNCNAME[1]}: \${CATEGORY}/\${PF}\"
			${BODY}
			}"
		fi
		eval "$FUNC_SRC" || echo "error creating QA interceptor ${BIN}" >&2
	done
	unset BIN_PATH BIN BODY FUNC_SRC
fi

# Subshell/helper die support (must export for the die helper).
export EBUILD_MASTER_PID=$BASHPID
trap 'exit 1' SIGTERM

if ! has "$EBUILD_PHASE" clean cleanrm depend && \
	[ -f "${T}"/environment ] ; then
	# The environment may have been extracted from environment.bz2 or
	# may have come from another version of ebuild.sh or something.
	# In any case, preprocess it to prevent any potential interference.
	preprocess_ebuild_env || \
		die "error processing environment"
	# Colon separated SANDBOX_* variables need to be cumulative.
	for x in SANDBOX_DENY SANDBOX_READ SANDBOX_PREDICT SANDBOX_WRITE ; do
		export PORTAGE_${x}=${!x}
	done
	PORTAGE_SANDBOX_ON=${SANDBOX_ON}
	export SANDBOX_ON=1
	source "${T}"/environment || \
		die "error sourcing environment"
	# We have to temporarily disable sandbox since the
	# SANDBOX_{DENY,READ,PREDICT,WRITE} values we've just loaded
	# may be unusable (triggering in spurious sandbox violations)
	# until we've merged them with our current values.
	export SANDBOX_ON=0
	for x in SANDBOX_DENY SANDBOX_PREDICT SANDBOX_READ SANDBOX_WRITE ; do
		y="PORTAGE_${x}"
		if [ -z "${!x}" ] ; then
			export ${x}=${!y}
		elif [ -n "${!y}" ] && [ "${!y}" != "${!x}" ] ; then
			# filter out dupes
			export ${x}=$(printf "${!y}:${!x}" | tr ":" "\0" | \
				sort -z -u | tr "\0" ":")
		fi
		export ${x}=${!x%:}
		unset PORTAGE_${x}
	done
	unset x y
	export SANDBOX_ON=${PORTAGE_SANDBOX_ON}
	unset PORTAGE_SANDBOX_ON
	[[ -n $EAPI ]] || EAPI=0
fi

if ! has "$EBUILD_PHASE" clean cleanrm ; then
	if [[ $EBUILD_PHASE = depend || ! -f $T/environment || \
		-f $PORTAGE_BUILDDIR/.ebuild_changed ]] || \
		has noauto $FEATURES ; then
		# The bashrcs get an opportunity here to set aliases that will be expanded
		# during sourcing of ebuilds and eclasses.
		source_all_bashrcs

		# When EBUILD_PHASE != depend, INHERITED comes pre-initialized
		# from cache. In order to make INHERITED content independent of
		# EBUILD_PHASE during inherit() calls, we unset INHERITED after
		# we make a backup copy for QA checks.
		__INHERITED_QA_CACHE=$INHERITED

		# *DEPEND and IUSE will be set during the sourcing of the ebuild.
		# In order to ensure correct interaction between ebuilds and
		# eclasses, they need to be unset before this process of
		# interaction begins.
		unset DEPEND RDEPEND PDEPEND INHERITED IUSE REQUIRED_USE \
			ECLASS E_IUSE E_REQUIRED_USE E_DEPEND E_RDEPEND E_PDEPEND

		if [[ $PORTAGE_DEBUG != 1 || ${-/x/} != $- ]] ; then
			source "$EBUILD" || die "error sourcing ebuild"
		else
			set -x
			source "$EBUILD" || die "error sourcing ebuild"
			set +x
		fi

		if [[ "${EBUILD_PHASE}" != "depend" ]] ; then
			RESTRICT=${PORTAGE_RESTRICT}
			[[ -e $PORTAGE_BUILDDIR/.ebuild_changed ]] && \
			rm "$PORTAGE_BUILDDIR/.ebuild_changed"
		fi

		[[ -n $EAPI ]] || EAPI=0

		if has "$EAPI" 0 1 2 3 3_pre2 ; then
			export RDEPEND=${RDEPEND-${DEPEND}}
			debug-print "RDEPEND: not set... Setting to: ${DEPEND}"
		fi

		# add in dependency info from eclasses
		IUSE="${IUSE} ${E_IUSE}"
		DEPEND="${DEPEND} ${E_DEPEND}"
		RDEPEND="${RDEPEND} ${E_RDEPEND}"
		PDEPEND="${PDEPEND} ${E_PDEPEND}"
		REQUIRED_USE="${REQUIRED_USE} ${E_REQUIRED_USE}"
		
		unset ECLASS E_IUSE E_REQUIRED_USE E_DEPEND E_RDEPEND E_PDEPEND \
			__INHERITED_QA_CACHE

		# alphabetically ordered by $EBUILD_PHASE value
		case "$EAPI" in
			0|1)
				_valid_phases="src_compile pkg_config pkg_info src_install
					pkg_nofetch pkg_postinst pkg_postrm pkg_preinst pkg_prerm
					pkg_setup src_test src_unpack"
				;;
			2|3|3_pre2)
				_valid_phases="src_compile pkg_config src_configure pkg_info
					src_install pkg_nofetch pkg_postinst pkg_postrm pkg_preinst
					src_prepare pkg_prerm pkg_setup src_test src_unpack"
				;;
			*)
				_valid_phases="src_compile pkg_config src_configure pkg_info
					src_install pkg_nofetch pkg_postinst pkg_postrm pkg_preinst
					src_prepare pkg_prerm pkg_pretend pkg_setup src_test src_unpack"
				;;
		esac

		DEFINED_PHASES=
		for _f in $_valid_phases ; do
			if declare -F $_f >/dev/null ; then
				_f=${_f#pkg_}
				DEFINED_PHASES+=" ${_f#src_}"
			fi
		done
		[[ -n $DEFINED_PHASES ]] || DEFINED_PHASES=-

		unset _f _valid_phases

		if [[ $EBUILD_PHASE != depend ]] ; then

			case "$EAPI" in
				0|1|2|3)
					_ebuild_helpers_path="$PORTAGE_BIN_PATH/ebuild-helpers"
					;;
				*)
					_ebuild_helpers_path="$PORTAGE_BIN_PATH/ebuild-helpers/4:$PORTAGE_BIN_PATH/ebuild-helpers"
					;;
			esac

			PATH=$_ebuild_helpers_path:$PREROOTPATH${PREROOTPATH:+:}/usr/local/sbin:/usr/local/bin:/usr/sbin:/usr/bin:/sbin:/bin${ROOTPATH:+:}$ROOTPATH
			unset _ebuild_helpers_path

			# Use default ABI libdir in accordance with bug #355283.
			x=LIBDIR_${DEFAULT_ABI}
			[[ -n $DEFAULT_ABI && -n ${!x} ]] && x=${!x} || x=lib

			if has distcc $FEATURES ; then
				PATH="/usr/$x/distcc/bin:$PATH"
				[[ -n $DISTCC_LOG ]] && addwrite "${DISTCC_LOG%/*}"
			fi

			if has ccache $FEATURES ; then
				PATH="/usr/$x/ccache/bin:$PATH"

				if [[ -n $CCACHE_DIR ]] ; then
					addread "$CCACHE_DIR"
					addwrite "$CCACHE_DIR"
				fi

				[[ -n $CCACHE_SIZE ]] && ccache -M $CCACHE_SIZE &> /dev/null
			fi

			unset x

			if [[ -n $QA_PREBUILT ]] ; then

				# these ones support fnmatch patterns
				QA_EXECSTACK+=" $QA_PREBUILT"
				QA_TEXTRELS+=" $QA_PREBUILT"
				QA_WX_LOAD+=" $QA_PREBUILT"

				# these ones support regular expressions, so translate
				# fnmatch patterns to regular expressions
				for x in QA_DT_HASH QA_DT_NEEDED QA_PRESTRIPPED QA_SONAME ; do
					if [[ $(declare -p $x 2>/dev/null) = declare\ -a* ]] ; then
						eval "$x=(\"\${$x[@]}\" ${QA_PREBUILT//\*/.*})"
					else
						eval "$x+=\" ${QA_PREBUILT//\*/.*}\""
					fi
				done

				unset x
			fi

			# This needs to be exported since prepstrip is a separate shell script.
			[[ -n $QA_PRESTRIPPED ]] && export QA_PRESTRIPPED
			eval "[[ -n \$QA_PRESTRIPPED_${ARCH/-/_} ]] && \
				export QA_PRESTRIPPED_${ARCH/-/_}"
		fi
	fi
fi

# unset USE_EXPAND variables that contain only the special "*" token
for x in ${USE_EXPAND} ; do
	[ "${!x}" == "*" ] && unset ${x}
done
unset x

if has nostrip ${FEATURES} ${RESTRICT} || has strip ${RESTRICT}
then
	export DEBUGBUILD=1
fi

#a reasonable default for $S
[[ -z ${S} ]] && export S=${WORKDIR}/${P}

# Note: readonly variables interfere with preprocess_ebuild_env(), so
# declare them only after it has already run.
if [ "${EBUILD_PHASE}" != "depend" ] ; then
	declare -r $PORTAGE_READONLY_METADATA $PORTAGE_READONLY_VARS
	case "$EAPI" in
		0|1|2)
			;;
		*)
			declare -r ED EPREFIX EROOT
			;;
	esac
fi

ebuild_main() {

	# Subshell/helper die support (must export for the die helper).
	# Since this function is typically executed in a subshell,
	# setup EBUILD_MASTER_PID to refer to the current $BASHPID,
	# which seems to give the best results when further
	# nested subshells call die.
	export EBUILD_MASTER_PID=$BASHPID
	trap 'exit 1' SIGTERM

	if [[ $EBUILD_PHASE != depend ]] ; then
		# Force configure scripts that automatically detect ccache to
		# respect FEATURES="-ccache".
		has ccache $FEATURES || export CCACHE_DISABLE=1

		local phase_func=$(_ebuild_arg_to_phase "$EAPI" "$EBUILD_PHASE")
		[[ -n $phase_func ]] && _ebuild_phase_funcs "$EAPI" "$phase_func"
		unset phase_func
	fi

	source_all_bashrcs

	case ${EBUILD_SH_ARGS} in
	nofetch)
		ebuild_phase_with_hooks pkg_nofetch
		;;
<<<<<<< HEAD
	config|info)
		if hasq "$EBUILD_SH_ARGS" config info && \
=======
	prerm|postrm|postinst|config|info)
		if has "$EBUILD_SH_ARGS" config info && \
>>>>>>> dda53445
			! declare -F "pkg_$EBUILD_SH_ARGS" >/dev/null ; then
			ewarn  "pkg_${EBUILD_SH_ARGS}() is not defined: '${EBUILD##*/}'"
		fi
		export SANDBOX_ON="0"
		if [ "${PORTAGE_DEBUG}" != "1" ] || [ "${-/x/}" != "$-" ]; then
			ebuild_phase_with_hooks pkg_${EBUILD_SH_ARGS}
		else
			set -x
			ebuild_phase_with_hooks pkg_${EBUILD_SH_ARGS}
			set +x
		fi
		;;
	prerm|postrm|postinst)
		for LOOP_ABI in $(get_abi_order); do
			if is_auto-multilib ; then
				case ${EBUILD_SH_ARGS} in
					postinst)
						set_abi ${LOOP_ABI}
						;;
					prerm|postrm)
						# if = backward compactibility for previous versions, which did not
						# install a per-ABI environment
						if [[ -f "${ROOT}"var/db/pkg/${CATEGORY}/${PF}/environment.${LOOP_ABI}.bz2 ]] ; then
							bzcat "${ROOT}"var/db/pkg/${CATEGORY}/${PF}/environment.${LOOP_ABI}.bz2 > "${T}"/environment || die
							preprocess_ebuild_env --filter-metadata
						fi
						;;
				esac
				# >/dev/null = backward compactibility for prerm/postrm
				source "${T}"/environment 2>/dev/null || die
			fi
			export SANDBOX_ON="0"
			if [ "${PORTAGE_DEBUG}" != "1" ] || [ "${-/x/}" != "$-" ]; then
				ebuild_phase_with_hooks pkg_${EBUILD_SH_ARGS}
			else
				set -x
				ebuild_phase_with_hooks pkg_${EBUILD_SH_ARGS}
				set +x
			fi
			if [[ $EBUILD_PHASE == postinst ]] && [[ -n $PORTAGE_UPDATE_ENV ]]; then
				# Update environment.bz2 in case installation phases
				# need to pass some variables to uninstallation phases.
				save_ebuild_env --exclude-init-phases | \
					filter_readonly_variables --filter-path \
					--filter-sandbox --allow-extra-vars \
					| ${PORTAGE_BZIP2_COMMAND} -c -f9 > "$PORTAGE_UPDATE_ENV"
				assert "save_ebuild_env failed"
			fi
			if is_auto-multilib ; then
				case ${EBUILD_SH_ARGS} in
					postinst)
						unset_abi
						;;
					prerm|postrm)
						#if = backward compactibility for previous versions, which did not
						#install a per-ABI environment
						if [[ -f "${ROOT}"var/db/pkg/${CATEGORY}/${PF}/environment.${LOOP_ABI}.bz2 ]] ; then
							preprocess_ebuild_env --filter-metadata
							bzcat "${ROOT}"var/db/pkg/${CATEGORY}/${PF}/environment.${LOOP_ABI}.bz2 > "${T}"/environment || die
						fi
						;;
				esac
				# >/dev/null = backward compactibility for prerm/postrm
				source "${T}"/environment 2>/dev/null || die
			fi
		done
		;;
	unpack|prepare|configure|compile|test|clean|install)
		if [[ ${SANDBOX_DISABLED:-0} = 0 ]] ; then
			export SANDBOX_ON="1"
		else
			export SANDBOX_ON="0"
		fi

		case "$EBUILD_SH_ARGS" in
		configure|compile)

			local x
			for x in ASFLAGS CCACHE_DIR CCACHE_SIZE \
				CFLAGS CXXFLAGS LDFLAGS LIBCFLAGS LIBCXXFLAGS ; do
				[[ ${!x+set} = set ]] && export $x
			done
			unset x

			has distcc $FEATURES && [[ -n $DISTCC_DIR ]] && \
				[[ ${SANDBOX_WRITE/$DISTCC_DIR} = $SANDBOX_WRITE ]] && \
				addwrite "$DISTCC_DIR"

			x=LIBDIR_$ABI
			[ -z "$PKG_CONFIG_PATH" -a -n "$ABI" -a -n "${!x}" ] && \
				export PKG_CONFIG_PATH=/usr/${!x}/pkgconfig

			if has noauto $FEATURES && \
				[[ ! -f $PORTAGE_BUILDDIR/.unpacked ]] ; then
				echo
				echo "!!! We apparently haven't unpacked..." \
					"This is probably not what you"
				echo "!!! want to be doing... You are using" \
					"FEATURES=noauto so I'll assume"
				echo "!!! that you know what you are doing..." \
					"You have 5 seconds to abort..."
				echo

				local x
				for x in 1 2 3 4 5 6 7 8; do
					LC_ALL=C sleep 0.25
				done

				sleep 3
			fi

			cd "$PORTAGE_BUILDDIR"
			if [ ! -d build-info ] ; then
				mkdir build-info
				cp "$EBUILD" "build-info/$PF.ebuild"
			fi

			#our custom version of libtool uses $S and $D to fix
			#invalid paths in .la files
			export S D

			;;
		esac

		if [ "${PORTAGE_DEBUG}" != "1" ] || [ "${-/x/}" != "$-" ]; then
			dyn_${EBUILD_SH_ARGS}
		else
			set -x
			dyn_${EBUILD_SH_ARGS}
			set +x
		fi
		export SANDBOX_ON="0"
		;;
	help|pretend|setup|preinst)
		#pkg_setup needs to be out of the sandbox for tmp file creation;
		#for example, awking and piping a file in /tmp requires a temp file to be created
		#in /etc.  If pkg_setup is in the sandbox, both our lilo and apache ebuilds break.
		export SANDBOX_ON="0"
		if [ "${PORTAGE_DEBUG}" != "1" ] || [ "${-/x/}" != "$-" ]; then
			dyn_${EBUILD_SH_ARGS}
		else
			set -x
			dyn_${EBUILD_SH_ARGS}
			set +x
		fi
		;;
	depend)
		export SANDBOX_ON="0"
		set -f

		if [ -n "${dbkey}" ] ; then
			if [ ! -d "${dbkey%/*}" ]; then
				install -d -g ${PORTAGE_GID} -m2775 "${dbkey%/*}"
			fi
			# Make it group writable. 666&~002==664
			umask 002
		fi

		auxdbkeys="DEPEND RDEPEND SLOT SRC_URI RESTRICT HOMEPAGE LICENSE
			DESCRIPTION KEYWORDS INHERITED IUSE REQUIRED_USE PDEPEND PROVIDE EAPI
			PROPERTIES DEFINED_PHASES UNUSED_05 UNUSED_04
			UNUSED_03 UNUSED_02 UNUSED_01"

		#the extra $(echo) commands remove newlines
		[ -n "${EAPI}" ] || EAPI=0

		if [ -n "${dbkey}" ] ; then
			> "${dbkey}"
			for f in ${auxdbkeys} ; do
				echo $(echo ${!f}) >> "${dbkey}" || exit $?
			done
		else
			for f in ${auxdbkeys} ; do
				echo $(echo ${!f}) 1>&9 || exit $?
			done
			exec 9>&-
		fi
		set +f
		;;
	_internal_test)
		;;
	*)
		export SANDBOX_ON="1"
		echo "Unrecognized EBUILD_SH_ARGS: '${EBUILD_SH_ARGS}'"
		echo
		dyn_help
		exit 1
		;;
	esac
}

if [[ -s $SANDBOX_LOG ]] ; then
	# We use SANDBOX_LOG to check for sandbox violations,
	# so we ensure that there can't be a stale log to
	# interfere with our logic.
	x=
	if [[ -n SANDBOX_ON ]] ; then
		x=$SANDBOX_ON
		export SANDBOX_ON=0
	fi

	rm -f "$SANDBOX_LOG" || \
		die "failed to remove stale sandbox log: '$SANDBOX_LOG'"

	if [[ -n $x ]] ; then
		export SANDBOX_ON=$x
	fi
	unset x
fi

if [[ $EBUILD_PHASE = depend ]] ; then
	ebuild_main
elif [[ -n $EBUILD_SH_ARGS ]] ; then
	(
		# Don't allow subprocesses to inherit the pipe which
		# emerge uses to monitor ebuild.sh.
		exec 9>&-

		ebuild_main

		# Save the env only for relevant phases.
		if ! has "$EBUILD_SH_ARGS" clean help info nofetch ; then
			umask 002
			save_ebuild_env | filter_readonly_variables \
				--filter-features > "$T/environment"
			assert "save_ebuild_env failed"
			chown portage:portage "$T/environment" &>/dev/null
			chmod g+w "$T/environment" &>/dev/null
		fi
		[[ -n $PORTAGE_EBUILD_EXIT_FILE ]] && > "$PORTAGE_EBUILD_EXIT_FILE"
		if [[ -n $PORTAGE_IPC_DAEMON ]] ; then
			[[ ! -s $SANDBOX_LOG ]]
			"$PORTAGE_BIN_PATH"/ebuild-ipc exit $?
		fi
		exit 0
	)
	exit $?
fi

# Do not exit when ebuild.sh is sourced by other scripts.
true<|MERGE_RESOLUTION|>--- conflicted
+++ resolved
@@ -767,13 +767,8 @@
 	fi
 	if [ "${newstuff}" == "yes" ]; then
 		# We don't necessarily have privileges to do a full dyn_clean here.
-<<<<<<< HEAD
 		rm -rf "${PORTAGE_BUILDDIR}"/{.setuped*,.unpacked*,.prepared*,.configured*,.compiled*,.tested*,.installed*,.packaged*,build-info}
-		if ! hasq keepwork $FEATURES ; then
-=======
-		rm -rf "${PORTAGE_BUILDDIR}"/{.setuped,.unpacked,.prepared,.configured,.compiled,.tested,.installed,.packaged,build-info}
 		if ! has keepwork $FEATURES ; then
->>>>>>> dda53445
 			rm -rf "${WORKDIR}"
 		fi
 		rm -rf "${D}".*
@@ -830,17 +825,10 @@
 		rm -rf "${T}"
 	fi
 
-<<<<<<< HEAD
-	if [[ $EMERGE_FROM = binary ]] || ! hasq keepwork $FEATURES; then
+	if [[ $EMERGE_FROM = binary ]] || ! has keepwork $FEATURES; then
 		rm -f "$PORTAGE_BUILDDIR"/.{ebuild_changed,logid,pretended*,setuped*,unpacked*,prepared*} \
 			"$PORTAGE_BUILDDIR"/.{configured*,compiled*,tested*,packaged*} \
 			"$PORTAGE_BUILDDIR"/.{die_hooks,abi} \
-=======
-	if [[ $EMERGE_FROM = binary ]] || ! has keepwork $FEATURES; then
-		rm -f "$PORTAGE_BUILDDIR"/.{ebuild_changed,logid,pretended,setuped,unpacked,prepared} \
-			"$PORTAGE_BUILDDIR"/.{configured,compiled,tested,packaged} \
-			"$PORTAGE_BUILDDIR"/.die_hooks \
->>>>>>> dda53445
 			"$PORTAGE_BUILDDIR"/.ipc_{in,out,lock} \
 			"$PORTAGE_BUILDDIR"/.exit_status
 
@@ -1357,7 +1345,7 @@
 
 	else
 		cd "${PORTAGE_BUILDDIR}"
-		if [[ $EMERGE_FROM = binary ]] || ! hasq keepwork $FEATURES; then
+		if [[ $EMERGE_FROM = binary ]] || ! has keepwork $FEATURES; then
 			rm -f "$PORTAGE_BUILDDIR"/.{ebuild_changed,exit_status,logid,unpacked,prepared} \
 				"$PORTAGE_BUILDDIR"/.{configured,compiled,tested,packaged} \
 				"$PORTAGE_BUILDDIR"/.die_hooks
@@ -2022,7 +2010,7 @@
 			${PORTAGE_MUTABLE_FILTERED_VARS}
 		"
 	fi
-	if hasq --filter-metadata $* ; then
+	if has --filter-metadata $* ; then
 		filtered_vars+=" ${PORTAGE_READONLY_METADATA} filter_opts"
 	fi
 
@@ -2390,13 +2378,8 @@
 	nofetch)
 		ebuild_phase_with_hooks pkg_nofetch
 		;;
-<<<<<<< HEAD
 	config|info)
-		if hasq "$EBUILD_SH_ARGS" config info && \
-=======
-	prerm|postrm|postinst|config|info)
 		if has "$EBUILD_SH_ARGS" config info && \
->>>>>>> dda53445
 			! declare -F "pkg_$EBUILD_SH_ARGS" >/dev/null ; then
 			ewarn  "pkg_${EBUILD_SH_ARGS}() is not defined: '${EBUILD##*/}'"
 		fi
