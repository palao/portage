#!@PORTAGE_BASH@
# Copyright 1999-2011 Gentoo Foundation
# Distributed under the terms of the GNU General Public License v2

PORTAGE_BIN_PATH="${PORTAGE_BIN_PATH:-@PORTAGE_BASE@/bin}"
PORTAGE_PYM_PATH="${PORTAGE_PYM_PATH:-@PORTAGE_BASE@/pym}"

ROOTPATH=${ROOTPATH##:}
ROOTPATH=${ROOTPATH%%:}
PREROOTPATH=${PREROOTPATH##:}
PREROOTPATH=${PREROOTPATH%%:}
PATH=$PORTAGE_BIN_PATH/ebuild-helpers:$PREROOTPATH${PREROOTPATH:+:}/usr/local/sbin:/usr/local/bin:/usr/sbin:/usr/bin:/sbin:/bin${ROOTPATH:+:}$ROOTPATH
export PATH

# Prevent aliases from causing portage to act inappropriately.
# Make sure it's before everything so we don't mess aliases that follow.
unalias -a

source "${PORTAGE_BIN_PATH}/isolated-functions.sh" || exit 1

if [[ $EBUILD_PHASE != depend ]] ; then
	source "${PORTAGE_BIN_PATH}/phase-functions.sh" || die
	source "${PORTAGE_BIN_PATH}/save-ebuild-env.sh" || die
	source "${PORTAGE_BIN_PATH}/phase-helpers.sh" || die
	source "${PORTAGE_BIN_PATH}/bashrc-functions.sh" || die
else
	# These dummy functions are for things that are likely to be called
	# in global scope, even though they are completely useless during
	# the "depend" phase.
	for x in diropts docompress exeopts get_KV insopts \
		keepdir KV_major KV_micro KV_minor KV_to_int \
		libopts register_die_hook register_success_hook \
		remove_path_entry set_unless_changed strip_duplicate_slashes \
		unset_unless_changed use_with use_enable ; do
		eval "${x}() { : ; }"
	done
	# These dummy functions return false, in order to ensure that
	# `use multislot` is false for the "depend" phase.
	for x in use useq usev ; do
		eval "${x}() { return 1; }"
	done
	# These functions die because calls to them during the "depend" phase
	# are considered to be severe QA violations.
	for x in best_version has_version portageq ; do
		eval "${x}() { die \"\${FUNCNAME} calls are not allowed in global scope\"; }"
	done
	unset x
fi

if [[ $PORTAGE_SANDBOX_COMPAT_LEVEL -lt 22 ]] ; then
	# Ensure that /dev/std* streams have appropriate sandbox permission for
	# bug #288863. This can be removed after sandbox is fixed and portage
	# depends on the fixed version (sandbox-2.2 has the fix but it is
	# currently unstable).
	export SANDBOX_WRITE="${SANDBOX_WRITE:+${SANDBOX_WRITE}:}/dev/stdout:/dev/stderr"
	export SANDBOX_READ="${SANDBOX_READ:+${SANDBOX_READ}:}/dev/stdin"
fi

# Don't use sandbox's BASH_ENV for new shells because it does
# 'source /etc/profile' which can interfere with the build
# environment by modifying our PATH.
unset BASH_ENV

<<<<<<< HEAD
ROOTPATH=${ROOTPATH##:}
ROOTPATH=${ROOTPATH%%:}
PREROOTPATH=${PREROOTPATH##:}
PREROOTPATH=${PREROOTPATH%%:}
#PATH=$PORTAGE_BIN_PATH/ebuild-helpers:$PREROOTPATH${PREROOTPATH:+:}/usr/local/sbin:/usr/local/bin:/usr/sbin:/usr/bin:/sbin:/bin${ROOTPATH:+:}$ROOTPATH
# PREFIX: our DEFAULT_PATH is equal to the above when not using an
# offset prefix.  With such prefix, the usr/local bits are excluded, and
# the prefixed variants of {usr/,}{s,}bin are taken.  The additional
# paths given during configure, always come as last thing since they
# should never override anything from the prefix itself.
PATH="$PORTAGE_BIN_PATH/ebuild-helpers:$PREROOTPATH${PREROOTPATH:+:}${DEFAULT_PATH}${ROOTPATH:+:}$ROOTPATH${EXTRA_PATH:+:}${EXTRA_PATH}"
export PATH

=======
>>>>>>> 68462dac
# This is just a temporary workaround for portage-9999 users since
# earlier portage versions do not detect a version change in this case
# (9999 to 9999) and therefore they try execute an incompatible version of
# ebuild.sh during the upgrade.
export PORTAGE_BZIP2_COMMAND=${PORTAGE_BZIP2_COMMAND:-bzip2} 

# These two functions wrap sourcing and calling respectively.  At present they
# perform a qa check to make sure eclasses and ebuilds and profiles don't mess
# with shell opts (shopts).  Ebuilds/eclasses changing shopts should reset them 
# when they are done.

qa_source() {
	local shopts=$(shopt) OLDIFS="$IFS"
	local retval
	source "$@"
	retval=$?
	set +e
	[[ $shopts != $(shopt) ]] &&
		eqawarn "QA Notice: Global shell options changed and were not restored while sourcing '$*'"
	[[ "$IFS" != "$OLDIFS" ]] &&
		eqawarn "QA Notice: Global IFS changed and was not restored while sourcing '$*'"
	return $retval
}

qa_call() {
	local shopts=$(shopt) OLDIFS="$IFS"
	local retval
	"$@"
	retval=$?
	set +e
	[[ $shopts != $(shopt) ]] &&
		eqawarn "QA Notice: Global shell options changed and were not restored while calling '$*'"
	[[ "$IFS" != "$OLDIFS" ]] &&
		eqawarn "QA Notice: Global IFS changed and was not restored while calling '$*'"
	return $retval
<<<<<<< HEAD
}

EBUILD_SH_ARGS="$*"

shift $#

# Prevent aliases from causing portage to act inappropriately.
# Make sure it's before everything so we don't mess aliases that follow.
unalias -a

# Unset some variables that break things.
unset GZIP BZIP BZIP2 CDPATH GREP_OPTIONS GREP_COLOR GLOBIGNORE

source "${PORTAGE_BIN_PATH}/isolated-functions.sh"  &>/dev/null

[[ $PORTAGE_QUIET != "" ]] && export PORTAGE_QUIET

# sandbox support functions; defined prior to profile.bashrc srcing, since the profile might need to add a default exception (/usr/lib64/conftest fex)
_sb_append_var() {
	local _v=$1 ; shift
	local var="SANDBOX_${_v}"
	[[ -z $1 || -n $2 ]] && die "Usage: add$(echo ${_v} | \
		LC_ALL=C tr [:upper:] [:lower:]) <colon-delimited list of paths>"
	export ${var}="${!var:+${!var}:}$1"
}
# bash-4 version:
# local var="SANDBOX_${1^^}"
# addread() { _sb_append_var ${0#add} "$@" ; }
addread()    { _sb_append_var READ    "$@" ; }
addwrite()   { _sb_append_var WRITE   "$@" ; }
adddeny()    { _sb_append_var DENY    "$@" ; }
addpredict() { _sb_append_var PREDICT "$@" ; }

addwrite "${PORTAGE_TMPDIR}"
addread "/:${PORTAGE_TMPDIR}"
[[ -n ${PORTAGE_GPG_DIR} ]] && addpredict "${PORTAGE_GPG_DIR}"

# Avoid sandbox violations in temporary directories.
if [[ -w $T ]] ; then
	export TEMP=$T
	export TMP=$T
	export TMPDIR=$T
elif [[ $SANDBOX_ON = 1 ]] ; then
	for x in TEMP TMP TMPDIR ; do
		[[ -n ${!x} ]] && addwrite "${!x}"
	done
	unset x
fi

# the sandbox is disabled by default except when overridden in the relevant stages
export SANDBOX_ON=0

lchown() {
	chown -h "$@"
}

lchgrp() {
	chgrp -h "$@"
}

esyslog() {
	# Custom version of esyslog() to take care of the "Red Star" bug.
	# MUST follow functions.sh to override the "" parameter problem.
	return 0
}

useq() {
	has $EBUILD_PHASE prerm postrm || eqawarn \
		"QA Notice: The 'useq' function is deprecated (replaced by 'use')"
	use ${1}
}

usev() {
	if use ${1}; then
		echo "${1#!}"
		return 0
	fi
	return 1
}

use() {
	local u=$1
	local found=0

	# if we got something like '!flag', then invert the return value
	if [[ ${u:0:1} == "!" ]] ; then
		u=${u:1}
		found=1
	fi

	if [[ $EBUILD_PHASE = depend ]] ; then
		# TODO: Add a registration interface for eclasses to register
		# any number of phase hooks, so that global scope eclass
		# initialization can by migrated to phase hooks in new EAPIs.
		# Example: add_phase_hook before pkg_setup $ECLASS_pre_pkg_setup
		#if [[ -n $EAPI ]] && ! has "$EAPI" 0 1 2 3 ; then
		#	die "use() called during invalid phase: $EBUILD_PHASE"
		#fi
		true

	# Make sure we have this USE flag in IUSE
	elif [[ -n $PORTAGE_IUSE && -n $EBUILD_PHASE ]] ; then
		[[ $u =~ $PORTAGE_IUSE ]] || \
			eqawarn "QA Notice: USE Flag '${u}' not" \
				"in IUSE for ${CATEGORY}/${PF}"
	fi

	if has ${u} ${USE} ; then
		return ${found}
	else
		return $((!found))
	fi
}

# Return true if given package is installed. Otherwise return false.
# Takes single depend-type atoms.
has_version() {
	if [ "${EBUILD_PHASE}" == "depend" ]; then
		die "portageq calls (has_version calls portageq) are not allowed in the global scope"
	fi

	if [[ -n $PORTAGE_IPC_DAEMON ]] ; then
		"$PORTAGE_BIN_PATH"/ebuild-ipc has_version "$ROOT" "$1"
	else
		PYTHONPATH=${PORTAGE_PYM_PATH}${PYTHONPATH:+:}${PYTHONPATH} \
		"${PORTAGE_PYTHON:-/usr/bin/python}" "${PORTAGE_BIN_PATH}/portageq" has_version "${ROOT}" "$1"
	fi
	local retval=$?
	case "${retval}" in
		0|1)
			return ${retval}
			;;
		*)
			die "unexpected portageq exit code: ${retval}"
			;;
	esac
}

portageq() {
	if [ "${EBUILD_PHASE}" == "depend" ]; then
		die "portageq calls are not allowed in the global scope"
	fi

	PYTHONPATH=${PORTAGE_PYM_PATH}${PYTHONPATH:+:}${PYTHONPATH} \
	"${PORTAGE_PYTHON:-@PREFIX_PORTAGE_PYTHON@}" "${PORTAGE_BIN_PATH}/portageq" "$@"
}


# ----------------------------------------------------------------------------
# ----------------------------------------------------------------------------
# ----------------------------------------------------------------------------


# Returns the best/most-current match.
# Takes single depend-type atoms.
best_version() {
	if [ "${EBUILD_PHASE}" == "depend" ]; then
		die "portageq calls (best_version calls portageq) are not allowed in the global scope"
	fi

	if [[ -n $PORTAGE_IPC_DAEMON ]] ; then
		"$PORTAGE_BIN_PATH"/ebuild-ipc best_version "$ROOT" "$1"
	else
		PYTHONPATH=${PORTAGE_PYM_PATH}${PYTHONPATH:+:}${PYTHONPATH} \
		"${PORTAGE_PYTHON:-/usr/bin/python}" "${PORTAGE_BIN_PATH}/portageq" 'best_version' "${ROOT}" "$1"
	fi
	local retval=$?
	case "${retval}" in
		0|1)
			return ${retval}
			;;
		*)
			die "unexpected portageq exit code: ${retval}"
			;;
	esac
}

use_with() {
	if [ -z "$1" ]; then
		echo "!!! use_with() called without a parameter." >&2
		echo "!!! use_with <USEFLAG> [<flagname> [value]]" >&2
		return 1
	fi

	if ! has "${EAPI:-0}" 0 1 2 3 ; then
		local UW_SUFFIX=${3+=$3}
	else
		local UW_SUFFIX=${3:+=$3}
	fi
	local UWORD=${2:-$1}

	if use $1; then
		echo "--with-${UWORD}${UW_SUFFIX}"
	else
		echo "--without-${UWORD}"
	fi
	return 0
}

use_enable() {
	if [ -z "$1" ]; then
		echo "!!! use_enable() called without a parameter." >&2
		echo "!!! use_enable <USEFLAG> [<flagname> [value]]" >&2
		return 1
	fi

	if ! has "${EAPI:-0}" 0 1 2 3 ; then
		local UE_SUFFIX=${3+=$3}
	else
		local UE_SUFFIX=${3:+=$3}
	fi
	local UWORD=${2:-$1}

	if use $1; then
		echo "--enable-${UWORD}${UE_SUFFIX}"
	else
		echo "--disable-${UWORD}"
	fi
	return 0
}

register_die_hook() {
	local x
	for x in $* ; do
		has $x $EBUILD_DEATH_HOOKS || \
			export EBUILD_DEATH_HOOKS="$EBUILD_DEATH_HOOKS $x"
	done
}

register_success_hook() {
	local x
	for x in $* ; do
		has $x $EBUILD_SUCCESS_HOOKS || \
			export EBUILD_SUCCESS_HOOKS="$EBUILD_SUCCESS_HOOKS $x"
	done
}

# Ensure that $PWD is sane whenever possible, to protect against
# exploitation of insecure search path for python -c in ebuilds.
# See bug #239560.
if ! has "$EBUILD_PHASE" clean cleanrm depend help ; then
	cd "$PORTAGE_BUILDDIR" || \
		die "PORTAGE_BUILDDIR does not exist: '$PORTAGE_BUILDDIR'"
fi

#if no perms are specified, dirs/files will have decent defaults
#(not secretive, but not stupid)
umask 022
export DESTTREE=/usr
export INSDESTTREE=""
export _E_EXEDESTTREE_=""
export _E_DOCDESTTREE_=""
export INSOPTIONS="-m0644"
export EXEOPTIONS="-m0755"
export LIBOPTIONS="-m0644"
export DIROPTIONS="-m0755"
export MOPREFIX=${PN}
declare -a PORTAGE_DOCOMPRESS=( /usr/share/{doc,info,man} )
declare -a PORTAGE_DOCOMPRESS_SKIP=( /usr/share/doc/${PF}/html )

# adds ".keep" files so that dirs aren't auto-cleaned
keepdir() {
	dodir "$@"
	local x
	if [ "$1" == "-R" ] || [ "$1" == "-r" ]; then
		shift
		find "$@" -type d -printf "${ED}%p/.keep_${CATEGORY}_${PN}-${SLOT}\n" \
			| tr "\n" "\0" | \
			while read -r -d $'\0' ; do
				>> "$REPLY" || \
					die "Failed to recursively create .keep files"
			done
	else
		for x in "$@"; do
			>> "${ED}${x}/.keep_${CATEGORY}_${PN}-${SLOT}" || \
				die "Failed to create .keep in ${D}${x}"
		done
	fi
}

unpack() {
	local srcdir
	local x
	local y
	local myfail
	local eapi=${EAPI:-0}
	[ -z "$*" ] && die "Nothing passed to the 'unpack' command"

	for x in "$@"; do
		vecho ">>> Unpacking ${x} to ${PWD}"
		y=${x%.*}
		y=${y##*.}

		if [[ ${x} == "./"* ]] ; then
			srcdir=""
		elif [[ ${x} == ${DISTDIR%/}/* ]] ; then
			die "Arguments to unpack() cannot begin with \${DISTDIR}."
		elif [[ ${x} == "/"* ]] ; then
			die "Arguments to unpack() cannot be absolute"
		else
			srcdir="${DISTDIR}/"
		fi
		[[ ! -s ${srcdir}${x} ]] && die "${x} does not exist"

		_unpack_tar() {
			if [ "${y}" == "tar" ]; then
				$1 -c -- "$srcdir$x" | tar xof -
				assert_sigpipe_ok "$myfail"
			else
				local cwd_dest=${x##*/}
				cwd_dest=${cwd_dest%.*}
				$1 -c -- "${srcdir}${x}" > "${cwd_dest}" || die "$myfail"
			fi
		}

		myfail="failure unpacking ${x}"
		case "${x##*.}" in
			tar)
				tar xof "$srcdir$x" || die "$myfail"
				;;
			tgz)
				tar xozf "$srcdir$x" || die "$myfail"
				;;
			tbz|tbz2)
				${PORTAGE_BUNZIP2_COMMAND:-${PORTAGE_BZIP2_COMMAND} -d} -c -- "$srcdir$x" | tar xof -
				assert_sigpipe_ok "$myfail"
				;;
			ZIP|zip|jar)
				# unzip will interactively prompt under some error conditions,
				# as reported in bug #336285
				( while true ; do echo n || break ; done ) | \
				unzip -qo "${srcdir}${x}" || die "$myfail"
				;;
			gz|Z|z)
				_unpack_tar "gzip -d"
				;;
			bz2|bz)
				_unpack_tar "${PORTAGE_BUNZIP2_COMMAND:-${PORTAGE_BZIP2_COMMAND} -d}"
				;;
			7Z|7z)
				local my_output
				my_output="$(7z x -y "${srcdir}${x}")"
				if [ $? -ne 0 ]; then
					echo "${my_output}" >&2
					die "$myfail"
				fi
				;;
			RAR|rar)
				unrar x -idq -o+ "${srcdir}${x}" || die "$myfail"
				;;
			LHa|LHA|lha|lzh)
				lha xfq "${srcdir}${x}" || die "$myfail"
				;;
			a)
				ar x "${srcdir}${x}" || die "$myfail"
				;;
			deb)
				# Unpacking .deb archives can not always be done with
				# `ar`.  For instance on AIX this doesn't work out.  If
				# we have `deb2targz` installed, prefer it over `ar` for
				# that reason.  We just make sure on AIX `deb2targz` is
				# installed.
				if type -P deb2targz > /dev/null; then
					y=${x##*/}
					local created_symlink=0
					if [ ! "$srcdir$x" -ef "$y" ] ; then
						# deb2targz always extracts into the same directory as
						# the source file, so create a symlink in the current
						# working directory if necessary.
						ln -sf "$srcdir$x" "$y" || die "$myfail"
						created_symlink=1
					fi
					deb2targz "$y" || die "$myfail"
					if [ $created_symlink = 1 ] ; then
						# Clean up the symlink so the ebuild
						# doesn't inadvertently install it.
						rm -f "$y"
					fi
					mv -f "${y%.deb}".tar.gz data.tar.gz || die "$myfail"
				else
					ar x "$srcdir$x" || die "$myfail"
				fi
				;;
			lzma)
				_unpack_tar "lzma -d"
				;;
			xz)
				if has $eapi 0 1 2 ; then
					vecho "unpack ${x}: file format not recognized. Ignoring."
				else
					_unpack_tar "xz -d"
				fi
				;;
			*)
				vecho "unpack ${x}: file format not recognized. Ignoring."
				;;
		esac
	done
	# Do not chmod '.' since it's probably ${WORKDIR} and PORTAGE_WORKDIR_MODE
	# should be preserved.
	find . -mindepth 1 -maxdepth 1 ! -type l -print0 | \
		${XARGS} -0 chmod -fR a+rX,u+w,g-w,o-w
}

strip_duplicate_slashes() {
	if [[ -n $1 ]] ; then
		local removed=$1
		while [[ ${removed} == *//* ]] ; do
			removed=${removed//\/\///}
		done
		echo ${removed}
	fi
}

hasg() {
    local x s=$1
    shift
    for x ; do [[ ${x} == ${s} ]] && echo "${x}" && return 0 ; done
    return 1
}
hasgq() { hasg "$@" >/dev/null ; }
econf() {
	local x

	local phase_func=$(_ebuild_arg_to_phase "$EAPI" "$EBUILD_PHASE")
	if [[ -n $phase_func ]] ; then
		if has "$EAPI" 0 1 ; then
			[[ $phase_func != src_compile ]] && \
				eqawarn "QA Notice: econf called in" \
					"$phase_func instead of src_compile"
		else
			[[ $phase_func != src_configure ]] && \
				eqawarn "QA Notice: econf called in" \
					"$phase_func instead of src_configure"
		fi
	fi

	: ${ECONF_SOURCE:=.}
	if [ -x "${ECONF_SOURCE}/configure" ]; then
		if [[ -n $CONFIG_SHELL && \
			"$(head -n1 "$ECONF_SOURCE/configure")" =~ ^'#!'[[:space:]]*/bin/sh([[:space:]]|$) ]] ; then
			sed -e "1s:^#![[:space:]]*/bin/sh:#!$CONFIG_SHELL:" -i "$ECONF_SOURCE/configure" || \
				die "Substition of shebang in '$ECONF_SOURCE/configure' failed"
		fi
		if [ -e "${EPREFIX}"/usr/share/gnuconfig/ ]; then
			find "${WORKDIR}" -type f '(' \
			-name config.guess -o -name config.sub ')' -print0 | \
			while read -r -d $'\0' x ; do
				vecho " * econf: updating ${x/${WORKDIR}\/} with ${EPREFIX}/usr/share/gnuconfig/${x##*/}"
				cp -f "${EPREFIX}"/usr/share/gnuconfig/"${x##*/}" "${x}"
			done
		fi

		# EAPI=4 adds --disable-dependency-tracking to econf
		if ! has "$EAPI" 0 1 2 3 3_pre2 && \
			"${ECONF_SOURCE}/configure" --help 2>/dev/null | \
			grep -q disable-dependency-tracking ; then
			set -- --disable-dependency-tracking "$@"
		fi

		# if the profile defines a location to install libs to aside from default, pass it on.
		# if the ebuild passes in --libdir, they're responsible for the conf_libdir fun.
		local CONF_LIBDIR LIBDIR_VAR="LIBDIR_${ABI}"
		if [[ -n ${ABI} && -n ${!LIBDIR_VAR} ]] ; then
			CONF_LIBDIR=${!LIBDIR_VAR}
		fi
		if [[ -n ${CONF_LIBDIR} ]] && ! hasgq --libdir=\* "$@" ; then
			export CONF_PREFIX=$(hasg --exec-prefix=\* "$@")
			[[ -z ${CONF_PREFIX} ]] && CONF_PREFIX=$(hasg --prefix=\* "$@")
			: ${CONF_PREFIX:=${EPREFIX}/usr}
			CONF_PREFIX=${CONF_PREFIX#*=}
			[[ ${CONF_PREFIX} != /* ]] && CONF_PREFIX="/${CONF_PREFIX}"
			[[ ${CONF_LIBDIR} != /* ]] && CONF_LIBDIR="/${CONF_LIBDIR}"
			set -- --libdir="$(strip_duplicate_slashes ${CONF_PREFIX}${CONF_LIBDIR})" "$@"
		fi

		set -- \
			--prefix="${EPREFIX}"/usr \
			${CBUILD:+--build=${CBUILD}} \
			--host=${CHOST} \
			${CTARGET:+--target=${CTARGET}} \
			--mandir="${EPREFIX}"/usr/share/man \
			--infodir="${EPREFIX}"/usr/share/info \
			--datadir="${EPREFIX}"/usr/share \
			--sysconfdir="${EPREFIX}"/etc \
			--localstatedir="${EPREFIX}"/var/lib \
			"$@" \
			${EXTRA_ECONF}
		vecho "${ECONF_SOURCE}/configure" "$@"

		if ! "${ECONF_SOURCE}/configure" "$@" ; then

			if [ -s config.log ]; then
				echo
				echo "!!! Please attach the following file when seeking support:"
				echo "!!! ${PWD}/config.log"
			fi
			die "econf failed"
		fi
	elif [ -f "${ECONF_SOURCE}/configure" ]; then
		die "configure is not executable"
	else
		die "no configure script found"
	fi
}

einstall() {
	# CONF_PREFIX is only set if they didn't pass in libdir above.
	local LOCAL_EXTRA_EINSTALL="${EXTRA_EINSTALL}"
	LIBDIR_VAR="LIBDIR_${ABI}"
	if [ -n "${ABI}" -a -n "${!LIBDIR_VAR}" ]; then
		CONF_LIBDIR="${!LIBDIR_VAR}"
	fi
	unset LIBDIR_VAR
	if [ -n "${CONF_LIBDIR}" ] && [ "${CONF_PREFIX:+set}" = set ]; then
		EI_DESTLIBDIR="${D}/${CONF_PREFIX}/${CONF_LIBDIR}"
		EI_DESTLIBDIR="$(strip_duplicate_slashes ${EI_DESTLIBDIR})"
		LOCAL_EXTRA_EINSTALL="libdir=${EI_DESTLIBDIR} ${LOCAL_EXTRA_EINSTALL}"
		unset EI_DESTLIBDIR
	fi

	if [ -f ./[mM]akefile -o -f ./GNUmakefile ] ; then
		if [ "${PORTAGE_DEBUG}" == "1" ]; then
			${MAKE:-make} -n prefix="${ED}usr" \
				datadir="${ED}usr/share" \
				infodir="${ED}usr/share/info" \
				localstatedir="${ED}var/lib" \
				mandir="${ED}usr/share/man" \
				sysconfdir="${ED}etc" \
				${LOCAL_EXTRA_EINSTALL} \
				${MAKEOPTS} ${EXTRA_EMAKE} -j1 \
				"$@" install
		fi
		${MAKE:-make} prefix="${ED}usr" \
			datadir="${ED}usr/share" \
			infodir="${ED}usr/share/info" \
			localstatedir="${ED}var/lib" \
			mandir="${ED}usr/share/man" \
			sysconfdir="${ED}etc" \
			${LOCAL_EXTRA_EINSTALL} \
			${MAKEOPTS} ${EXTRA_EMAKE} -j1 \
			"$@" install || die "einstall failed"
	else
		die "no Makefile found"
	fi
}

_eapi0_pkg_nofetch() {
	[ -z "${SRC_URI}" ] && return

	elog "The following are listed in SRC_URI for ${PN}:"
	local x
	for x in $(echo ${SRC_URI}); do
		elog "   ${x}"
	done
}

_eapi0_src_unpack() {
	[[ -n ${A} ]] && unpack ${A}
}

_eapi0_src_compile() {
	if [ -x ./configure ] ; then
		econf
	fi
	_eapi2_src_compile
}

_eapi0_src_test() {
	# Since we don't want emake's automatic die
	# support (EAPI 4 and later), and we also don't
	# want the warning messages that it produces if
	# we call it in 'nonfatal' mode, we use emake_cmd
	# to emulate the desired parts of emake behavior.
	local emake_cmd="${MAKE:-make} ${MAKEOPTS} ${EXTRA_EMAKE}"
	if $emake_cmd -j1 check -n &> /dev/null; then
		vecho ">>> Test phase [check]: ${CATEGORY}/${PF}"
		if ! $emake_cmd -j1 check; then
			has test $FEATURES && die "Make check failed. See above for details."
			has test $FEATURES || eerror "Make check failed. See above for details."
		fi
	elif $emake_cmd -j1 test -n &> /dev/null; then
		vecho ">>> Test phase [test]: ${CATEGORY}/${PF}"
		if ! $emake_cmd -j1 test; then
			has test $FEATURES && die "Make test failed. See above for details."
			has test $FEATURES || eerror "Make test failed. See above for details."
		fi
	else
		vecho ">>> Test phase [none]: ${CATEGORY}/${PF}"
	fi
}

_eapi1_src_compile() {
	_eapi2_src_configure
	_eapi2_src_compile
}

_eapi2_src_configure() {
	if [[ -x ${ECONF_SOURCE:-.}/configure ]] ; then
		econf
	fi
}

_eapi2_src_compile() {
	if [ -f Makefile ] || [ -f GNUmakefile ] || [ -f makefile ]; then
		emake || die "emake failed"
	fi
}

_eapi4_src_install() {
	if [[ -f Makefile || -f GNUmakefile || -f makefile ]] ; then
		emake DESTDIR="${D}" install
	fi

	if ! declare -p DOCS &>/dev/null ; then
		local d
		for d in README* ChangeLog AUTHORS NEWS TODO CHANGES \
				THANKS BUGS FAQ CREDITS CHANGELOG ; do
			[[ -s "${d}" ]] && dodoc "${d}"
		done
	elif [[ $(declare -p DOCS) == "declare -a "* ]] ; then
		dodoc "${DOCS[@]}"
	else
		dodoc ${DOCS}
	fi
}

ebuild_phase() {
	declare -F "$1" >/dev/null && qa_call $1
}

ebuild_phase_with_hooks() {
	local x phase_name=${1}
	for x in {pre_,,post_}${phase_name} ; do
		ebuild_phase ${x}
	done
}

dyn_pretend() {
	if [[ -e $PORTAGE_BUILDDIR/.pretended ]] ; then
		vecho ">>> It appears that '$PF' is already pretended; skipping."
		vecho ">>> Remove '$PORTAGE_BUILDDIR/.pretended' to force pretend."
		return 0
	fi
	ebuild_phase pre_pkg_pretend
	ebuild_phase pkg_pretend
	>> "$PORTAGE_BUILDDIR/.pretended" || \
		die "Failed to create $PORTAGE_BUILDDIR/.pretended"
	ebuild_phase post_pkg_pretend
}

dyn_setup() {
	if [[ -e $PORTAGE_BUILDDIR/.setuped ]] ; then
		vecho ">>> It appears that '$PF' is already setup; skipping."
		vecho ">>> Remove '$PORTAGE_BUILDDIR/.setuped' to force setup."
		return 0
	fi
	ebuild_phase pre_pkg_setup
	ebuild_phase pkg_setup
	>> "$PORTAGE_BUILDDIR/.setuped" || \
		die "Failed to create $PORTAGE_BUILDDIR/.setuped"
	ebuild_phase post_pkg_setup
}

dyn_unpack() {
	if [[ -f ${PORTAGE_BUILDDIR}/.unpacked ]] ; then
		vecho ">>> WORKDIR is up-to-date, keeping..."
		return 0
	fi
	if [ ! -d "${WORKDIR}" ]; then
		install -m${PORTAGE_WORKDIR_MODE:-0700} -d "${WORKDIR}" || die "Failed to create dir '${WORKDIR}'"
	fi
	cd "${WORKDIR}" || die "Directory change failed: \`cd '${WORKDIR}'\`"
	ebuild_phase pre_src_unpack
	vecho ">>> Unpacking source..."
	ebuild_phase src_unpack
	>> "$PORTAGE_BUILDDIR/.unpacked" || \
		die "Failed to create $PORTAGE_BUILDDIR/.unpacked"
	vecho ">>> Source unpacked in ${WORKDIR}"
	ebuild_phase post_src_unpack
}

dyn_clean() {
	if [ -z "${PORTAGE_BUILDDIR}" ]; then
		echo "Aborting clean phase because PORTAGE_BUILDDIR is unset!"
		return 1
	elif [ ! -d "${PORTAGE_BUILDDIR}" ] ; then
		return 0
	fi
	if has chflags $FEATURES ; then
		chflags -R noschg,nouchg,nosappnd,nouappnd "${PORTAGE_BUILDDIR}"
		chflags -R nosunlnk,nouunlnk "${PORTAGE_BUILDDIR}" 2>/dev/null
	fi

	rm -rf "${PORTAGE_BUILDDIR}/image" "${PORTAGE_BUILDDIR}/homedir"
	rm -f "${PORTAGE_BUILDDIR}/.installed"

	if [[ $EMERGE_FROM = binary ]] || \
		! has keeptemp $FEATURES && ! has keepwork $FEATURES ; then
		rm -rf "${T}"
	fi

	if [[ $EMERGE_FROM = binary ]] || ! has keepwork $FEATURES; then
		rm -f "$PORTAGE_BUILDDIR"/.{ebuild_changed,logid,pretended,setuped,unpacked,prepared} \
			"$PORTAGE_BUILDDIR"/.{configured,compiled,tested,packaged} \
			"$PORTAGE_BUILDDIR"/.die_hooks \
			"$PORTAGE_BUILDDIR"/.ipc_{in,out,lock} \
			"$PORTAGE_BUILDDIR"/.exit_status

		rm -rf "${PORTAGE_BUILDDIR}/build-info"
		rm -rf "${WORKDIR}"
	fi

	if [ -f "${PORTAGE_BUILDDIR}/.unpacked" ]; then
		find "${PORTAGE_BUILDDIR}" -type d ! -regex "^${WORKDIR}" | sort -r | tr "\n" "\0" | $XARGS -0 rmdir &>/dev/null
	fi

	# do not bind this to doebuild defined DISTDIR; don't trust doebuild, and if mistakes are made it'll
	# result in it wiping the users distfiles directory (bad).
	rm -rf "${PORTAGE_BUILDDIR}/distdir"

	# Some kernels, such as Solaris, return EINVAL when an attempt
	# is made to remove the current working directory.
	cd "$PORTAGE_BUILDDIR"/../..
	rmdir "$PORTAGE_BUILDDIR" 2>/dev/null

	true
}

into() {
	if [ "$1" == "/" ]; then
		export DESTTREE=""
	else
		export DESTTREE=$1
		if [ ! -d "${ED}${DESTTREE}" ]; then
			install -d "${ED}${DESTTREE}"
			local ret=$?
			if [[ $ret -ne 0 ]] ; then
				helpers_die "${FUNCNAME[0]} failed"
				return $ret
			fi
		fi
	fi
}

insinto() {
	if [ "$1" == "/" ]; then
		export INSDESTTREE=""
	else
		export INSDESTTREE=$1
		if [ ! -d "${ED}${INSDESTTREE}" ]; then
			install -d "${ED}${INSDESTTREE}"
			local ret=$?
			if [[ $ret -ne 0 ]] ; then
				helpers_die "${FUNCNAME[0]} failed"
				return $ret
			fi
		fi
	fi
}

exeinto() {
	if [ "$1" == "/" ]; then
		export _E_EXEDESTTREE_=""
	else
		export _E_EXEDESTTREE_="$1"
		if [ ! -d "${ED}${_E_EXEDESTTREE_}" ]; then
			install -d "${ED}${_E_EXEDESTTREE_}"
			local ret=$?
			if [[ $ret -ne 0 ]] ; then
				helpers_die "${FUNCNAME[0]} failed"
				return $ret
			fi
		fi
	fi
}

docinto() {
	if [ "$1" == "/" ]; then
		export _E_DOCDESTTREE_=""
	else
		export _E_DOCDESTTREE_="$1"
		if [ ! -d "${ED}usr/share/doc/${PF}/${_E_DOCDESTTREE_}" ]; then
			install -d "${ED}usr/share/doc/${PF}/${_E_DOCDESTTREE_}"
			local ret=$?
			if [[ $ret -ne 0 ]] ; then
				helpers_die "${FUNCNAME[0]} failed"
				return $ret
			fi
		fi
	fi
}

insopts() {
	export INSOPTIONS="$@"

	# `install` should never be called with '-s' ...
	has -s ${INSOPTIONS} && die "Never call insopts() with -s"
}

diropts() {
	export DIROPTIONS="$@"
}

exeopts() {
	export EXEOPTIONS="$@"

	# `install` should never be called with '-s' ...
	has -s ${EXEOPTIONS} && die "Never call exeopts() with -s"
}

libopts() {
	export LIBOPTIONS="$@"

	# `install` should never be called with '-s' ...
	has -s ${LIBOPTIONS} && die "Never call libopts() with -s"
}

docompress() {
	has "${EAPI}" 0 1 2 3 && die "'docompress' not supported in this EAPI"

	local f g
	if [[ $1 = "-x" ]]; then
		shift
		for f; do
			f=$(strip_duplicate_slashes "${f}"); f=${f%/}
			[[ ${f:0:1} = / ]] || f="/${f}"
			for g in "${PORTAGE_DOCOMPRESS_SKIP[@]}"; do
				[[ ${f} = "${g}" ]] && continue 2
			done
			PORTAGE_DOCOMPRESS_SKIP[${#PORTAGE_DOCOMPRESS_SKIP[@]}]=${f}
		done
	else
		for f; do
			f=$(strip_duplicate_slashes "${f}"); f=${f%/}
			[[ ${f:0:1} = / ]] || f="/${f}"
			for g in "${PORTAGE_DOCOMPRESS[@]}"; do
				[[ ${f} = "${g}" ]] && continue 2
			done
			PORTAGE_DOCOMPRESS[${#PORTAGE_DOCOMPRESS[@]}]=${f}
		done
	fi
}

abort_handler() {
	local msg
	if [ "$2" != "fail" ]; then
		msg="${EBUILD}: ${1} aborted; exiting."
	else
		msg="${EBUILD}: ${1} failed; exiting."
	fi
	echo
	echo "$msg"
	echo
	eval ${3}
	#unset signal handler
	trap - SIGINT SIGQUIT
}

abort_prepare() {
	abort_handler src_prepare $1
	rm -f "$PORTAGE_BUILDDIR/.prepared"
	exit 1
}

abort_configure() {
	abort_handler src_configure $1
	rm -f "$PORTAGE_BUILDDIR/.configured"
	exit 1
}

abort_compile() {
	abort_handler "src_compile" $1
	rm -f "${PORTAGE_BUILDDIR}/.compiled"
	exit 1
}

abort_test() {
	abort_handler "dyn_test" $1
	rm -f "${PORTAGE_BUILDDIR}/.tested"
	exit 1
}

abort_install() {
	abort_handler "src_install" $1
	rm -rf "${PORTAGE_BUILDDIR}/image"
	exit 1
}

has_phase_defined_up_to() {
	local phase
	for phase in unpack prepare configure compile install; do
		has ${phase} ${DEFINED_PHASES} && return 0
		[[ ${phase} == $1 ]] && return 1
	done
	# We shouldn't actually get here
	return 1
}

dyn_prepare() {

	if [[ -e $PORTAGE_BUILDDIR/.prepared ]] ; then
		vecho ">>> It appears that '$PF' is already prepared; skipping."
		vecho ">>> Remove '$PORTAGE_BUILDDIR/.prepared' to force prepare."
		return 0
	fi

	if [[ -d $S ]] ; then
		cd "${S}"
	elif has $EAPI 0 1 2 3 3_pre2 ; then
		cd "${WORKDIR}"
	elif [[ -z ${A} ]] && ! has_phase_defined_up_to prepare; then
		cd "${WORKDIR}"
	else
		die "The source directory '${S}' doesn't exist"
	fi

	trap abort_prepare SIGINT SIGQUIT

	ebuild_phase pre_src_prepare
	vecho ">>> Preparing source in $PWD ..."
	ebuild_phase src_prepare
	>> "$PORTAGE_BUILDDIR/.prepared" || \
		die "Failed to create $PORTAGE_BUILDDIR/.prepared"
	vecho ">>> Source prepared."
	ebuild_phase post_src_prepare

	trap - SIGINT SIGQUIT
}

dyn_configure() {

	if [[ -e $PORTAGE_BUILDDIR/.configured ]] ; then
		vecho ">>> It appears that '$PF' is already configured; skipping."
		vecho ">>> Remove '$PORTAGE_BUILDDIR/.configured' to force configuration."
		return 0
	fi

	if [[ -d $S ]] ; then
		cd "${S}"
	elif has $EAPI 0 1 2 3 3_pre2 ; then
		cd "${WORKDIR}"
	elif [[ -z ${A} ]] && ! has_phase_defined_up_to configure; then
		cd "${WORKDIR}"
	else
		die "The source directory '${S}' doesn't exist"
	fi

	trap abort_configure SIGINT SIGQUIT

	ebuild_phase pre_src_configure

	vecho ">>> Configuring source in $PWD ..."
	ebuild_phase src_configure
	>> "$PORTAGE_BUILDDIR/.configured" || \
		die "Failed to create $PORTAGE_BUILDDIR/.configured"
	vecho ">>> Source configured."

	ebuild_phase post_src_configure

	trap - SIGINT SIGQUIT
}

dyn_compile() {

	if [[ -e $PORTAGE_BUILDDIR/.compiled ]] ; then
		vecho ">>> It appears that '${PF}' is already compiled; skipping."
		vecho ">>> Remove '$PORTAGE_BUILDDIR/.compiled' to force compilation."
		return 0
	fi

	if [[ -d $S ]] ; then
		cd "${S}"
	elif has $EAPI 0 1 2 3 3_pre2 ; then
		cd "${WORKDIR}"
	elif [[ -z ${A} ]] && ! has_phase_defined_up_to compile; then
		cd "${WORKDIR}"
	else
		die "The source directory '${S}' doesn't exist"
	fi

	trap abort_compile SIGINT SIGQUIT

	if has distcc $FEATURES && has distcc-pump $FEATURES ; then
		if [[ -z $INCLUDE_SERVER_PORT ]] || [[ ! -w $INCLUDE_SERVER_PORT ]] ; then
			eval $(pump --startup)
			trap "pump --shutdown" EXIT
		fi
	fi

	ebuild_phase pre_src_compile

	vecho ">>> Compiling source in $PWD ..."
	ebuild_phase src_compile
	>> "$PORTAGE_BUILDDIR/.compiled" || \
		die "Failed to create $PORTAGE_BUILDDIR/.compiled"
	vecho ">>> Source compiled."

	ebuild_phase post_src_compile

	trap - SIGINT SIGQUIT
=======
>>>>>>> 68462dac
}

EBUILD_SH_ARGS="$*"

shift $#

# Unset some variables that break things.
unset GZIP BZIP BZIP2 CDPATH GREP_OPTIONS GREP_COLOR GLOBIGNORE

[[ $PORTAGE_QUIET != "" ]] && export PORTAGE_QUIET

# sandbox support functions; defined prior to profile.bashrc srcing, since the profile might need to add a default exception (/usr/lib64/conftest fex)
_sb_append_var() {
	local _v=$1 ; shift
	local var="SANDBOX_${_v}"
	[[ -z $1 || -n $2 ]] && die "Usage: add$(echo ${_v} | \
		LC_ALL=C tr [:upper:] [:lower:]) <colon-delimited list of paths>"
	export ${var}="${!var:+${!var}:}$1"
}
# bash-4 version:
# local var="SANDBOX_${1^^}"
# addread() { _sb_append_var ${0#add} "$@" ; }
addread()    { _sb_append_var READ    "$@" ; }
addwrite()   { _sb_append_var WRITE   "$@" ; }
adddeny()    { _sb_append_var DENY    "$@" ; }
addpredict() { _sb_append_var PREDICT "$@" ; }

addwrite "${PORTAGE_TMPDIR}"
addread "/:${PORTAGE_TMPDIR}"
[[ -n ${PORTAGE_GPG_DIR} ]] && addpredict "${PORTAGE_GPG_DIR}"

<<<<<<< HEAD
	vecho
	vecho ">>> Install ${PF} into ${ED} category ${CATEGORY}"
	#our custom version of libtool uses $S and $D to fix
	#invalid paths in .la files
	# PREFIX: I think this is very old, and all patches (both to
	# libtool and in ELT-patches) that did this are gone
	export S D

	# Reset exeinto(), docinto(), insinto(), and into() state variables
	# in case the user is running the install phase multiple times
	# consecutively via the ebuild command.
	export DESTTREE=/usr
	export INSDESTTREE=""
	export _E_EXEDESTTREE_=""
	export _E_DOCDESTTREE_=""

	ebuild_phase src_install
	>> "$PORTAGE_BUILDDIR/.installed" || \
		die "Failed to create $PORTAGE_BUILDDIR/.installed"
	vecho ">>> Completed installing ${PF} into ${ED}"
	vecho
	ebuild_phase post_src_install

	cd "${PORTAGE_BUILDDIR}"/build-info
	set -f
	local f x
	IFS=$' \t\n\r'
	for f in CATEGORY DEFINED_PHASES FEATURES INHERITED IUSE REQUIRED_USE \
		PF PKGUSE SLOT KEYWORDS HOMEPAGE DESCRIPTION ; do
		x=$(echo -n ${!f})
		[[ -n $x ]] && echo "$x" > $f
	done
	if [[ $CATEGORY != virtual ]] ; then
		for f in ASFLAGS CBUILD CC CFLAGS CHOST CTARGET CXX \
			CXXFLAGS EXTRA_ECONF EXTRA_EINSTALL EXTRA_MAKE \
			LDFLAGS LIBCFLAGS LIBCXXFLAGS ; do
			x=$(echo -n ${!f})
			[[ -n $x ]] && echo "$x" > $f
		done
	fi
	echo "${USE}"       > USE
	echo "${EAPI:-0}"   > EAPI
	echo "${EPREFIX}"   > EPREFIX
	set +f

	# local variables can leak into the saved environment.
	unset f

	save_ebuild_env --exclude-init-phases | filter_readonly_variables \
		--filter-path --filter-sandbox --allow-extra-vars > environment
	assert "save_ebuild_env failed"
=======
# Avoid sandbox violations in temporary directories.
if [[ -w $T ]] ; then
	export TEMP=$T
	export TMP=$T
	export TMPDIR=$T
elif [[ $SANDBOX_ON = 1 ]] ; then
	for x in TEMP TMP TMPDIR ; do
		[[ -n ${!x} ]] && addwrite "${!x}"
	done
	unset x
fi
>>>>>>> 68462dac

# the sandbox is disabled by default except when overridden in the relevant stages
export SANDBOX_ON=0

esyslog() {
	# Custom version of esyslog() to take care of the "Red Star" bug.
	# MUST follow functions.sh to override the "" parameter problem.
	return 0
}

# Ensure that $PWD is sane whenever possible, to protect against
# exploitation of insecure search path for python -c in ebuilds.
# See bug #239560.
if ! has "$EBUILD_PHASE" clean cleanrm depend help ; then
	cd "$PORTAGE_BUILDDIR" || \
		die "PORTAGE_BUILDDIR does not exist: '$PORTAGE_BUILDDIR'"
fi

<<<<<<< HEAD
dyn_help() {
	echo
	echo "Portage"
	echo "Copyright 1999-2010 Gentoo Foundation"
	echo
	echo "How to use the ebuild command:"
	echo
	echo "The first argument to ebuild should be an existing .ebuild file."
	echo
	echo "One or more of the following options can then be specified.  If more"
	echo "than one option is specified, each will be executed in order."
	echo
	echo "  help        : show this help screen"
	echo "  pretend     : execute package specific pretend actions"
	echo "  setup       : execute package specific setup actions"
	echo "  fetch       : download source archive(s) and patches"
	echo "  digest      : create a manifest file for the package"
	echo "  manifest    : create a manifest file for the package"
	echo "  unpack      : unpack sources (auto-dependencies if needed)"
	echo "  prepare     : prepare sources (auto-dependencies if needed)"
	echo "  configure   : configure sources (auto-fetch/unpack if needed)"
	echo "  compile     : compile sources (auto-fetch/unpack/configure if needed)"
	echo "  test        : test package (auto-fetch/unpack/configure/compile if needed)"
	echo "  preinst     : execute pre-install instructions"
	echo "  postinst    : execute post-install instructions"
	echo "  install     : install the package to the temporary install directory"
	echo "  qmerge      : merge image into live filesystem, recording files in db"
	echo "  merge       : do fetch, unpack, compile, install and qmerge"
	echo "  prerm       : execute pre-removal instructions"
	echo "  postrm      : execute post-removal instructions"
	echo "  unmerge     : remove package from live filesystem"
	echo "  config      : execute package specific configuration actions"
	echo "  package     : create a tarball package in ${PKGDIR}/All"
	echo "  rpm         : build a RedHat RPM package"
	echo "  clean       : clean up all source and temporary files"
	echo
	echo "The following settings will be used for the ebuild process:"
	echo
	echo "  package     : ${PF}"
	echo "  slot        : ${SLOT}"
	echo "  category    : ${CATEGORY}"
	echo "  description : ${DESCRIPTION}"
	echo "  system      : ${CHOST}"
	echo "  c flags     : ${CFLAGS}"
	echo "  c++ flags   : ${CXXFLAGS}"
	echo "  make flags  : ${MAKEOPTS}"
	echo -n "  build mode  : "
	if has nostrip ${FEATURES} ${RESTRICT} || has strip ${RESTRICT} ;
	then
		echo "debug (large)"
	else
		echo "production (stripped)"
	fi
	echo "  merge to    : ${ROOT}"
	echo "  offset      : ${EPREFIX}"
	echo
	if [ -n "$USE" ]; then
		echo "Additionally, support for the following optional features will be enabled:"
		echo
		echo "  ${USE}"
	fi
	echo
}
=======
#if no perms are specified, dirs/files will have decent defaults
#(not secretive, but not stupid)
umask 022
>>>>>>> 68462dac

# debug-print() gets called from many places with verbose status information useful
# for tracking down problems. The output is in $T/eclass-debug.log.
# You can set ECLASS_DEBUG_OUTPUT to redirect the output somewhere else as well.
# The special "on" setting echoes the information, mixing it with the rest of the
# emerge output.
# You can override the setting by exporting a new one from the console, or you can
# set a new default in make.*. Here the default is "" or unset.

# in the future might use e* from /etc/init.d/functions.sh if i feel like it
debug-print() {
	# if $T isn't defined, we're in dep calculation mode and
	# shouldn't do anything
	[[ $EBUILD_PHASE = depend || ! -d ${T} || ${#} -eq 0 ]] && return 0

	if [[ ${ECLASS_DEBUG_OUTPUT} == on ]]; then
		printf 'debug: %s\n' "${@}" >&2
	elif [[ -n ${ECLASS_DEBUG_OUTPUT} ]]; then
		printf 'debug: %s\n' "${@}" >> "${ECLASS_DEBUG_OUTPUT}"
	fi

	if [[ -w $T ]] ; then
		# default target
		printf '%s\n' "${@}" >> "${T}/eclass-debug.log"
		# let the portage user own/write to this file
		chgrp portage "${T}/eclass-debug.log" &>/dev/null
		chmod g+w "${T}/eclass-debug.log" &>/dev/null
	fi
}

# The following 2 functions are debug-print() wrappers

debug-print-function() {
	debug-print "${1}: entering function, parameters: ${*:2}"
}

debug-print-section() {
	debug-print "now in section ${*}"
}

# Sources all eclasses in parameters
declare -ix ECLASS_DEPTH=0
inherit() {
	ECLASS_DEPTH=$(($ECLASS_DEPTH + 1))
	if [[ ${ECLASS_DEPTH} > 1 ]]; then
		debug-print "*** Multiple Inheritence (Level: ${ECLASS_DEPTH})"
	fi

	if [[ -n $ECLASS && -n ${!__export_funcs_var} ]] ; then
		echo "QA Notice: EXPORT_FUNCTIONS is called before inherit in" \
			"$ECLASS.eclass. For compatibility with <=portage-2.1.6.7," \
			"only call EXPORT_FUNCTIONS after inherit(s)." \
			| fmt -w 75 | while read -r ; do eqawarn "$REPLY" ; done
	fi

	local location
	local olocation
	local x

	# These variables must be restored before returning.
	local PECLASS=$ECLASS
	local prev_export_funcs_var=$__export_funcs_var

	local B_IUSE
	local B_REQUIRED_USE
	local B_DEPEND
	local B_RDEPEND
	local B_PDEPEND
	while [ "$1" ]; do
		location="${ECLASSDIR}/${1}.eclass"
		olocation=""

		export ECLASS="$1"
		__export_funcs_var=__export_functions_$ECLASS_DEPTH
		unset $__export_funcs_var

		if [ "${EBUILD_PHASE}" != "depend" ] && \
			[[ ${EBUILD_PHASE} != *rm ]] && \
			[[ ${EMERGE_FROM} != "binary" ]] ; then
			# This is disabled in the *rm phases because they frequently give
			# false alarms due to INHERITED in /var/db/pkg being outdated
			# in comparison the the eclasses from the portage tree.
			if ! has $ECLASS $INHERITED $__INHERITED_QA_CACHE ; then
				eqawarn "QA Notice: ECLASS '$ECLASS' inherited illegally in $CATEGORY/$PF $EBUILD_PHASE"
			fi
		fi

		# any future resolution code goes here
		if [ -n "$PORTDIR_OVERLAY" ]; then
			local overlay
			for overlay in ${PORTDIR_OVERLAY}; do
				olocation="${overlay}/eclass/${1}.eclass"
				if [ -e "$olocation" ]; then
					location="${olocation}"
					debug-print "  eclass exists: ${location}"
				fi
			done
		fi
		debug-print "inherit: $1 -> $location"
		[ ! -e "$location" ] && die "${1}.eclass could not be found by inherit()"

		if [ "${location}" == "${olocation}" ] && \
			! has "${location}" ${EBUILD_OVERLAY_ECLASSES} ; then
				EBUILD_OVERLAY_ECLASSES="${EBUILD_OVERLAY_ECLASSES} ${location}"
		fi

		#We need to back up the value of DEPEND and RDEPEND to B_DEPEND and B_RDEPEND
		#(if set).. and then restore them after the inherit call.

		#turn off glob expansion
		set -f

		# Retain the old data and restore it later.
		unset B_IUSE B_REQUIRED_USE B_DEPEND B_RDEPEND B_PDEPEND
		[ "${IUSE+set}"       = set ] && B_IUSE="${IUSE}"
		[ "${REQUIRED_USE+set}" = set ] && B_REQUIRED_USE="${REQUIRED_USE}"
		[ "${DEPEND+set}"     = set ] && B_DEPEND="${DEPEND}"
		[ "${RDEPEND+set}"    = set ] && B_RDEPEND="${RDEPEND}"
		[ "${PDEPEND+set}"    = set ] && B_PDEPEND="${PDEPEND}"
		unset IUSE REQUIRED_USE DEPEND RDEPEND PDEPEND
		#turn on glob expansion
		set +f

		qa_source "$location" || die "died sourcing $location in inherit()"
		
		#turn off glob expansion
		set -f

		# If each var has a value, append it to the global variable E_* to
		# be applied after everything is finished. New incremental behavior.
		[ "${IUSE+set}"       = set ] && export E_IUSE="${E_IUSE} ${IUSE}"
		[ "${REQUIRED_USE+set}"       = set ] && export E_REQUIRED_USE="${E_REQUIRED_USE} ${REQUIRED_USE}"
		[ "${DEPEND+set}"     = set ] && export E_DEPEND="${E_DEPEND} ${DEPEND}"
		[ "${RDEPEND+set}"    = set ] && export E_RDEPEND="${E_RDEPEND} ${RDEPEND}"
		[ "${PDEPEND+set}"    = set ] && export E_PDEPEND="${E_PDEPEND} ${PDEPEND}"

		[ "${B_IUSE+set}"     = set ] && IUSE="${B_IUSE}"
		[ "${B_IUSE+set}"     = set ] || unset IUSE
		
		[ "${B_REQUIRED_USE+set}"     = set ] && REQUIRED_USE="${B_REQUIRED_USE}"
		[ "${B_REQUIRED_USE+set}"     = set ] || unset REQUIRED_USE

		[ "${B_DEPEND+set}"   = set ] && DEPEND="${B_DEPEND}"
		[ "${B_DEPEND+set}"   = set ] || unset DEPEND

		[ "${B_RDEPEND+set}"  = set ] && RDEPEND="${B_RDEPEND}"
		[ "${B_RDEPEND+set}"  = set ] || unset RDEPEND

		[ "${B_PDEPEND+set}"  = set ] && PDEPEND="${B_PDEPEND}"
		[ "${B_PDEPEND+set}"  = set ] || unset PDEPEND

		#turn on glob expansion
		set +f

		if [[ -n ${!__export_funcs_var} ]] ; then
			for x in ${!__export_funcs_var} ; do
				debug-print "EXPORT_FUNCTIONS: $x -> ${ECLASS}_$x"
				declare -F "${ECLASS}_$x" >/dev/null || \
					die "EXPORT_FUNCTIONS: ${ECLASS}_$x is not defined"
				eval "$x() { ${ECLASS}_$x \"\$@\" ; }" > /dev/null
			done
		fi
		unset $__export_funcs_var

		has $1 $INHERITED || export INHERITED="$INHERITED $1"

		shift
	done
	((--ECLASS_DEPTH)) # Returns 1 when ECLASS_DEPTH reaches 0.
	if (( ECLASS_DEPTH > 0 )) ; then
		export ECLASS=$PECLASS
		__export_funcs_var=$prev_export_funcs_var
	else
		unset ECLASS __export_funcs_var
	fi
	return 0
}

# Exports stub functions that call the eclass's functions, thereby making them default.
# For example, if ECLASS="base" and you call "EXPORT_FUNCTIONS src_unpack", the following
# code will be eval'd:
# src_unpack() { base_src_unpack; }
EXPORT_FUNCTIONS() {
	if [ -z "$ECLASS" ]; then
		die "EXPORT_FUNCTIONS without a defined ECLASS"
	fi
	eval $__export_funcs_var+=\" $*\"
}

PORTAGE_BASHRCS_SOURCED=0

# @FUNCTION: source_all_bashrcs
# @DESCRIPTION:
# Source a relevant bashrc files and perform other miscellaneous
# environment initialization when appropriate.
#
# If EAPI is set then define functions provided by the current EAPI:
#
#  * default_* aliases for the current EAPI phase functions
#  * A "default" function which is an alias for the default phase
#    function for the current phase.
#
source_all_bashrcs() {
	[[ $PORTAGE_BASHRCS_SOURCED = 1 ]] && return 0
	PORTAGE_BASHRCS_SOURCED=1
	local x

	local OCC="${CC}" OCXX="${CXX}"

	if [[ $EBUILD_PHASE != depend ]] ; then
		# source the existing profile.bashrcs.
		save_IFS
		IFS=$'\n'
		local path_array=($PROFILE_PATHS)
		restore_IFS
		for x in "${path_array[@]}" ; do
			[ -f "$x/profile.bashrc" ] && qa_source "$x/profile.bashrc"
		done
	fi

	# We assume if people are changing shopts in their bashrc they do so at their
	# own peril.  This is the ONLY non-portage bit of code that can change shopts
	# without a QA violation.
	for x in "${PORTAGE_BASHRC}" "${PM_EBUILD_HOOK_DIR}"/${CATEGORY}/{${PN},${PN}:${SLOT},${P},${PF}}; do
		if [ -r "${x}" ]; then
			# If $- contains x, then tracing has already enabled elsewhere for some
			# reason.  We preserve it's state so as not to interfere.
			if [ "$PORTAGE_DEBUG" != "1" ] || [ "${-/x/}" != "$-" ]; then
				source "${x}"
			else
				set -x
				source "${x}"
				set +x
			fi
		fi
	done

	[ ! -z "${OCC}" ] && export CC="${OCC}"
	[ ! -z "${OCXX}" ] && export CXX="${OCXX}"
}

<<<<<<< HEAD
# Hardcoded bash lists are needed for backward compatibility with
# <portage-2.1.4 since they assume that a newly installed version
# of ebuild.sh will work for pkg_postinst, pkg_prerm, and pkg_postrm
# when portage is upgrading itself.

PORTAGE_READONLY_METADATA="DEFINED_PHASES DEPEND DESCRIPTION
	EAPI HOMEPAGE INHERITED IUSE REQUIRED_USE KEYWORDS LICENSE
	PDEPEND PROVIDE RDEPEND RESTRICT SLOT SRC_URI"

PORTAGE_READONLY_VARS="D EBUILD EBUILD_PHASE \
	EBUILD_SH_ARGS ECLASSDIR EMERGE_FROM FILESDIR MERGE_TYPE \
	PM_EBUILD_HOOK_DIR \
	PORTAGE_ACTUAL_DISTDIR PORTAGE_ARCHLIST PORTAGE_BASHRC  \
	PORTAGE_BINPKG_FILE PORTAGE_BINPKG_TAR_OPTS PORTAGE_BINPKG_TMPFILE \
	PORTAGE_BIN_PATH PORTAGE_BUILDDIR PORTAGE_BUNZIP2_COMMAND \
	PORTAGE_BZIP2_COMMAND PORTAGE_COLORMAP PORTAGE_CONFIGROOT \
	PORTAGE_DEBUG PORTAGE_DEPCACHEDIR PORTAGE_EBUILD_EXIT_FILE \
	PORTAGE_GID PORTAGE_GRPNAME PORTAGE_INST_GID PORTAGE_INST_UID \
	PORTAGE_IPC_DAEMON PORTAGE_IUSE PORTAGE_LOG_FILE \
	PORTAGE_MUTABLE_FILTERED_VARS PORTAGE_PYM_PATH PORTAGE_PYTHON \
	PORTAGE_READONLY_METADATA PORTAGE_READONLY_VARS \
	PORTAGE_REPO_NAME PORTAGE_RESTRICT PORTAGE_SANDBOX_COMPAT_LEVEL \
	PORTAGE_SAVED_READONLY_VARS PORTAGE_SIGPIPE_STATUS \
	PORTAGE_TMPDIR PORTAGE_UPDATE_ENV PORTAGE_USERNAME \
	PORTAGE_VERBOSE PORTAGE_WORKDIR_MODE PORTDIR PORTDIR_OVERLAY \
	PROFILE_PATHS REPLACING_VERSIONS REPLACED_BY_VERSION T WORKDIR \
	ED EROOT"

PORTAGE_SAVED_READONLY_VARS="A CATEGORY P PF PN PR PV PVR"

# Variables that portage sets but doesn't mark readonly.
# In order to prevent changed values from causing unexpected
# interference, they are filtered out of the environment when
# it is saved or loaded (any mutations do not persist).
PORTAGE_MUTABLE_FILTERED_VARS="AA HOSTNAME"

# @FUNCTION: filter_readonly_variables
# @DESCRIPTION: [--filter-sandbox] [--allow-extra-vars]
# Read an environment from stdin and echo to stdout while filtering variables
# with names that are known to cause interference:
#
#   * some specific variables for which bash does not allow assignment
#   * some specific variables that affect portage or sandbox behavior
#   * variable names that begin with a digit or that contain any
#     non-alphanumeric characters that are not be supported by bash
#
# --filter-sandbox causes all SANDBOX_* variables to be filtered, which
# is only desired in certain cases, such as during preprocessing or when
# saving environment.bz2 for a binary or installed package.
#
# --filter-features causes the special FEATURES variable to be filtered.
# Generally, we want it to persist between phases since the user might
# want to modify it via bashrc to enable things like splitdebug and
# installsources for specific packages. They should be able to modify it
# in pre_pkg_setup() and have it persist all the way through the install
# phase. However, if FEATURES exist inside environment.bz2 then they
# should be overridden by current settings.
#
# --filter-locale causes locale related variables such as LANG and LC_*
# variables to be filtered. These variables should persist between phases,
# in case they are modified by the ebuild. However, the current user
# settings should be used when loading the environment from a binary or
# installed package.
#
# --filter-path causes the PATH variable to be filtered. This variable
# should persist between phases, in case it is modified by the ebuild.
# However, old settings should be overridden when loading the
# environment from a binary or installed package.
#
# ---allow-extra-vars causes some extra vars to be allowd through, such
# as ${PORTAGE_SAVED_READONLY_VARS} and ${PORTAGE_MUTABLE_FILTERED_VARS}.
#
# In bash-3.2_p20+ an attempt to assign BASH_*, FUNCNAME, GROUPS or any
# readonly variable cause the shell to exit while executing the "source"
# builtin command. To avoid this problem, this function filters those
# variables out and discards them. See bug #190128.
filter_readonly_variables() {
	local x filtered_vars
	local readonly_bash_vars="BASHOPTS BASHPID DIRSTACK EUID
		FUNCNAME GROUPS PIPESTATUS PPID SHELLOPTS UID"
	local bash_misc_vars="BASH BASH_.* COMP_WORDBREAKS HISTCMD
		HISTFILE HOSTNAME HOSTTYPE IFS LINENO MACHTYPE OLDPWD
		OPTERR OPTIND OSTYPE POSIXLY_CORRECT PS4 PWD RANDOM
		SECONDS SHELL SHLVL"
	local filtered_sandbox_vars="SANDBOX_ACTIVE SANDBOX_BASHRC
		SANDBOX_DEBUG_LOG SANDBOX_DISABLED SANDBOX_LIB
		SANDBOX_LOG SANDBOX_ON"
	local misc_garbage_vars="_portage_filter_opts"
	filtered_vars="$readonly_bash_vars $bash_misc_vars
		$PORTAGE_READONLY_VARS $misc_garbage_vars"

	# Don't filter/interfere with prefix variables unless they are
	# supported by the current EAPI.
	case "${EAPI:-0}" in
		0|1|2)
			;;
		*)
			# PREFIX LOCAL MODIFICATION
			#filtered_vars+=" ED EPREFIX EROOT"
			# PREFIX LOCAL MODIFICATION
			;;
	esac

	if has --filter-sandbox $* ; then
		filtered_vars="${filtered_vars} SANDBOX_.*"
	else
		filtered_vars="${filtered_vars} ${filtered_sandbox_vars}"
	fi
	if has --filter-features $* ; then
		filtered_vars="${filtered_vars} FEATURES PORTAGE_FEATURES"
	fi
	if has --filter-path $* ; then
		filtered_vars+=" PATH"
	fi
	if has --filter-locale $* ; then
		filtered_vars+=" LANG LC_ALL LC_COLLATE
			LC_CTYPE LC_MESSAGES LC_MONETARY
			LC_NUMERIC LC_PAPER LC_TIME"
	fi
	if ! has --allow-extra-vars $* ; then
		filtered_vars="
			${filtered_vars}
			${PORTAGE_SAVED_READONLY_VARS}
			${PORTAGE_MUTABLE_FILTERED_VARS}
		"
	fi

	"${PORTAGE_PYTHON:-@PREFIX_PORTAGE_PYTHON@}" "${PORTAGE_BIN_PATH}"/filter-bash-environment.py "${filtered_vars}" || die "filter-bash-environment.py failed"
}

# @FUNCTION: preprocess_ebuild_env
# @DESCRIPTION:
# Filter any readonly variables from ${T}/environment, source it, and then
# save it via save_ebuild_env(). This process should be sufficient to prevent
# any stale variables or functions from an arbitrary environment from
# interfering with the current environment. This is useful when an existing
# environment needs to be loaded from a binary or installed package.
preprocess_ebuild_env() {
	local _portage_filter_opts="--filter-features --filter-locale --filter-path --filter-sandbox"

	# If environment.raw is present, this is a signal from the python side,
	# indicating that the environment may contain stale FEATURES and
	# SANDBOX_{DENY,PREDICT,READ,WRITE} variables that should be filtered out.
	# Otherwise, we don't need to filter the environment.
	[ -f "${T}/environment.raw" ] || return 0

	filter_readonly_variables $_portage_filter_opts < "${T}"/environment \
		>> "$T/environment.filtered" || return $?
	unset _portage_filter_opts
	mv "${T}"/environment.filtered "${T}"/environment || return $?
	rm -f "${T}/environment.success" || return $?
	# WARNING: Code inside this subshell should avoid making assumptions
	# about variables or functions after source "${T}"/environment has been
	# called. Any variables that need to be relied upon should already be
	# filtered out above.
	(
		export SANDBOX_ON=1
		source "${T}/environment" || exit $?
		# We have to temporarily disable sandbox since the
		# SANDBOX_{DENY,READ,PREDICT,WRITE} values we've just loaded
		# may be unusable (triggering in spurious sandbox violations)
		# until we've merged them with our current values.
		export SANDBOX_ON=0

		# It's remotely possible that save_ebuild_env() has been overridden
		# by the above source command. To protect ourselves, we override it
		# here with our own version. ${PORTAGE_BIN_PATH} is safe to use here
		# because it's already filtered above.
		source "${PORTAGE_BIN_PATH}/isolated-functions.sh" || exit $?

		# Rely on save_ebuild_env() to filter out any remaining variables
		# and functions that could interfere with the current environment.
		save_ebuild_env || exit $?
		>> "$T/environment.success" || exit $?
	) > "${T}/environment.filtered"
	local retval
	if [ -e "${T}/environment.success" ] ; then
		filter_readonly_variables --filter-features < \
			"${T}/environment.filtered" > "${T}/environment"
		retval=$?
	else
		retval=1
	fi
	rm -f "${T}"/environment.{filtered,raw,success}
	return ${retval}
}

=======
>>>>>>> 68462dac
# === === === === === === === === === === === === === === === === === ===
# === === === === === functions end, main part begins === === === === ===
# === === === === === === === === === === === === === === === === === ===

export SANDBOX_ON="1"
export S=${WORKDIR}/${P}

# Turn of extended glob matching so that g++ doesn't get incorrectly matched.
shopt -u extglob

if [[ ${EBUILD_PHASE} == depend ]] ; then
	QA_INTERCEPTORS="awk bash cc egrep equery fgrep g++
		gawk gcc grep javac java-config nawk perl
		pkg-config python python-config sed"
elif [[ ${EBUILD_PHASE} == clean* ]] ; then
	unset QA_INTERCEPTORS
else
	QA_INTERCEPTORS="autoconf automake aclocal libtoolize"
fi
# level the QA interceptors if we're in depend
if [[ -n ${QA_INTERCEPTORS} ]] ; then
	for BIN in ${QA_INTERCEPTORS}; do
		BIN_PATH=$(type -Pf ${BIN})
		if [ "$?" != "0" ]; then
			BODY="echo \"*** missing command: ${BIN}\" >&2; return 127"
		else
			BODY="${BIN_PATH} \"\$@\"; return \$?"
		fi
		if [[ ${EBUILD_PHASE} == depend ]] ; then
			FUNC_SRC="${BIN}() {
				if [ \$ECLASS_DEPTH -gt 0 ]; then
					eqawarn \"QA Notice: '${BIN}' called in global scope: eclass \${ECLASS}\"
				else
					eqawarn \"QA Notice: '${BIN}' called in global scope: \${CATEGORY}/\${PF}\"
				fi
			${BODY}
			}"
		elif has ${BIN} autoconf automake aclocal libtoolize ; then
			FUNC_SRC="${BIN}() {
				if ! has \${FUNCNAME[1]} eautoreconf eaclocal _elibtoolize \\
					eautoheader eautoconf eautomake autotools_run_tool \\
					autotools_check_macro autotools_get_subdirs \\
					autotools_get_auxdir ; then
					eqawarn \"QA Notice: '${BIN}' called by \${FUNCNAME[1]}: \${CATEGORY}/\${PF}\"
					eqawarn \"Use autotools.eclass instead of calling '${BIN}' directly.\"
				fi
			${BODY}
			}"
		else
			FUNC_SRC="${BIN}() {
				eqawarn \"QA Notice: '${BIN}' called by \${FUNCNAME[1]}: \${CATEGORY}/\${PF}\"
			${BODY}
			}"
		fi
		eval "$FUNC_SRC" || echo "error creating QA interceptor ${BIN}" >&2
	done
	unset BIN_PATH BIN BODY FUNC_SRC
fi

# Subshell/helper die support (must export for the die helper).
export EBUILD_MASTER_PID=$BASHPID
trap 'exit 1' SIGTERM

if ! has "$EBUILD_PHASE" clean cleanrm depend && \
	[ -f "${T}"/environment ] ; then
	# The environment may have been extracted from environment.bz2 or
	# may have come from another version of ebuild.sh or something.
	# In any case, preprocess it to prevent any potential interference.
	preprocess_ebuild_env || \
		die "error processing environment"
	# Colon separated SANDBOX_* variables need to be cumulative.
	for x in SANDBOX_DENY SANDBOX_READ SANDBOX_PREDICT SANDBOX_WRITE ; do
		export PORTAGE_${x}=${!x}
	done
	PORTAGE_SANDBOX_ON=${SANDBOX_ON}
	export SANDBOX_ON=1
	source "${T}"/environment || \
		die "error sourcing environment"
	# We have to temporarily disable sandbox since the
	# SANDBOX_{DENY,READ,PREDICT,WRITE} values we've just loaded
	# may be unusable (triggering in spurious sandbox violations)
	# until we've merged them with our current values.
	export SANDBOX_ON=0
	for x in SANDBOX_DENY SANDBOX_PREDICT SANDBOX_READ SANDBOX_WRITE ; do
		y="PORTAGE_${x}"
		if [ -z "${!x}" ] ; then
			export ${x}=${!y}
		elif [ -n "${!y}" ] && [ "${!y}" != "${!x}" ] ; then
			# filter out dupes
			export ${x}=$(printf "${!y}:${!x}" | tr ":" "\0" | \
				sort -z -u | tr "\0" ":")
		fi
		export ${x}=${!x%:}
		unset PORTAGE_${x}
	done
	unset x y
	export SANDBOX_ON=${PORTAGE_SANDBOX_ON}
	unset PORTAGE_SANDBOX_ON
	[[ -n $EAPI ]] || EAPI=0
fi

if ! has "$EBUILD_PHASE" clean cleanrm ; then
	if [[ $EBUILD_PHASE = depend || ! -f $T/environment || \
		-f $PORTAGE_BUILDDIR/.ebuild_changed ]] || \
		has noauto $FEATURES ; then
		# The bashrcs get an opportunity here to set aliases that will be expanded
		# during sourcing of ebuilds and eclasses.
		source_all_bashrcs

		# When EBUILD_PHASE != depend, INHERITED comes pre-initialized
		# from cache. In order to make INHERITED content independent of
		# EBUILD_PHASE during inherit() calls, we unset INHERITED after
		# we make a backup copy for QA checks.
		__INHERITED_QA_CACHE=$INHERITED

		# *DEPEND and IUSE will be set during the sourcing of the ebuild.
		# In order to ensure correct interaction between ebuilds and
		# eclasses, they need to be unset before this process of
		# interaction begins.
		unset DEPEND RDEPEND PDEPEND INHERITED IUSE REQUIRED_USE \
			ECLASS E_IUSE E_REQUIRED_USE E_DEPEND E_RDEPEND E_PDEPEND

		if [[ $PORTAGE_DEBUG != 1 || ${-/x/} != $- ]] ; then
			source "$EBUILD" || die "error sourcing ebuild"
		else
			set -x
			source "$EBUILD" || die "error sourcing ebuild"
			set +x
		fi

		if [[ "${EBUILD_PHASE}" != "depend" ]] ; then
			RESTRICT=${PORTAGE_RESTRICT}
			[[ -e $PORTAGE_BUILDDIR/.ebuild_changed ]] && \
			rm "$PORTAGE_BUILDDIR/.ebuild_changed"
		fi

		[[ -n $EAPI ]] || EAPI=0

		if has "$EAPI" 0 1 2 3 3_pre2 ; then
			export RDEPEND=${RDEPEND-${DEPEND}}
			debug-print "RDEPEND: not set... Setting to: ${DEPEND}"
		fi

		# add in dependency info from eclasses
		IUSE="${IUSE} ${E_IUSE}"
		DEPEND="${DEPEND} ${E_DEPEND}"
		RDEPEND="${RDEPEND} ${E_RDEPEND}"
		PDEPEND="${PDEPEND} ${E_PDEPEND}"
		REQUIRED_USE="${REQUIRED_USE} ${E_REQUIRED_USE}"
		
		unset ECLASS E_IUSE E_REQUIRED_USE E_DEPEND E_RDEPEND E_PDEPEND \
			__INHERITED_QA_CACHE

		# alphabetically ordered by $EBUILD_PHASE value
		case "$EAPI" in
			0|1)
				_valid_phases="src_compile pkg_config pkg_info src_install
					pkg_nofetch pkg_postinst pkg_postrm pkg_preinst pkg_prerm
					pkg_setup src_test src_unpack"
				;;
			2|3|3_pre2)
				_valid_phases="src_compile pkg_config src_configure pkg_info
					src_install pkg_nofetch pkg_postinst pkg_postrm pkg_preinst
					src_prepare pkg_prerm pkg_setup src_test src_unpack"
				;;
			*)
				_valid_phases="src_compile pkg_config src_configure pkg_info
					src_install pkg_nofetch pkg_postinst pkg_postrm pkg_preinst
					src_prepare pkg_prerm pkg_pretend pkg_setup src_test src_unpack"
				;;
		esac

		DEFINED_PHASES=
		for _f in $_valid_phases ; do
			if declare -F $_f >/dev/null ; then
				_f=${_f#pkg_}
				DEFINED_PHASES+=" ${_f#src_}"
			fi
		done
		[[ -n $DEFINED_PHASES ]] || DEFINED_PHASES=-

		unset _f _valid_phases

		if [[ $EBUILD_PHASE != depend ]] ; then

			case "$EAPI" in
				0|1|2|3)
					_ebuild_helpers_path="$PORTAGE_BIN_PATH/ebuild-helpers"
					;;
				*)
					_ebuild_helpers_path="$PORTAGE_BIN_PATH/ebuild-helpers/4:$PORTAGE_BIN_PATH/ebuild-helpers"
					;;
			esac

			#PATH=$_ebuild_helpers_path:$PREROOTPATH${PREROOTPATH:+:}/usr/local/sbin:/usr/local/bin:/usr/sbin:/usr/bin:/sbin:/bin${ROOTPATH:+:}$ROOTPATH
			# PREFIX: same notes apply as at the top of this file
			PATH="$_ebuild_helpers_path:$PREROOTPATH${PREROOTPATH:+:}${DEFAULT_PATH}${ROOTPATH:+:}$ROOTPATH${EXTRA_PATH:+:}${EXTRA_PATH}"
			unset _ebuild_helpers_path

			# Use default ABI libdir in accordance with bug #355283.
			x=LIBDIR_${DEFAULT_ABI}
			[[ -n $DEFAULT_ABI && -n ${!x} ]] && x=${!x} || x=lib

			if has distcc $FEATURES ; then
				PATH="${EPREFIX}/usr/$x/distcc/bin:$PATH"
				[[ -n $DISTCC_LOG ]] && addwrite "${DISTCC_LOG%/*}"
			fi

			if has ccache $FEATURES ; then
				PATH="${EPREFIX}/usr/$x/ccache/bin:$PATH"

				if [[ -n $CCACHE_DIR ]] ; then
					addread "$CCACHE_DIR"
					addwrite "$CCACHE_DIR"
				fi

				[[ -n $CCACHE_SIZE ]] && ccache -M $CCACHE_SIZE &> /dev/null
			fi

			unset x

			if [[ -n $QA_PREBUILT ]] ; then

				# these ones support fnmatch patterns
				QA_EXECSTACK+=" $QA_PREBUILT"
				QA_TEXTRELS+=" $QA_PREBUILT"
				QA_WX_LOAD+=" $QA_PREBUILT"

				# these ones support regular expressions, so translate
				# fnmatch patterns to regular expressions
				for x in QA_DT_HASH QA_DT_NEEDED QA_PRESTRIPPED QA_SONAME ; do
					if [[ $(declare -p $x 2>/dev/null) = declare\ -a* ]] ; then
						eval "$x=(\"\${$x[@]}\" ${QA_PREBUILT//\*/.*})"
					else
						eval "$x+=\" ${QA_PREBUILT//\*/.*}\""
					fi
				done

				unset x
			fi

			# This needs to be exported since prepstrip is a separate shell script.
			[[ -n $QA_PRESTRIPPED ]] && export QA_PRESTRIPPED
			eval "[[ -n \$QA_PRESTRIPPED_${ARCH/-/_} ]] && \
				export QA_PRESTRIPPED_${ARCH/-/_}"
		fi
	fi
fi

# unset USE_EXPAND variables that contain only the special "*" token
for x in ${USE_EXPAND} ; do
	[ "${!x}" == "*" ] && unset ${x}
done
unset x

if has nostrip ${FEATURES} ${RESTRICT} || has strip ${RESTRICT}
then
	export DEBUGBUILD=1
fi

if [[ $EBUILD_PHASE = depend ]] ; then
	export SANDBOX_ON="0"
	set -f

	if [ -n "${dbkey}" ] ; then
		if [ ! -d "${dbkey%/*}" ]; then
			install -d -g ${PORTAGE_GID} -m2775 "${dbkey%/*}"
		fi
		# Make it group writable. 666&~002==664
		umask 002
	fi

	auxdbkeys="DEPEND RDEPEND SLOT SRC_URI RESTRICT HOMEPAGE LICENSE
		DESCRIPTION KEYWORDS INHERITED IUSE REQUIRED_USE PDEPEND PROVIDE EAPI
		PROPERTIES DEFINED_PHASES UNUSED_05 UNUSED_04
		UNUSED_03 UNUSED_02 UNUSED_01"

	#the extra $(echo) commands remove newlines
	[ -n "${EAPI}" ] || EAPI=0

	if [ -n "${dbkey}" ] ; then
		> "${dbkey}"
		for f in ${auxdbkeys} ; do
			echo $(echo ${!f}) >> "${dbkey}" || exit $?
		done
	else
		for f in ${auxdbkeys} ; do
			echo $(echo ${!f}) 1>&9 || exit $?
		done
		exec 9>&-
	fi
	set +f
else
	# Note: readonly variables interfere with preprocess_ebuild_env(), so
	# declare them only after it has already run.
	declare -r $PORTAGE_READONLY_METADATA $PORTAGE_READONLY_VARS
	case "$EAPI" in
		0|1|2)
			;;
		*)
			# PREFIX LOCAL: allow prefix vars in any EAPI
			#declare -r ED EPREFIX EROOT
			# PREFIX LOCAL
			;;
	esac

	if [[ -n $EBUILD_SH_ARGS ]] ; then
		(
			# Don't allow subprocesses to inherit the pipe which
			# emerge uses to monitor ebuild.sh.
			exec 9>&-
			ebuild_main ${EBUILD_SH_ARGS}
			exit 0
		)
		exit $?
	fi
<<<<<<< HEAD

	rm -f "$SANDBOX_LOG" || \
		die "failed to remove stale sandbox log: '$SANDBOX_LOG'"

	if [[ -n $x ]] ; then
		export SANDBOX_ON=$x
	fi
	unset x
fi

if [[ $EBUILD_PHASE = depend ]] ; then
	ebuild_main
elif [[ -n $EBUILD_SH_ARGS ]] ; then
	(
		# Don't allow subprocesses to inherit the pipe which
		# emerge uses to monitor ebuild.sh.
		exec 9>&-

		ebuild_main

		# Save the env only for relevant phases.
		if ! has "$EBUILD_SH_ARGS" clean help info nofetch ; then
			umask 002
			save_ebuild_env | filter_readonly_variables \
				--filter-features > "$T/environment"
			assert "save_ebuild_env failed"
			chown ${PORTAGE_USER:-portage}:${PORTAGE_GROUP:-portage} "$T/environment" &>/dev/null
			chmod g+w "$T/environment" &>/dev/null
		fi
		[[ -n $PORTAGE_EBUILD_EXIT_FILE ]] && > "$PORTAGE_EBUILD_EXIT_FILE"
		if [[ -n $PORTAGE_IPC_DAEMON ]] ; then
			[[ ! -s $SANDBOX_LOG ]]
			"$PORTAGE_BIN_PATH"/ebuild-ipc exit $?
		fi
		exit 0
	)
	exit $?
=======
>>>>>>> 68462dac
fi

# Do not exit when ebuild.sh is sourced by other scripts.
true<|MERGE_RESOLUTION|>--- conflicted
+++ resolved
@@ -9,8 +9,15 @@
 ROOTPATH=${ROOTPATH%%:}
 PREROOTPATH=${PREROOTPATH##:}
 PREROOTPATH=${PREROOTPATH%%:}
-PATH=$PORTAGE_BIN_PATH/ebuild-helpers:$PREROOTPATH${PREROOTPATH:+:}/usr/local/sbin:/usr/local/bin:/usr/sbin:/usr/bin:/sbin:/bin${ROOTPATH:+:}$ROOTPATH
+#PATH=$PORTAGE_BIN_PATH/ebuild-helpers:$PREROOTPATH${PREROOTPATH:+:}/usr/local/sbin:/usr/local/bin:/usr/sbin:/usr/bin:/sbin:/bin${ROOTPATH:+:}$ROOTPATH
+# PREFIX: our DEFAULT_PATH is equal to the above when not using an
+# offset prefix.  With such prefix, the usr/local bits are excluded, and
+# the prefixed variants of {usr/,}{s,}bin are taken.  The additional
+# paths given during configure, always come as last thing since they
+# should never override anything from the prefix itself.
+PATH="$PORTAGE_BIN_PATH/ebuild-helpers:$PREROOTPATH${PREROOTPATH:+:}${DEFAULT_PATH}${ROOTPATH:+:}$ROOTPATH${EXTRA_PATH:+:}${EXTRA_PATH}"
 export PATH
+
 
 # Prevent aliases from causing portage to act inappropriately.
 # Make sure it's before everything so we don't mess aliases that follow.
@@ -61,22 +68,6 @@
 # environment by modifying our PATH.
 unset BASH_ENV
 
-<<<<<<< HEAD
-ROOTPATH=${ROOTPATH##:}
-ROOTPATH=${ROOTPATH%%:}
-PREROOTPATH=${PREROOTPATH##:}
-PREROOTPATH=${PREROOTPATH%%:}
-#PATH=$PORTAGE_BIN_PATH/ebuild-helpers:$PREROOTPATH${PREROOTPATH:+:}/usr/local/sbin:/usr/local/bin:/usr/sbin:/usr/bin:/sbin:/bin${ROOTPATH:+:}$ROOTPATH
-# PREFIX: our DEFAULT_PATH is equal to the above when not using an
-# offset prefix.  With such prefix, the usr/local bits are excluded, and
-# the prefixed variants of {usr/,}{s,}bin are taken.  The additional
-# paths given during configure, always come as last thing since they
-# should never override anything from the prefix itself.
-PATH="$PORTAGE_BIN_PATH/ebuild-helpers:$PREROOTPATH${PREROOTPATH:+:}${DEFAULT_PATH}${ROOTPATH:+:}$ROOTPATH${EXTRA_PATH:+:}${EXTRA_PATH}"
-export PATH
-
-=======
->>>>>>> 68462dac
 # This is just a temporary workaround for portage-9999 users since
 # earlier portage versions do not detect a version change in this case
 # (9999 to 9999) and therefore they try execute an incompatible version of
@@ -112,21 +103,14 @@
 	[[ "$IFS" != "$OLDIFS" ]] &&
 		eqawarn "QA Notice: Global IFS changed and was not restored while calling '$*'"
 	return $retval
-<<<<<<< HEAD
 }
 
 EBUILD_SH_ARGS="$*"
 
 shift $#
-
-# Prevent aliases from causing portage to act inappropriately.
-# Make sure it's before everything so we don't mess aliases that follow.
-unalias -a
 
 # Unset some variables that break things.
 unset GZIP BZIP BZIP2 CDPATH GREP_OPTIONS GREP_COLOR GLOBIGNORE
-
-source "${PORTAGE_BIN_PATH}/isolated-functions.sh"  &>/dev/null
 
 [[ $PORTAGE_QUIET != "" ]] && export PORTAGE_QUIET
 
@@ -165,189 +149,10 @@
 # the sandbox is disabled by default except when overridden in the relevant stages
 export SANDBOX_ON=0
 
-lchown() {
-	chown -h "$@"
-}
-
-lchgrp() {
-	chgrp -h "$@"
-}
-
 esyslog() {
 	# Custom version of esyslog() to take care of the "Red Star" bug.
 	# MUST follow functions.sh to override the "" parameter problem.
 	return 0
-}
-
-useq() {
-	has $EBUILD_PHASE prerm postrm || eqawarn \
-		"QA Notice: The 'useq' function is deprecated (replaced by 'use')"
-	use ${1}
-}
-
-usev() {
-	if use ${1}; then
-		echo "${1#!}"
-		return 0
-	fi
-	return 1
-}
-
-use() {
-	local u=$1
-	local found=0
-
-	# if we got something like '!flag', then invert the return value
-	if [[ ${u:0:1} == "!" ]] ; then
-		u=${u:1}
-		found=1
-	fi
-
-	if [[ $EBUILD_PHASE = depend ]] ; then
-		# TODO: Add a registration interface for eclasses to register
-		# any number of phase hooks, so that global scope eclass
-		# initialization can by migrated to phase hooks in new EAPIs.
-		# Example: add_phase_hook before pkg_setup $ECLASS_pre_pkg_setup
-		#if [[ -n $EAPI ]] && ! has "$EAPI" 0 1 2 3 ; then
-		#	die "use() called during invalid phase: $EBUILD_PHASE"
-		#fi
-		true
-
-	# Make sure we have this USE flag in IUSE
-	elif [[ -n $PORTAGE_IUSE && -n $EBUILD_PHASE ]] ; then
-		[[ $u =~ $PORTAGE_IUSE ]] || \
-			eqawarn "QA Notice: USE Flag '${u}' not" \
-				"in IUSE for ${CATEGORY}/${PF}"
-	fi
-
-	if has ${u} ${USE} ; then
-		return ${found}
-	else
-		return $((!found))
-	fi
-}
-
-# Return true if given package is installed. Otherwise return false.
-# Takes single depend-type atoms.
-has_version() {
-	if [ "${EBUILD_PHASE}" == "depend" ]; then
-		die "portageq calls (has_version calls portageq) are not allowed in the global scope"
-	fi
-
-	if [[ -n $PORTAGE_IPC_DAEMON ]] ; then
-		"$PORTAGE_BIN_PATH"/ebuild-ipc has_version "$ROOT" "$1"
-	else
-		PYTHONPATH=${PORTAGE_PYM_PATH}${PYTHONPATH:+:}${PYTHONPATH} \
-		"${PORTAGE_PYTHON:-/usr/bin/python}" "${PORTAGE_BIN_PATH}/portageq" has_version "${ROOT}" "$1"
-	fi
-	local retval=$?
-	case "${retval}" in
-		0|1)
-			return ${retval}
-			;;
-		*)
-			die "unexpected portageq exit code: ${retval}"
-			;;
-	esac
-}
-
-portageq() {
-	if [ "${EBUILD_PHASE}" == "depend" ]; then
-		die "portageq calls are not allowed in the global scope"
-	fi
-
-	PYTHONPATH=${PORTAGE_PYM_PATH}${PYTHONPATH:+:}${PYTHONPATH} \
-	"${PORTAGE_PYTHON:-@PREFIX_PORTAGE_PYTHON@}" "${PORTAGE_BIN_PATH}/portageq" "$@"
-}
-
-
-# ----------------------------------------------------------------------------
-# ----------------------------------------------------------------------------
-# ----------------------------------------------------------------------------
-
-
-# Returns the best/most-current match.
-# Takes single depend-type atoms.
-best_version() {
-	if [ "${EBUILD_PHASE}" == "depend" ]; then
-		die "portageq calls (best_version calls portageq) are not allowed in the global scope"
-	fi
-
-	if [[ -n $PORTAGE_IPC_DAEMON ]] ; then
-		"$PORTAGE_BIN_PATH"/ebuild-ipc best_version "$ROOT" "$1"
-	else
-		PYTHONPATH=${PORTAGE_PYM_PATH}${PYTHONPATH:+:}${PYTHONPATH} \
-		"${PORTAGE_PYTHON:-/usr/bin/python}" "${PORTAGE_BIN_PATH}/portageq" 'best_version' "${ROOT}" "$1"
-	fi
-	local retval=$?
-	case "${retval}" in
-		0|1)
-			return ${retval}
-			;;
-		*)
-			die "unexpected portageq exit code: ${retval}"
-			;;
-	esac
-}
-
-use_with() {
-	if [ -z "$1" ]; then
-		echo "!!! use_with() called without a parameter." >&2
-		echo "!!! use_with <USEFLAG> [<flagname> [value]]" >&2
-		return 1
-	fi
-
-	if ! has "${EAPI:-0}" 0 1 2 3 ; then
-		local UW_SUFFIX=${3+=$3}
-	else
-		local UW_SUFFIX=${3:+=$3}
-	fi
-	local UWORD=${2:-$1}
-
-	if use $1; then
-		echo "--with-${UWORD}${UW_SUFFIX}"
-	else
-		echo "--without-${UWORD}"
-	fi
-	return 0
-}
-
-use_enable() {
-	if [ -z "$1" ]; then
-		echo "!!! use_enable() called without a parameter." >&2
-		echo "!!! use_enable <USEFLAG> [<flagname> [value]]" >&2
-		return 1
-	fi
-
-	if ! has "${EAPI:-0}" 0 1 2 3 ; then
-		local UE_SUFFIX=${3+=$3}
-	else
-		local UE_SUFFIX=${3:+=$3}
-	fi
-	local UWORD=${2:-$1}
-
-	if use $1; then
-		echo "--enable-${UWORD}${UE_SUFFIX}"
-	else
-		echo "--disable-${UWORD}"
-	fi
-	return 0
-}
-
-register_die_hook() {
-	local x
-	for x in $* ; do
-		has $x $EBUILD_DEATH_HOOKS || \
-			export EBUILD_DEATH_HOOKS="$EBUILD_DEATH_HOOKS $x"
-	done
-}
-
-register_success_hook() {
-	local x
-	for x in $* ; do
-		has $x $EBUILD_SUCCESS_HOOKS || \
-			export EBUILD_SUCCESS_HOOKS="$EBUILD_SUCCESS_HOOKS $x"
-	done
 }
 
 # Ensure that $PWD is sane whenever possible, to protect against
@@ -361,944 +166,6 @@
 #if no perms are specified, dirs/files will have decent defaults
 #(not secretive, but not stupid)
 umask 022
-export DESTTREE=/usr
-export INSDESTTREE=""
-export _E_EXEDESTTREE_=""
-export _E_DOCDESTTREE_=""
-export INSOPTIONS="-m0644"
-export EXEOPTIONS="-m0755"
-export LIBOPTIONS="-m0644"
-export DIROPTIONS="-m0755"
-export MOPREFIX=${PN}
-declare -a PORTAGE_DOCOMPRESS=( /usr/share/{doc,info,man} )
-declare -a PORTAGE_DOCOMPRESS_SKIP=( /usr/share/doc/${PF}/html )
-
-# adds ".keep" files so that dirs aren't auto-cleaned
-keepdir() {
-	dodir "$@"
-	local x
-	if [ "$1" == "-R" ] || [ "$1" == "-r" ]; then
-		shift
-		find "$@" -type d -printf "${ED}%p/.keep_${CATEGORY}_${PN}-${SLOT}\n" \
-			| tr "\n" "\0" | \
-			while read -r -d $'\0' ; do
-				>> "$REPLY" || \
-					die "Failed to recursively create .keep files"
-			done
-	else
-		for x in "$@"; do
-			>> "${ED}${x}/.keep_${CATEGORY}_${PN}-${SLOT}" || \
-				die "Failed to create .keep in ${D}${x}"
-		done
-	fi
-}
-
-unpack() {
-	local srcdir
-	local x
-	local y
-	local myfail
-	local eapi=${EAPI:-0}
-	[ -z "$*" ] && die "Nothing passed to the 'unpack' command"
-
-	for x in "$@"; do
-		vecho ">>> Unpacking ${x} to ${PWD}"
-		y=${x%.*}
-		y=${y##*.}
-
-		if [[ ${x} == "./"* ]] ; then
-			srcdir=""
-		elif [[ ${x} == ${DISTDIR%/}/* ]] ; then
-			die "Arguments to unpack() cannot begin with \${DISTDIR}."
-		elif [[ ${x} == "/"* ]] ; then
-			die "Arguments to unpack() cannot be absolute"
-		else
-			srcdir="${DISTDIR}/"
-		fi
-		[[ ! -s ${srcdir}${x} ]] && die "${x} does not exist"
-
-		_unpack_tar() {
-			if [ "${y}" == "tar" ]; then
-				$1 -c -- "$srcdir$x" | tar xof -
-				assert_sigpipe_ok "$myfail"
-			else
-				local cwd_dest=${x##*/}
-				cwd_dest=${cwd_dest%.*}
-				$1 -c -- "${srcdir}${x}" > "${cwd_dest}" || die "$myfail"
-			fi
-		}
-
-		myfail="failure unpacking ${x}"
-		case "${x##*.}" in
-			tar)
-				tar xof "$srcdir$x" || die "$myfail"
-				;;
-			tgz)
-				tar xozf "$srcdir$x" || die "$myfail"
-				;;
-			tbz|tbz2)
-				${PORTAGE_BUNZIP2_COMMAND:-${PORTAGE_BZIP2_COMMAND} -d} -c -- "$srcdir$x" | tar xof -
-				assert_sigpipe_ok "$myfail"
-				;;
-			ZIP|zip|jar)
-				# unzip will interactively prompt under some error conditions,
-				# as reported in bug #336285
-				( while true ; do echo n || break ; done ) | \
-				unzip -qo "${srcdir}${x}" || die "$myfail"
-				;;
-			gz|Z|z)
-				_unpack_tar "gzip -d"
-				;;
-			bz2|bz)
-				_unpack_tar "${PORTAGE_BUNZIP2_COMMAND:-${PORTAGE_BZIP2_COMMAND} -d}"
-				;;
-			7Z|7z)
-				local my_output
-				my_output="$(7z x -y "${srcdir}${x}")"
-				if [ $? -ne 0 ]; then
-					echo "${my_output}" >&2
-					die "$myfail"
-				fi
-				;;
-			RAR|rar)
-				unrar x -idq -o+ "${srcdir}${x}" || die "$myfail"
-				;;
-			LHa|LHA|lha|lzh)
-				lha xfq "${srcdir}${x}" || die "$myfail"
-				;;
-			a)
-				ar x "${srcdir}${x}" || die "$myfail"
-				;;
-			deb)
-				# Unpacking .deb archives can not always be done with
-				# `ar`.  For instance on AIX this doesn't work out.  If
-				# we have `deb2targz` installed, prefer it over `ar` for
-				# that reason.  We just make sure on AIX `deb2targz` is
-				# installed.
-				if type -P deb2targz > /dev/null; then
-					y=${x##*/}
-					local created_symlink=0
-					if [ ! "$srcdir$x" -ef "$y" ] ; then
-						# deb2targz always extracts into the same directory as
-						# the source file, so create a symlink in the current
-						# working directory if necessary.
-						ln -sf "$srcdir$x" "$y" || die "$myfail"
-						created_symlink=1
-					fi
-					deb2targz "$y" || die "$myfail"
-					if [ $created_symlink = 1 ] ; then
-						# Clean up the symlink so the ebuild
-						# doesn't inadvertently install it.
-						rm -f "$y"
-					fi
-					mv -f "${y%.deb}".tar.gz data.tar.gz || die "$myfail"
-				else
-					ar x "$srcdir$x" || die "$myfail"
-				fi
-				;;
-			lzma)
-				_unpack_tar "lzma -d"
-				;;
-			xz)
-				if has $eapi 0 1 2 ; then
-					vecho "unpack ${x}: file format not recognized. Ignoring."
-				else
-					_unpack_tar "xz -d"
-				fi
-				;;
-			*)
-				vecho "unpack ${x}: file format not recognized. Ignoring."
-				;;
-		esac
-	done
-	# Do not chmod '.' since it's probably ${WORKDIR} and PORTAGE_WORKDIR_MODE
-	# should be preserved.
-	find . -mindepth 1 -maxdepth 1 ! -type l -print0 | \
-		${XARGS} -0 chmod -fR a+rX,u+w,g-w,o-w
-}
-
-strip_duplicate_slashes() {
-	if [[ -n $1 ]] ; then
-		local removed=$1
-		while [[ ${removed} == *//* ]] ; do
-			removed=${removed//\/\///}
-		done
-		echo ${removed}
-	fi
-}
-
-hasg() {
-    local x s=$1
-    shift
-    for x ; do [[ ${x} == ${s} ]] && echo "${x}" && return 0 ; done
-    return 1
-}
-hasgq() { hasg "$@" >/dev/null ; }
-econf() {
-	local x
-
-	local phase_func=$(_ebuild_arg_to_phase "$EAPI" "$EBUILD_PHASE")
-	if [[ -n $phase_func ]] ; then
-		if has "$EAPI" 0 1 ; then
-			[[ $phase_func != src_compile ]] && \
-				eqawarn "QA Notice: econf called in" \
-					"$phase_func instead of src_compile"
-		else
-			[[ $phase_func != src_configure ]] && \
-				eqawarn "QA Notice: econf called in" \
-					"$phase_func instead of src_configure"
-		fi
-	fi
-
-	: ${ECONF_SOURCE:=.}
-	if [ -x "${ECONF_SOURCE}/configure" ]; then
-		if [[ -n $CONFIG_SHELL && \
-			"$(head -n1 "$ECONF_SOURCE/configure")" =~ ^'#!'[[:space:]]*/bin/sh([[:space:]]|$) ]] ; then
-			sed -e "1s:^#![[:space:]]*/bin/sh:#!$CONFIG_SHELL:" -i "$ECONF_SOURCE/configure" || \
-				die "Substition of shebang in '$ECONF_SOURCE/configure' failed"
-		fi
-		if [ -e "${EPREFIX}"/usr/share/gnuconfig/ ]; then
-			find "${WORKDIR}" -type f '(' \
-			-name config.guess -o -name config.sub ')' -print0 | \
-			while read -r -d $'\0' x ; do
-				vecho " * econf: updating ${x/${WORKDIR}\/} with ${EPREFIX}/usr/share/gnuconfig/${x##*/}"
-				cp -f "${EPREFIX}"/usr/share/gnuconfig/"${x##*/}" "${x}"
-			done
-		fi
-
-		# EAPI=4 adds --disable-dependency-tracking to econf
-		if ! has "$EAPI" 0 1 2 3 3_pre2 && \
-			"${ECONF_SOURCE}/configure" --help 2>/dev/null | \
-			grep -q disable-dependency-tracking ; then
-			set -- --disable-dependency-tracking "$@"
-		fi
-
-		# if the profile defines a location to install libs to aside from default, pass it on.
-		# if the ebuild passes in --libdir, they're responsible for the conf_libdir fun.
-		local CONF_LIBDIR LIBDIR_VAR="LIBDIR_${ABI}"
-		if [[ -n ${ABI} && -n ${!LIBDIR_VAR} ]] ; then
-			CONF_LIBDIR=${!LIBDIR_VAR}
-		fi
-		if [[ -n ${CONF_LIBDIR} ]] && ! hasgq --libdir=\* "$@" ; then
-			export CONF_PREFIX=$(hasg --exec-prefix=\* "$@")
-			[[ -z ${CONF_PREFIX} ]] && CONF_PREFIX=$(hasg --prefix=\* "$@")
-			: ${CONF_PREFIX:=${EPREFIX}/usr}
-			CONF_PREFIX=${CONF_PREFIX#*=}
-			[[ ${CONF_PREFIX} != /* ]] && CONF_PREFIX="/${CONF_PREFIX}"
-			[[ ${CONF_LIBDIR} != /* ]] && CONF_LIBDIR="/${CONF_LIBDIR}"
-			set -- --libdir="$(strip_duplicate_slashes ${CONF_PREFIX}${CONF_LIBDIR})" "$@"
-		fi
-
-		set -- \
-			--prefix="${EPREFIX}"/usr \
-			${CBUILD:+--build=${CBUILD}} \
-			--host=${CHOST} \
-			${CTARGET:+--target=${CTARGET}} \
-			--mandir="${EPREFIX}"/usr/share/man \
-			--infodir="${EPREFIX}"/usr/share/info \
-			--datadir="${EPREFIX}"/usr/share \
-			--sysconfdir="${EPREFIX}"/etc \
-			--localstatedir="${EPREFIX}"/var/lib \
-			"$@" \
-			${EXTRA_ECONF}
-		vecho "${ECONF_SOURCE}/configure" "$@"
-
-		if ! "${ECONF_SOURCE}/configure" "$@" ; then
-
-			if [ -s config.log ]; then
-				echo
-				echo "!!! Please attach the following file when seeking support:"
-				echo "!!! ${PWD}/config.log"
-			fi
-			die "econf failed"
-		fi
-	elif [ -f "${ECONF_SOURCE}/configure" ]; then
-		die "configure is not executable"
-	else
-		die "no configure script found"
-	fi
-}
-
-einstall() {
-	# CONF_PREFIX is only set if they didn't pass in libdir above.
-	local LOCAL_EXTRA_EINSTALL="${EXTRA_EINSTALL}"
-	LIBDIR_VAR="LIBDIR_${ABI}"
-	if [ -n "${ABI}" -a -n "${!LIBDIR_VAR}" ]; then
-		CONF_LIBDIR="${!LIBDIR_VAR}"
-	fi
-	unset LIBDIR_VAR
-	if [ -n "${CONF_LIBDIR}" ] && [ "${CONF_PREFIX:+set}" = set ]; then
-		EI_DESTLIBDIR="${D}/${CONF_PREFIX}/${CONF_LIBDIR}"
-		EI_DESTLIBDIR="$(strip_duplicate_slashes ${EI_DESTLIBDIR})"
-		LOCAL_EXTRA_EINSTALL="libdir=${EI_DESTLIBDIR} ${LOCAL_EXTRA_EINSTALL}"
-		unset EI_DESTLIBDIR
-	fi
-
-	if [ -f ./[mM]akefile -o -f ./GNUmakefile ] ; then
-		if [ "${PORTAGE_DEBUG}" == "1" ]; then
-			${MAKE:-make} -n prefix="${ED}usr" \
-				datadir="${ED}usr/share" \
-				infodir="${ED}usr/share/info" \
-				localstatedir="${ED}var/lib" \
-				mandir="${ED}usr/share/man" \
-				sysconfdir="${ED}etc" \
-				${LOCAL_EXTRA_EINSTALL} \
-				${MAKEOPTS} ${EXTRA_EMAKE} -j1 \
-				"$@" install
-		fi
-		${MAKE:-make} prefix="${ED}usr" \
-			datadir="${ED}usr/share" \
-			infodir="${ED}usr/share/info" \
-			localstatedir="${ED}var/lib" \
-			mandir="${ED}usr/share/man" \
-			sysconfdir="${ED}etc" \
-			${LOCAL_EXTRA_EINSTALL} \
-			${MAKEOPTS} ${EXTRA_EMAKE} -j1 \
-			"$@" install || die "einstall failed"
-	else
-		die "no Makefile found"
-	fi
-}
-
-_eapi0_pkg_nofetch() {
-	[ -z "${SRC_URI}" ] && return
-
-	elog "The following are listed in SRC_URI for ${PN}:"
-	local x
-	for x in $(echo ${SRC_URI}); do
-		elog "   ${x}"
-	done
-}
-
-_eapi0_src_unpack() {
-	[[ -n ${A} ]] && unpack ${A}
-}
-
-_eapi0_src_compile() {
-	if [ -x ./configure ] ; then
-		econf
-	fi
-	_eapi2_src_compile
-}
-
-_eapi0_src_test() {
-	# Since we don't want emake's automatic die
-	# support (EAPI 4 and later), and we also don't
-	# want the warning messages that it produces if
-	# we call it in 'nonfatal' mode, we use emake_cmd
-	# to emulate the desired parts of emake behavior.
-	local emake_cmd="${MAKE:-make} ${MAKEOPTS} ${EXTRA_EMAKE}"
-	if $emake_cmd -j1 check -n &> /dev/null; then
-		vecho ">>> Test phase [check]: ${CATEGORY}/${PF}"
-		if ! $emake_cmd -j1 check; then
-			has test $FEATURES && die "Make check failed. See above for details."
-			has test $FEATURES || eerror "Make check failed. See above for details."
-		fi
-	elif $emake_cmd -j1 test -n &> /dev/null; then
-		vecho ">>> Test phase [test]: ${CATEGORY}/${PF}"
-		if ! $emake_cmd -j1 test; then
-			has test $FEATURES && die "Make test failed. See above for details."
-			has test $FEATURES || eerror "Make test failed. See above for details."
-		fi
-	else
-		vecho ">>> Test phase [none]: ${CATEGORY}/${PF}"
-	fi
-}
-
-_eapi1_src_compile() {
-	_eapi2_src_configure
-	_eapi2_src_compile
-}
-
-_eapi2_src_configure() {
-	if [[ -x ${ECONF_SOURCE:-.}/configure ]] ; then
-		econf
-	fi
-}
-
-_eapi2_src_compile() {
-	if [ -f Makefile ] || [ -f GNUmakefile ] || [ -f makefile ]; then
-		emake || die "emake failed"
-	fi
-}
-
-_eapi4_src_install() {
-	if [[ -f Makefile || -f GNUmakefile || -f makefile ]] ; then
-		emake DESTDIR="${D}" install
-	fi
-
-	if ! declare -p DOCS &>/dev/null ; then
-		local d
-		for d in README* ChangeLog AUTHORS NEWS TODO CHANGES \
-				THANKS BUGS FAQ CREDITS CHANGELOG ; do
-			[[ -s "${d}" ]] && dodoc "${d}"
-		done
-	elif [[ $(declare -p DOCS) == "declare -a "* ]] ; then
-		dodoc "${DOCS[@]}"
-	else
-		dodoc ${DOCS}
-	fi
-}
-
-ebuild_phase() {
-	declare -F "$1" >/dev/null && qa_call $1
-}
-
-ebuild_phase_with_hooks() {
-	local x phase_name=${1}
-	for x in {pre_,,post_}${phase_name} ; do
-		ebuild_phase ${x}
-	done
-}
-
-dyn_pretend() {
-	if [[ -e $PORTAGE_BUILDDIR/.pretended ]] ; then
-		vecho ">>> It appears that '$PF' is already pretended; skipping."
-		vecho ">>> Remove '$PORTAGE_BUILDDIR/.pretended' to force pretend."
-		return 0
-	fi
-	ebuild_phase pre_pkg_pretend
-	ebuild_phase pkg_pretend
-	>> "$PORTAGE_BUILDDIR/.pretended" || \
-		die "Failed to create $PORTAGE_BUILDDIR/.pretended"
-	ebuild_phase post_pkg_pretend
-}
-
-dyn_setup() {
-	if [[ -e $PORTAGE_BUILDDIR/.setuped ]] ; then
-		vecho ">>> It appears that '$PF' is already setup; skipping."
-		vecho ">>> Remove '$PORTAGE_BUILDDIR/.setuped' to force setup."
-		return 0
-	fi
-	ebuild_phase pre_pkg_setup
-	ebuild_phase pkg_setup
-	>> "$PORTAGE_BUILDDIR/.setuped" || \
-		die "Failed to create $PORTAGE_BUILDDIR/.setuped"
-	ebuild_phase post_pkg_setup
-}
-
-dyn_unpack() {
-	if [[ -f ${PORTAGE_BUILDDIR}/.unpacked ]] ; then
-		vecho ">>> WORKDIR is up-to-date, keeping..."
-		return 0
-	fi
-	if [ ! -d "${WORKDIR}" ]; then
-		install -m${PORTAGE_WORKDIR_MODE:-0700} -d "${WORKDIR}" || die "Failed to create dir '${WORKDIR}'"
-	fi
-	cd "${WORKDIR}" || die "Directory change failed: \`cd '${WORKDIR}'\`"
-	ebuild_phase pre_src_unpack
-	vecho ">>> Unpacking source..."
-	ebuild_phase src_unpack
-	>> "$PORTAGE_BUILDDIR/.unpacked" || \
-		die "Failed to create $PORTAGE_BUILDDIR/.unpacked"
-	vecho ">>> Source unpacked in ${WORKDIR}"
-	ebuild_phase post_src_unpack
-}
-
-dyn_clean() {
-	if [ -z "${PORTAGE_BUILDDIR}" ]; then
-		echo "Aborting clean phase because PORTAGE_BUILDDIR is unset!"
-		return 1
-	elif [ ! -d "${PORTAGE_BUILDDIR}" ] ; then
-		return 0
-	fi
-	if has chflags $FEATURES ; then
-		chflags -R noschg,nouchg,nosappnd,nouappnd "${PORTAGE_BUILDDIR}"
-		chflags -R nosunlnk,nouunlnk "${PORTAGE_BUILDDIR}" 2>/dev/null
-	fi
-
-	rm -rf "${PORTAGE_BUILDDIR}/image" "${PORTAGE_BUILDDIR}/homedir"
-	rm -f "${PORTAGE_BUILDDIR}/.installed"
-
-	if [[ $EMERGE_FROM = binary ]] || \
-		! has keeptemp $FEATURES && ! has keepwork $FEATURES ; then
-		rm -rf "${T}"
-	fi
-
-	if [[ $EMERGE_FROM = binary ]] || ! has keepwork $FEATURES; then
-		rm -f "$PORTAGE_BUILDDIR"/.{ebuild_changed,logid,pretended,setuped,unpacked,prepared} \
-			"$PORTAGE_BUILDDIR"/.{configured,compiled,tested,packaged} \
-			"$PORTAGE_BUILDDIR"/.die_hooks \
-			"$PORTAGE_BUILDDIR"/.ipc_{in,out,lock} \
-			"$PORTAGE_BUILDDIR"/.exit_status
-
-		rm -rf "${PORTAGE_BUILDDIR}/build-info"
-		rm -rf "${WORKDIR}"
-	fi
-
-	if [ -f "${PORTAGE_BUILDDIR}/.unpacked" ]; then
-		find "${PORTAGE_BUILDDIR}" -type d ! -regex "^${WORKDIR}" | sort -r | tr "\n" "\0" | $XARGS -0 rmdir &>/dev/null
-	fi
-
-	# do not bind this to doebuild defined DISTDIR; don't trust doebuild, and if mistakes are made it'll
-	# result in it wiping the users distfiles directory (bad).
-	rm -rf "${PORTAGE_BUILDDIR}/distdir"
-
-	# Some kernels, such as Solaris, return EINVAL when an attempt
-	# is made to remove the current working directory.
-	cd "$PORTAGE_BUILDDIR"/../..
-	rmdir "$PORTAGE_BUILDDIR" 2>/dev/null
-
-	true
-}
-
-into() {
-	if [ "$1" == "/" ]; then
-		export DESTTREE=""
-	else
-		export DESTTREE=$1
-		if [ ! -d "${ED}${DESTTREE}" ]; then
-			install -d "${ED}${DESTTREE}"
-			local ret=$?
-			if [[ $ret -ne 0 ]] ; then
-				helpers_die "${FUNCNAME[0]} failed"
-				return $ret
-			fi
-		fi
-	fi
-}
-
-insinto() {
-	if [ "$1" == "/" ]; then
-		export INSDESTTREE=""
-	else
-		export INSDESTTREE=$1
-		if [ ! -d "${ED}${INSDESTTREE}" ]; then
-			install -d "${ED}${INSDESTTREE}"
-			local ret=$?
-			if [[ $ret -ne 0 ]] ; then
-				helpers_die "${FUNCNAME[0]} failed"
-				return $ret
-			fi
-		fi
-	fi
-}
-
-exeinto() {
-	if [ "$1" == "/" ]; then
-		export _E_EXEDESTTREE_=""
-	else
-		export _E_EXEDESTTREE_="$1"
-		if [ ! -d "${ED}${_E_EXEDESTTREE_}" ]; then
-			install -d "${ED}${_E_EXEDESTTREE_}"
-			local ret=$?
-			if [[ $ret -ne 0 ]] ; then
-				helpers_die "${FUNCNAME[0]} failed"
-				return $ret
-			fi
-		fi
-	fi
-}
-
-docinto() {
-	if [ "$1" == "/" ]; then
-		export _E_DOCDESTTREE_=""
-	else
-		export _E_DOCDESTTREE_="$1"
-		if [ ! -d "${ED}usr/share/doc/${PF}/${_E_DOCDESTTREE_}" ]; then
-			install -d "${ED}usr/share/doc/${PF}/${_E_DOCDESTTREE_}"
-			local ret=$?
-			if [[ $ret -ne 0 ]] ; then
-				helpers_die "${FUNCNAME[0]} failed"
-				return $ret
-			fi
-		fi
-	fi
-}
-
-insopts() {
-	export INSOPTIONS="$@"
-
-	# `install` should never be called with '-s' ...
-	has -s ${INSOPTIONS} && die "Never call insopts() with -s"
-}
-
-diropts() {
-	export DIROPTIONS="$@"
-}
-
-exeopts() {
-	export EXEOPTIONS="$@"
-
-	# `install` should never be called with '-s' ...
-	has -s ${EXEOPTIONS} && die "Never call exeopts() with -s"
-}
-
-libopts() {
-	export LIBOPTIONS="$@"
-
-	# `install` should never be called with '-s' ...
-	has -s ${LIBOPTIONS} && die "Never call libopts() with -s"
-}
-
-docompress() {
-	has "${EAPI}" 0 1 2 3 && die "'docompress' not supported in this EAPI"
-
-	local f g
-	if [[ $1 = "-x" ]]; then
-		shift
-		for f; do
-			f=$(strip_duplicate_slashes "${f}"); f=${f%/}
-			[[ ${f:0:1} = / ]] || f="/${f}"
-			for g in "${PORTAGE_DOCOMPRESS_SKIP[@]}"; do
-				[[ ${f} = "${g}" ]] && continue 2
-			done
-			PORTAGE_DOCOMPRESS_SKIP[${#PORTAGE_DOCOMPRESS_SKIP[@]}]=${f}
-		done
-	else
-		for f; do
-			f=$(strip_duplicate_slashes "${f}"); f=${f%/}
-			[[ ${f:0:1} = / ]] || f="/${f}"
-			for g in "${PORTAGE_DOCOMPRESS[@]}"; do
-				[[ ${f} = "${g}" ]] && continue 2
-			done
-			PORTAGE_DOCOMPRESS[${#PORTAGE_DOCOMPRESS[@]}]=${f}
-		done
-	fi
-}
-
-abort_handler() {
-	local msg
-	if [ "$2" != "fail" ]; then
-		msg="${EBUILD}: ${1} aborted; exiting."
-	else
-		msg="${EBUILD}: ${1} failed; exiting."
-	fi
-	echo
-	echo "$msg"
-	echo
-	eval ${3}
-	#unset signal handler
-	trap - SIGINT SIGQUIT
-}
-
-abort_prepare() {
-	abort_handler src_prepare $1
-	rm -f "$PORTAGE_BUILDDIR/.prepared"
-	exit 1
-}
-
-abort_configure() {
-	abort_handler src_configure $1
-	rm -f "$PORTAGE_BUILDDIR/.configured"
-	exit 1
-}
-
-abort_compile() {
-	abort_handler "src_compile" $1
-	rm -f "${PORTAGE_BUILDDIR}/.compiled"
-	exit 1
-}
-
-abort_test() {
-	abort_handler "dyn_test" $1
-	rm -f "${PORTAGE_BUILDDIR}/.tested"
-	exit 1
-}
-
-abort_install() {
-	abort_handler "src_install" $1
-	rm -rf "${PORTAGE_BUILDDIR}/image"
-	exit 1
-}
-
-has_phase_defined_up_to() {
-	local phase
-	for phase in unpack prepare configure compile install; do
-		has ${phase} ${DEFINED_PHASES} && return 0
-		[[ ${phase} == $1 ]] && return 1
-	done
-	# We shouldn't actually get here
-	return 1
-}
-
-dyn_prepare() {
-
-	if [[ -e $PORTAGE_BUILDDIR/.prepared ]] ; then
-		vecho ">>> It appears that '$PF' is already prepared; skipping."
-		vecho ">>> Remove '$PORTAGE_BUILDDIR/.prepared' to force prepare."
-		return 0
-	fi
-
-	if [[ -d $S ]] ; then
-		cd "${S}"
-	elif has $EAPI 0 1 2 3 3_pre2 ; then
-		cd "${WORKDIR}"
-	elif [[ -z ${A} ]] && ! has_phase_defined_up_to prepare; then
-		cd "${WORKDIR}"
-	else
-		die "The source directory '${S}' doesn't exist"
-	fi
-
-	trap abort_prepare SIGINT SIGQUIT
-
-	ebuild_phase pre_src_prepare
-	vecho ">>> Preparing source in $PWD ..."
-	ebuild_phase src_prepare
-	>> "$PORTAGE_BUILDDIR/.prepared" || \
-		die "Failed to create $PORTAGE_BUILDDIR/.prepared"
-	vecho ">>> Source prepared."
-	ebuild_phase post_src_prepare
-
-	trap - SIGINT SIGQUIT
-}
-
-dyn_configure() {
-
-	if [[ -e $PORTAGE_BUILDDIR/.configured ]] ; then
-		vecho ">>> It appears that '$PF' is already configured; skipping."
-		vecho ">>> Remove '$PORTAGE_BUILDDIR/.configured' to force configuration."
-		return 0
-	fi
-
-	if [[ -d $S ]] ; then
-		cd "${S}"
-	elif has $EAPI 0 1 2 3 3_pre2 ; then
-		cd "${WORKDIR}"
-	elif [[ -z ${A} ]] && ! has_phase_defined_up_to configure; then
-		cd "${WORKDIR}"
-	else
-		die "The source directory '${S}' doesn't exist"
-	fi
-
-	trap abort_configure SIGINT SIGQUIT
-
-	ebuild_phase pre_src_configure
-
-	vecho ">>> Configuring source in $PWD ..."
-	ebuild_phase src_configure
-	>> "$PORTAGE_BUILDDIR/.configured" || \
-		die "Failed to create $PORTAGE_BUILDDIR/.configured"
-	vecho ">>> Source configured."
-
-	ebuild_phase post_src_configure
-
-	trap - SIGINT SIGQUIT
-}
-
-dyn_compile() {
-
-	if [[ -e $PORTAGE_BUILDDIR/.compiled ]] ; then
-		vecho ">>> It appears that '${PF}' is already compiled; skipping."
-		vecho ">>> Remove '$PORTAGE_BUILDDIR/.compiled' to force compilation."
-		return 0
-	fi
-
-	if [[ -d $S ]] ; then
-		cd "${S}"
-	elif has $EAPI 0 1 2 3 3_pre2 ; then
-		cd "${WORKDIR}"
-	elif [[ -z ${A} ]] && ! has_phase_defined_up_to compile; then
-		cd "${WORKDIR}"
-	else
-		die "The source directory '${S}' doesn't exist"
-	fi
-
-	trap abort_compile SIGINT SIGQUIT
-
-	if has distcc $FEATURES && has distcc-pump $FEATURES ; then
-		if [[ -z $INCLUDE_SERVER_PORT ]] || [[ ! -w $INCLUDE_SERVER_PORT ]] ; then
-			eval $(pump --startup)
-			trap "pump --shutdown" EXIT
-		fi
-	fi
-
-	ebuild_phase pre_src_compile
-
-	vecho ">>> Compiling source in $PWD ..."
-	ebuild_phase src_compile
-	>> "$PORTAGE_BUILDDIR/.compiled" || \
-		die "Failed to create $PORTAGE_BUILDDIR/.compiled"
-	vecho ">>> Source compiled."
-
-	ebuild_phase post_src_compile
-
-	trap - SIGINT SIGQUIT
-=======
->>>>>>> 68462dac
-}
-
-EBUILD_SH_ARGS="$*"
-
-shift $#
-
-# Unset some variables that break things.
-unset GZIP BZIP BZIP2 CDPATH GREP_OPTIONS GREP_COLOR GLOBIGNORE
-
-[[ $PORTAGE_QUIET != "" ]] && export PORTAGE_QUIET
-
-# sandbox support functions; defined prior to profile.bashrc srcing, since the profile might need to add a default exception (/usr/lib64/conftest fex)
-_sb_append_var() {
-	local _v=$1 ; shift
-	local var="SANDBOX_${_v}"
-	[[ -z $1 || -n $2 ]] && die "Usage: add$(echo ${_v} | \
-		LC_ALL=C tr [:upper:] [:lower:]) <colon-delimited list of paths>"
-	export ${var}="${!var:+${!var}:}$1"
-}
-# bash-4 version:
-# local var="SANDBOX_${1^^}"
-# addread() { _sb_append_var ${0#add} "$@" ; }
-addread()    { _sb_append_var READ    "$@" ; }
-addwrite()   { _sb_append_var WRITE   "$@" ; }
-adddeny()    { _sb_append_var DENY    "$@" ; }
-addpredict() { _sb_append_var PREDICT "$@" ; }
-
-addwrite "${PORTAGE_TMPDIR}"
-addread "/:${PORTAGE_TMPDIR}"
-[[ -n ${PORTAGE_GPG_DIR} ]] && addpredict "${PORTAGE_GPG_DIR}"
-
-<<<<<<< HEAD
-	vecho
-	vecho ">>> Install ${PF} into ${ED} category ${CATEGORY}"
-	#our custom version of libtool uses $S and $D to fix
-	#invalid paths in .la files
-	# PREFIX: I think this is very old, and all patches (both to
-	# libtool and in ELT-patches) that did this are gone
-	export S D
-
-	# Reset exeinto(), docinto(), insinto(), and into() state variables
-	# in case the user is running the install phase multiple times
-	# consecutively via the ebuild command.
-	export DESTTREE=/usr
-	export INSDESTTREE=""
-	export _E_EXEDESTTREE_=""
-	export _E_DOCDESTTREE_=""
-
-	ebuild_phase src_install
-	>> "$PORTAGE_BUILDDIR/.installed" || \
-		die "Failed to create $PORTAGE_BUILDDIR/.installed"
-	vecho ">>> Completed installing ${PF} into ${ED}"
-	vecho
-	ebuild_phase post_src_install
-
-	cd "${PORTAGE_BUILDDIR}"/build-info
-	set -f
-	local f x
-	IFS=$' \t\n\r'
-	for f in CATEGORY DEFINED_PHASES FEATURES INHERITED IUSE REQUIRED_USE \
-		PF PKGUSE SLOT KEYWORDS HOMEPAGE DESCRIPTION ; do
-		x=$(echo -n ${!f})
-		[[ -n $x ]] && echo "$x" > $f
-	done
-	if [[ $CATEGORY != virtual ]] ; then
-		for f in ASFLAGS CBUILD CC CFLAGS CHOST CTARGET CXX \
-			CXXFLAGS EXTRA_ECONF EXTRA_EINSTALL EXTRA_MAKE \
-			LDFLAGS LIBCFLAGS LIBCXXFLAGS ; do
-			x=$(echo -n ${!f})
-			[[ -n $x ]] && echo "$x" > $f
-		done
-	fi
-	echo "${USE}"       > USE
-	echo "${EAPI:-0}"   > EAPI
-	echo "${EPREFIX}"   > EPREFIX
-	set +f
-
-	# local variables can leak into the saved environment.
-	unset f
-
-	save_ebuild_env --exclude-init-phases | filter_readonly_variables \
-		--filter-path --filter-sandbox --allow-extra-vars > environment
-	assert "save_ebuild_env failed"
-=======
-# Avoid sandbox violations in temporary directories.
-if [[ -w $T ]] ; then
-	export TEMP=$T
-	export TMP=$T
-	export TMPDIR=$T
-elif [[ $SANDBOX_ON = 1 ]] ; then
-	for x in TEMP TMP TMPDIR ; do
-		[[ -n ${!x} ]] && addwrite "${!x}"
-	done
-	unset x
-fi
->>>>>>> 68462dac
-
-# the sandbox is disabled by default except when overridden in the relevant stages
-export SANDBOX_ON=0
-
-esyslog() {
-	# Custom version of esyslog() to take care of the "Red Star" bug.
-	# MUST follow functions.sh to override the "" parameter problem.
-	return 0
-}
-
-# Ensure that $PWD is sane whenever possible, to protect against
-# exploitation of insecure search path for python -c in ebuilds.
-# See bug #239560.
-if ! has "$EBUILD_PHASE" clean cleanrm depend help ; then
-	cd "$PORTAGE_BUILDDIR" || \
-		die "PORTAGE_BUILDDIR does not exist: '$PORTAGE_BUILDDIR'"
-fi
-
-<<<<<<< HEAD
-dyn_help() {
-	echo
-	echo "Portage"
-	echo "Copyright 1999-2010 Gentoo Foundation"
-	echo
-	echo "How to use the ebuild command:"
-	echo
-	echo "The first argument to ebuild should be an existing .ebuild file."
-	echo
-	echo "One or more of the following options can then be specified.  If more"
-	echo "than one option is specified, each will be executed in order."
-	echo
-	echo "  help        : show this help screen"
-	echo "  pretend     : execute package specific pretend actions"
-	echo "  setup       : execute package specific setup actions"
-	echo "  fetch       : download source archive(s) and patches"
-	echo "  digest      : create a manifest file for the package"
-	echo "  manifest    : create a manifest file for the package"
-	echo "  unpack      : unpack sources (auto-dependencies if needed)"
-	echo "  prepare     : prepare sources (auto-dependencies if needed)"
-	echo "  configure   : configure sources (auto-fetch/unpack if needed)"
-	echo "  compile     : compile sources (auto-fetch/unpack/configure if needed)"
-	echo "  test        : test package (auto-fetch/unpack/configure/compile if needed)"
-	echo "  preinst     : execute pre-install instructions"
-	echo "  postinst    : execute post-install instructions"
-	echo "  install     : install the package to the temporary install directory"
-	echo "  qmerge      : merge image into live filesystem, recording files in db"
-	echo "  merge       : do fetch, unpack, compile, install and qmerge"
-	echo "  prerm       : execute pre-removal instructions"
-	echo "  postrm      : execute post-removal instructions"
-	echo "  unmerge     : remove package from live filesystem"
-	echo "  config      : execute package specific configuration actions"
-	echo "  package     : create a tarball package in ${PKGDIR}/All"
-	echo "  rpm         : build a RedHat RPM package"
-	echo "  clean       : clean up all source and temporary files"
-	echo
-	echo "The following settings will be used for the ebuild process:"
-	echo
-	echo "  package     : ${PF}"
-	echo "  slot        : ${SLOT}"
-	echo "  category    : ${CATEGORY}"
-	echo "  description : ${DESCRIPTION}"
-	echo "  system      : ${CHOST}"
-	echo "  c flags     : ${CFLAGS}"
-	echo "  c++ flags   : ${CXXFLAGS}"
-	echo "  make flags  : ${MAKEOPTS}"
-	echo -n "  build mode  : "
-	if has nostrip ${FEATURES} ${RESTRICT} || has strip ${RESTRICT} ;
-	then
-		echo "debug (large)"
-	else
-		echo "production (stripped)"
-	fi
-	echo "  merge to    : ${ROOT}"
-	echo "  offset      : ${EPREFIX}"
-	echo
-	if [ -n "$USE" ]; then
-		echo "Additionally, support for the following optional features will be enabled:"
-		echo
-		echo "  ${USE}"
-	fi
-	echo
-}
-=======
-#if no perms are specified, dirs/files will have decent defaults
-#(not secretive, but not stupid)
-umask 022
->>>>>>> 68462dac
 
 # debug-print() gets called from many places with verbose status information useful
 # for tracking down problems. The output is in $T/eclass-debug.log.
@@ -1540,196 +407,6 @@
 	[ ! -z "${OCXX}" ] && export CXX="${OCXX}"
 }
 
-<<<<<<< HEAD
-# Hardcoded bash lists are needed for backward compatibility with
-# <portage-2.1.4 since they assume that a newly installed version
-# of ebuild.sh will work for pkg_postinst, pkg_prerm, and pkg_postrm
-# when portage is upgrading itself.
-
-PORTAGE_READONLY_METADATA="DEFINED_PHASES DEPEND DESCRIPTION
-	EAPI HOMEPAGE INHERITED IUSE REQUIRED_USE KEYWORDS LICENSE
-	PDEPEND PROVIDE RDEPEND RESTRICT SLOT SRC_URI"
-
-PORTAGE_READONLY_VARS="D EBUILD EBUILD_PHASE \
-	EBUILD_SH_ARGS ECLASSDIR EMERGE_FROM FILESDIR MERGE_TYPE \
-	PM_EBUILD_HOOK_DIR \
-	PORTAGE_ACTUAL_DISTDIR PORTAGE_ARCHLIST PORTAGE_BASHRC  \
-	PORTAGE_BINPKG_FILE PORTAGE_BINPKG_TAR_OPTS PORTAGE_BINPKG_TMPFILE \
-	PORTAGE_BIN_PATH PORTAGE_BUILDDIR PORTAGE_BUNZIP2_COMMAND \
-	PORTAGE_BZIP2_COMMAND PORTAGE_COLORMAP PORTAGE_CONFIGROOT \
-	PORTAGE_DEBUG PORTAGE_DEPCACHEDIR PORTAGE_EBUILD_EXIT_FILE \
-	PORTAGE_GID PORTAGE_GRPNAME PORTAGE_INST_GID PORTAGE_INST_UID \
-	PORTAGE_IPC_DAEMON PORTAGE_IUSE PORTAGE_LOG_FILE \
-	PORTAGE_MUTABLE_FILTERED_VARS PORTAGE_PYM_PATH PORTAGE_PYTHON \
-	PORTAGE_READONLY_METADATA PORTAGE_READONLY_VARS \
-	PORTAGE_REPO_NAME PORTAGE_RESTRICT PORTAGE_SANDBOX_COMPAT_LEVEL \
-	PORTAGE_SAVED_READONLY_VARS PORTAGE_SIGPIPE_STATUS \
-	PORTAGE_TMPDIR PORTAGE_UPDATE_ENV PORTAGE_USERNAME \
-	PORTAGE_VERBOSE PORTAGE_WORKDIR_MODE PORTDIR PORTDIR_OVERLAY \
-	PROFILE_PATHS REPLACING_VERSIONS REPLACED_BY_VERSION T WORKDIR \
-	ED EROOT"
-
-PORTAGE_SAVED_READONLY_VARS="A CATEGORY P PF PN PR PV PVR"
-
-# Variables that portage sets but doesn't mark readonly.
-# In order to prevent changed values from causing unexpected
-# interference, they are filtered out of the environment when
-# it is saved or loaded (any mutations do not persist).
-PORTAGE_MUTABLE_FILTERED_VARS="AA HOSTNAME"
-
-# @FUNCTION: filter_readonly_variables
-# @DESCRIPTION: [--filter-sandbox] [--allow-extra-vars]
-# Read an environment from stdin and echo to stdout while filtering variables
-# with names that are known to cause interference:
-#
-#   * some specific variables for which bash does not allow assignment
-#   * some specific variables that affect portage or sandbox behavior
-#   * variable names that begin with a digit or that contain any
-#     non-alphanumeric characters that are not be supported by bash
-#
-# --filter-sandbox causes all SANDBOX_* variables to be filtered, which
-# is only desired in certain cases, such as during preprocessing or when
-# saving environment.bz2 for a binary or installed package.
-#
-# --filter-features causes the special FEATURES variable to be filtered.
-# Generally, we want it to persist between phases since the user might
-# want to modify it via bashrc to enable things like splitdebug and
-# installsources for specific packages. They should be able to modify it
-# in pre_pkg_setup() and have it persist all the way through the install
-# phase. However, if FEATURES exist inside environment.bz2 then they
-# should be overridden by current settings.
-#
-# --filter-locale causes locale related variables such as LANG and LC_*
-# variables to be filtered. These variables should persist between phases,
-# in case they are modified by the ebuild. However, the current user
-# settings should be used when loading the environment from a binary or
-# installed package.
-#
-# --filter-path causes the PATH variable to be filtered. This variable
-# should persist between phases, in case it is modified by the ebuild.
-# However, old settings should be overridden when loading the
-# environment from a binary or installed package.
-#
-# ---allow-extra-vars causes some extra vars to be allowd through, such
-# as ${PORTAGE_SAVED_READONLY_VARS} and ${PORTAGE_MUTABLE_FILTERED_VARS}.
-#
-# In bash-3.2_p20+ an attempt to assign BASH_*, FUNCNAME, GROUPS or any
-# readonly variable cause the shell to exit while executing the "source"
-# builtin command. To avoid this problem, this function filters those
-# variables out and discards them. See bug #190128.
-filter_readonly_variables() {
-	local x filtered_vars
-	local readonly_bash_vars="BASHOPTS BASHPID DIRSTACK EUID
-		FUNCNAME GROUPS PIPESTATUS PPID SHELLOPTS UID"
-	local bash_misc_vars="BASH BASH_.* COMP_WORDBREAKS HISTCMD
-		HISTFILE HOSTNAME HOSTTYPE IFS LINENO MACHTYPE OLDPWD
-		OPTERR OPTIND OSTYPE POSIXLY_CORRECT PS4 PWD RANDOM
-		SECONDS SHELL SHLVL"
-	local filtered_sandbox_vars="SANDBOX_ACTIVE SANDBOX_BASHRC
-		SANDBOX_DEBUG_LOG SANDBOX_DISABLED SANDBOX_LIB
-		SANDBOX_LOG SANDBOX_ON"
-	local misc_garbage_vars="_portage_filter_opts"
-	filtered_vars="$readonly_bash_vars $bash_misc_vars
-		$PORTAGE_READONLY_VARS $misc_garbage_vars"
-
-	# Don't filter/interfere with prefix variables unless they are
-	# supported by the current EAPI.
-	case "${EAPI:-0}" in
-		0|1|2)
-			;;
-		*)
-			# PREFIX LOCAL MODIFICATION
-			#filtered_vars+=" ED EPREFIX EROOT"
-			# PREFIX LOCAL MODIFICATION
-			;;
-	esac
-
-	if has --filter-sandbox $* ; then
-		filtered_vars="${filtered_vars} SANDBOX_.*"
-	else
-		filtered_vars="${filtered_vars} ${filtered_sandbox_vars}"
-	fi
-	if has --filter-features $* ; then
-		filtered_vars="${filtered_vars} FEATURES PORTAGE_FEATURES"
-	fi
-	if has --filter-path $* ; then
-		filtered_vars+=" PATH"
-	fi
-	if has --filter-locale $* ; then
-		filtered_vars+=" LANG LC_ALL LC_COLLATE
-			LC_CTYPE LC_MESSAGES LC_MONETARY
-			LC_NUMERIC LC_PAPER LC_TIME"
-	fi
-	if ! has --allow-extra-vars $* ; then
-		filtered_vars="
-			${filtered_vars}
-			${PORTAGE_SAVED_READONLY_VARS}
-			${PORTAGE_MUTABLE_FILTERED_VARS}
-		"
-	fi
-
-	"${PORTAGE_PYTHON:-@PREFIX_PORTAGE_PYTHON@}" "${PORTAGE_BIN_PATH}"/filter-bash-environment.py "${filtered_vars}" || die "filter-bash-environment.py failed"
-}
-
-# @FUNCTION: preprocess_ebuild_env
-# @DESCRIPTION:
-# Filter any readonly variables from ${T}/environment, source it, and then
-# save it via save_ebuild_env(). This process should be sufficient to prevent
-# any stale variables or functions from an arbitrary environment from
-# interfering with the current environment. This is useful when an existing
-# environment needs to be loaded from a binary or installed package.
-preprocess_ebuild_env() {
-	local _portage_filter_opts="--filter-features --filter-locale --filter-path --filter-sandbox"
-
-	# If environment.raw is present, this is a signal from the python side,
-	# indicating that the environment may contain stale FEATURES and
-	# SANDBOX_{DENY,PREDICT,READ,WRITE} variables that should be filtered out.
-	# Otherwise, we don't need to filter the environment.
-	[ -f "${T}/environment.raw" ] || return 0
-
-	filter_readonly_variables $_portage_filter_opts < "${T}"/environment \
-		>> "$T/environment.filtered" || return $?
-	unset _portage_filter_opts
-	mv "${T}"/environment.filtered "${T}"/environment || return $?
-	rm -f "${T}/environment.success" || return $?
-	# WARNING: Code inside this subshell should avoid making assumptions
-	# about variables or functions after source "${T}"/environment has been
-	# called. Any variables that need to be relied upon should already be
-	# filtered out above.
-	(
-		export SANDBOX_ON=1
-		source "${T}/environment" || exit $?
-		# We have to temporarily disable sandbox since the
-		# SANDBOX_{DENY,READ,PREDICT,WRITE} values we've just loaded
-		# may be unusable (triggering in spurious sandbox violations)
-		# until we've merged them with our current values.
-		export SANDBOX_ON=0
-
-		# It's remotely possible that save_ebuild_env() has been overridden
-		# by the above source command. To protect ourselves, we override it
-		# here with our own version. ${PORTAGE_BIN_PATH} is safe to use here
-		# because it's already filtered above.
-		source "${PORTAGE_BIN_PATH}/isolated-functions.sh" || exit $?
-
-		# Rely on save_ebuild_env() to filter out any remaining variables
-		# and functions that could interfere with the current environment.
-		save_ebuild_env || exit $?
-		>> "$T/environment.success" || exit $?
-	) > "${T}/environment.filtered"
-	local retval
-	if [ -e "${T}/environment.success" ] ; then
-		filter_readonly_variables --filter-features < \
-			"${T}/environment.filtered" > "${T}/environment"
-		retval=$?
-	else
-		retval=1
-	fi
-	rm -f "${T}"/environment.{filtered,raw,success}
-	return ${retval}
-}
-
-=======
->>>>>>> 68462dac
 # === === === === === === === === === === === === === === === === === ===
 # === === === === === functions end, main part begins === === === === ===
 # === === === === === === === === === === === === === === === === === ===
@@ -2046,46 +723,6 @@
 		)
 		exit $?
 	fi
-<<<<<<< HEAD
-
-	rm -f "$SANDBOX_LOG" || \
-		die "failed to remove stale sandbox log: '$SANDBOX_LOG'"
-
-	if [[ -n $x ]] ; then
-		export SANDBOX_ON=$x
-	fi
-	unset x
-fi
-
-if [[ $EBUILD_PHASE = depend ]] ; then
-	ebuild_main
-elif [[ -n $EBUILD_SH_ARGS ]] ; then
-	(
-		# Don't allow subprocesses to inherit the pipe which
-		# emerge uses to monitor ebuild.sh.
-		exec 9>&-
-
-		ebuild_main
-
-		# Save the env only for relevant phases.
-		if ! has "$EBUILD_SH_ARGS" clean help info nofetch ; then
-			umask 002
-			save_ebuild_env | filter_readonly_variables \
-				--filter-features > "$T/environment"
-			assert "save_ebuild_env failed"
-			chown ${PORTAGE_USER:-portage}:${PORTAGE_GROUP:-portage} "$T/environment" &>/dev/null
-			chmod g+w "$T/environment" &>/dev/null
-		fi
-		[[ -n $PORTAGE_EBUILD_EXIT_FILE ]] && > "$PORTAGE_EBUILD_EXIT_FILE"
-		if [[ -n $PORTAGE_IPC_DAEMON ]] ; then
-			[[ ! -s $SANDBOX_LOG ]]
-			"$PORTAGE_BIN_PATH"/ebuild-ipc exit $?
-		fi
-		exit 0
-	)
-	exit $?
-=======
->>>>>>> 68462dac
 fi
 
 # Do not exit when ebuild.sh is sourced by other scripts.
