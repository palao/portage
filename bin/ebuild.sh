--- conflicted
+++ resolved
@@ -198,48 +198,6 @@
 #(not secretive, but not stupid)
 umask 022
 
-<<<<<<< HEAD
-# debug-print() gets called from many places with verbose status information useful
-# for tracking down problems. The output is in $T/eclass-debug.log.
-# You can set ECLASS_DEBUG_OUTPUT to redirect the output somewhere else as well.
-# The special "on" setting echoes the information, mixing it with the rest of the
-# emerge output.
-# You can override the setting by exporting a new one from the console, or you can
-# set a new default in make.*. Here the default is "" or unset.
-
-# in the future might use e* from /etc/init.d/functions.sh if i feel like it
-debug-print() {
-	# if $T isn't defined, we're in dep calculation mode and
-	# shouldn't do anything
-	[[ $EBUILD_PHASE = depend || ! -d ${T} || ${#} -eq 0 ]] && return 0
-
-	if [[ ${ECLASS_DEBUG_OUTPUT} == on ]]; then
-		printf 'debug: %s\n' "${@}" >&2
-	elif [[ -n ${ECLASS_DEBUG_OUTPUT} ]]; then
-		printf 'debug: %s\n' "${@}" >> "${ECLASS_DEBUG_OUTPUT}"
-	fi
-
-	if [[ -w $T ]] ; then
-		# default target
-		printf '%s\n' "${@}" >> "${T}/eclass-debug.log"
-		# let the portage user own/write to this file
-		chgrp "${PORTAGE_GRPNAME:-${PORTAGE_GROUP}}" "${T}/eclass-debug.log"
-		chmod g+w "${T}/eclass-debug.log"
-	fi
-}
-
-# The following 2 functions are debug-print() wrappers
-
-debug-print-function() {
-	debug-print "${1}: entering function, parameters: ${*:2}"
-}
-
-debug-print-section() {
-	debug-print "now in section ${*}"
-}
-
-=======
->>>>>>> e5be7370
 # Sources all eclasses in parameters
 declare -ix ECLASS_DEPTH=0
 inherit() {
