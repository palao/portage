--- conflicted
+++ resolved
@@ -748,49 +748,9 @@
 }
 
 dyn_unpack() {
-<<<<<<< HEAD
-	local newstuff="no"
-	for LOOP_ABI in $(get_abi_list); do
-		is_ebuild && { set_abi ${LOOP_ABI}; source "${T}"/environment || die ; }
-
-	if [ -e "${WORKDIR}" ]; then
-		local x
-		local checkme
-		for x in $A ; do
-			vecho ">>> Checking ${x}'s mtime..."
-			if [ "${PORTAGE_ACTUAL_DISTDIR:-${DISTDIR}}/${x}" -nt "${WORKDIR}" ]; then
-				vecho ">>> ${x} has been updated; recreating WORKDIR..."
-				newstuff="yes"
-				break
-			fi
-		done
-		if [ ! -f "${PORTAGE_BUILDDIR}/.unpacked" ] ; then
-			vecho ">>> Not marked as unpacked; recreating WORKDIR..."
-			newstuff="yes"
-		fi
-	fi
-	if [ "${newstuff}" == "yes" ]; then
-		# We don't necessarily have privileges to do a full dyn_clean here.
-		rm -rf "${PORTAGE_BUILDDIR}"/{.setuped*,.unpacked*,.prepared*,.configured*,.compiled*,.tested*,.installed*,.packaged*,build-info}
-		if ! has keepwork $FEATURES ; then
-			rm -rf "${WORKDIR}"
-		fi
-		rm -rf "${D}".*
-		if [ -d "${T}" ] && \
-			! has keeptemp $FEATURES ; then
-			rm -rf "${T}" && mkdir "${T}"
-		fi
-	fi
-	if [ -e "${WORKDIR}" ]; then
-		if [ "$newstuff" == "no" ]; then
-			vecho ">>> WORKDIR is up-to-date, keeping..."
-			return 0
-		fi
-=======
 	if [[ -f ${PORTAGE_BUILDDIR}/.unpacked ]] ; then
 		vecho ">>> WORKDIR is up-to-date, keeping..."
 		return 0
->>>>>>> 4cb0e06b
 	fi
 	if [ ! -d "${WORKDIR}" ]; then
 		install -m${PORTAGE_WORKDIR_MODE:-0700} -d "${WORKDIR}" || die "Failed to create dir '${WORKDIR}'"
