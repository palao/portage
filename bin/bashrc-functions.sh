<<<<<<< HEAD
#!@PORTAGE_BASH@
# Copyright 1999-2013 Gentoo Foundation
# Distributed under the terms of the GNU General Public License v2

portageq() {
	PYTHONPATH=${PORTAGE_PYTHONPATH:-${PORTAGE_PYM_PATH}}\
	"${PORTAGE_PYTHON:-@PREFIX_PORTAGE_PYTHON@}" "${PORTAGE_BIN_PATH}/portageq" "$@"
}

=======
#!/bin/bash
# Copyright 1999-2014 Gentoo Foundation
# Distributed under the terms of the GNU General Public License v2

>>>>>>> f9a2d702
register_die_hook() {
	local x
	for x in $* ; do
		has $x $EBUILD_DEATH_HOOKS || \
			export EBUILD_DEATH_HOOKS="$EBUILD_DEATH_HOOKS $x"
	done
}

register_success_hook() {
	local x
	for x in $* ; do
		has $x $EBUILD_SUCCESS_HOOKS || \
			export EBUILD_SUCCESS_HOOKS="$EBUILD_SUCCESS_HOOKS $x"
	done
}

__strip_duplicate_slashes() {
	if [[ -n $1 ]] ; then
		local removed=$1
		while [[ ${removed} == *//* ]] ; do
			removed=${removed//\/\///}
		done
		echo "${removed}"
	fi
}

KV_major() {
	[[ -z $1 ]] && return 1

	local KV=$@
	echo "${KV%%.*}"
}

KV_minor() {
	[[ -z $1 ]] && return 1

	local KV=$@
	KV=${KV#*.}
	echo "${KV%%.*}"
}

KV_micro() {
	[[ -z $1 ]] && return 1

	local KV=$@
	KV=${KV#*.*.}
	echo "${KV%%[^[:digit:]]*}"
}

KV_to_int() {
	[[ -z $1 ]] && return 1

	local KV_MAJOR=$(KV_major "$1")
	local KV_MINOR=$(KV_minor "$1")
	local KV_MICRO=$(KV_micro "$1")
	local KV_int=$(( KV_MAJOR * 65536 + KV_MINOR * 256 + KV_MICRO ))

	# We make version 2.2.0 the minimum version we will handle as
	# a sanity check ... if its less, we fail ...
	if [[ ${KV_int} -ge 131584 ]] ; then
		echo "${KV_int}"
		return 0
	fi

	return 1
}

_RC_GET_KV_CACHE=""
get_KV() {
	[[ -z ${_RC_GET_KV_CACHE} ]] \
		&& _RC_GET_KV_CACHE=$(uname -r)

	echo $(KV_to_int "${_RC_GET_KV_CACHE}")

	return $?
}<|MERGE_RESOLUTION|>--- conflicted
+++ resolved
@@ -1,6 +1,5 @@
-<<<<<<< HEAD
 #!@PORTAGE_BASH@
-# Copyright 1999-2013 Gentoo Foundation
+# Copyright 1999-2014 Gentoo Foundation
 # Distributed under the terms of the GNU General Public License v2
 
 portageq() {
@@ -8,12 +7,6 @@
 	"${PORTAGE_PYTHON:-@PREFIX_PORTAGE_PYTHON@}" "${PORTAGE_BIN_PATH}/portageq" "$@"
 }
 
-=======
-#!/bin/bash
-# Copyright 1999-2014 Gentoo Foundation
-# Distributed under the terms of the GNU General Public License v2
-
->>>>>>> f9a2d702
 register_die_hook() {
 	local x
 	for x in $* ; do
