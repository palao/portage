--- conflicted
+++ resolved
@@ -297,7 +297,6 @@
 	rm -f "${ED}"/usr/share/info/dir{,.gz,.bz2} || die "rm failed!"
 }
 
-<<<<<<< HEAD
 install_qa_check_macho() {
 	if ! has binchecks ${RESTRICT} ; then
 		# on Darwin, dynamic libraries are called .dylibs instead of
@@ -679,7 +678,8 @@
 
 		PORTAGE_QUIET=${tmp_quiet}
 	fi
-=======
+}
+
 postinst_qa_check() {
 	local d f paths qa_checks=()
 	if ! ___eapi_has_prefix_variables; then
@@ -735,7 +735,6 @@
 			source "${d}/${f}" || eerror "Post-postinst QA check ${f} failed to run"
 		)
 	done < <(printf "%s\0" "${qa_checks[@]}" | LC_ALL=C sort -u -z)
->>>>>>> 5fc72816
 }
 
 install_mask() {
