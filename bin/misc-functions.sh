<<<<<<< HEAD
#!@PORTAGE_BASH@
# Copyright 1999-2014 Gentoo Foundation
=======
#!/bin/bash
# Copyright 1999-2018 Gentoo Foundation
>>>>>>> 6c32161a
# Distributed under the terms of the GNU General Public License v2
#
# Miscellaneous shell functions that make use of the ebuild env but don't need
# to be included directly in ebuild.sh.
#
# We're sourcing ebuild.sh here so that we inherit all of it's goodness,
# including bashrc trickery.  This approach allows us to do our miscellaneous
# shell work within the same env that ebuild.sh has, but without polluting
# ebuild.sh itself with unneeded logic and shell code.
#
# XXX hack: clear the args so ebuild.sh doesn't see them
MISC_FUNCTIONS_ARGS="$@"
shift $#

source "${PORTAGE_BIN_PATH}/ebuild.sh" || exit 1

install_symlink_html_docs() {
	if ! ___eapi_has_prefix_variables; then
		local ED=${D}
	else
		# PREFIX LOCAL: ED needs not to exist, whereas D does
		[[ ! -d ${ED} && -d ${D} ]] && dodir /
		# END PREFIX LOCAL
	fi
	cd "${ED}" || die "cd failed"
	#symlink the html documentation (if DOC_SYMLINKS_DIR is set in make.conf)
	if [ -n "${DOC_SYMLINKS_DIR}" ] ; then
		local mydocdir docdir
		for docdir in "${HTMLDOC_DIR:-does/not/exist}" "${PF}/html" "${PF}/HTML" "${P}/html" "${P}/HTML" ; do
			if [ -d "usr/share/doc/${docdir}" ] ; then
				mydocdir="/usr/share/doc/${docdir}"
			fi
		done
		if [ -n "${mydocdir}" ] ; then
			local mysympath
			if [ -z "${SLOT}" -o "${SLOT%/*}" = "0" ] ; then
				mysympath="${DOC_SYMLINKS_DIR}/${CATEGORY}/${PN}"
			else
				mysympath="${DOC_SYMLINKS_DIR}/${CATEGORY}/${PN}-${SLOT%/*}"
			fi
			einfo "Symlinking ${mysympath} to the HTML documentation"
			dodir "${DOC_SYMLINKS_DIR}/${CATEGORY}"
			dosym "${mydocdir}" "${mysympath}"
		fi
	fi
}

# replacement for "readlink -f" or "realpath"
READLINK_F_WORKS=""
canonicalize() {
	if [[ -z ${READLINK_F_WORKS} ]] ; then
		if [[ $(readlink -f -- /../ 2>/dev/null) == "/" ]] ; then
			READLINK_F_WORKS=true
		else
			READLINK_F_WORKS=false
		fi
	fi
	if ${READLINK_F_WORKS} ; then
		readlink -f -- "$@"
		return
	fi

	local f=$1 b n=10 wd=$(pwd)
	while (( n-- > 0 )); do
		while [[ ${f: -1} = / && ${#f} -gt 1 ]]; do
			f=${f%/}
		done
		b=${f##*/}
		cd "${f%"${b}"}" 2>/dev/null || break
		if [[ ! -L ${b} ]]; then
			f=$(pwd -P)
			echo "${f%/}/${b}"
			cd "${wd}"
			return 0
		fi
		f=$(readlink "${b}")
	done
	cd "${wd}"
	return 1
}

prepcompress() {
	local -a include exclude incl_d incl_f
	local f g i real_f real_d
	if ! ___eapi_has_prefix_variables; then
		local ED=${D}
	fi

	# Canonicalize path names and check for their existence.
	real_d=$(canonicalize "${ED}")
	for (( i = 0; i < ${#PORTAGE_DOCOMPRESS[@]}; i++ )); do
		real_f=$(canonicalize "${ED%/}/${PORTAGE_DOCOMPRESS[i]#/}")
		f=${real_f#"${real_d}"}
		if [[ ${real_f} != "${f}" ]] && [[ -d ${real_f} || -f ${real_f} ]]
		then
			include[${#include[@]}]=${f:-/}
		elif [[ ${i} -ge 3 ]]; then
			ewarn "prepcompress:" \
				"ignoring nonexistent path '${PORTAGE_DOCOMPRESS[i]}'"
		fi
	done
	for (( i = 0; i < ${#PORTAGE_DOCOMPRESS_SKIP[@]}; i++ )); do
		real_f=$(canonicalize "${ED%/}/${PORTAGE_DOCOMPRESS_SKIP[i]#/}")
		f=${real_f#"${real_d}"}
		if [[ ${real_f} != "${f}" ]] && [[ -d ${real_f} || -f ${real_f} ]]
		then
			exclude[${#exclude[@]}]=${f:-/}
		elif [[ ${i} -ge 1 ]]; then
			ewarn "prepcompress:" \
				"ignoring nonexistent path '${PORTAGE_DOCOMPRESS_SKIP[i]}'"
		fi
	done

	# Remove redundant entries from lists.
	# For the include list, remove any entries that are:
	# a) contained in a directory in the include or exclude lists, or
	# b) identical with an entry in the exclude list.
	for (( i = ${#include[@]} - 1; i >= 0; i-- )); do
		f=${include[i]}
		for g in "${include[@]}"; do
			if [[ ${f} == "${g%/}"/* ]]; then
				unset include[i]
				continue 2
			fi
		done
		for g in "${exclude[@]}"; do
			if [[ ${f} = "${g}" || ${f} == "${g%/}"/* ]]; then
				unset include[i]
				continue 2
			fi
		done
	done
	# For the exclude list, remove any entries that are:
	# a) contained in a directory in the exclude list, or
	# b) _not_ contained in a directory in the include list.
	for (( i = ${#exclude[@]} - 1; i >= 0; i-- )); do
		f=${exclude[i]}
		for g in "${exclude[@]}"; do
			if [[ ${f} == "${g%/}"/* ]]; then
				unset exclude[i]
				continue 2
			fi
		done
		for g in "${include[@]}"; do
			[[ ${f} == "${g%/}"/* ]] && continue 2
		done
		unset exclude[i]
	done

	# Split the include list into directories and files
	for f in "${include[@]}"; do
		if [[ -d ${ED%/}/${f#/} ]]; then
			incl_d[${#incl_d[@]}]=${f}
		else
			incl_f[${#incl_f[@]}]=${f}
		fi
	done

	# Queue up for compression.
	# ecompress{,dir} doesn't like to be called with empty argument lists.
	[[ ${#incl_d[@]} -gt 0 ]] && ecompressdir --limit ${PORTAGE_DOCOMPRESS_SIZE_LIMIT:-0} --queue "${incl_d[@]}"
	[[ ${#incl_f[@]} -gt 0 ]] && ecompress --queue "${incl_f[@]/#/${ED%/}}"
	[[ ${#exclude[@]} -gt 0 ]] && ecompressdir --ignore "${exclude[@]}"
	return 0
}

install_qa_check() {
	local d f i qa_var x paths qa_checks=() checks_run=()
	if ! ___eapi_has_prefix_variables; then
		local EPREFIX= ED=${D}
	fi

	# PREFIX LOCAL: ED needs not to exist, whereas D does
	cd "${D}" || die "cd failed"
	# END PREFIX LOCAL

	# Collect the paths for QA checks, highest prio first.
	paths=(
		# sysadmin overrides
		"${PORTAGE_OVERRIDE_EPREFIX}"/usr/local/lib/install-qa-check.d
		# system-wide package installs
		"${PORTAGE_OVERRIDE_EPREFIX}"/usr/lib/install-qa-check.d
	)

	# Now repo-specific checks.
	# (yes, PORTAGE_ECLASS_LOCATIONS contains repo paths...)
	for d in "${PORTAGE_ECLASS_LOCATIONS[@]}"; do
		paths+=(
			"${d}"/metadata/install-qa-check.d
		)
	done

	paths+=(
		# Portage built-in checks
		"${PORTAGE_OVERRIDE_EPREFIX}"/usr/lib/portage/install-qa-check.d
		"${PORTAGE_BIN_PATH}"/install-qa-check.d
	)

	# Collect file names of QA checks. We need them early to support
	# overrides properly.
	for d in "${paths[@]}"; do
		for f in "${d}"/*; do
			[[ -f ${f} ]] && qa_checks+=( "${f##*/}" )
		done
	done

	# Now we need to sort the filenames lexically, and process
	# them in order.
	while read -r -d '' f; do
		# Find highest priority file matching the basename.
		for d in "${paths[@]}"; do
			[[ -f ${d}/${f} ]] && break
		done

		# Run in a subshell to treat it like external script,
		# but use 'source' to pass all variables through.
		(
			# Allow inheriting eclasses.
			# XXX: we want this only in repository-wide checks.
			_IN_INSTALL_QA_CHECK=1
			source "${d}/${f}" || eerror "Post-install QA check ${f} failed to run"
		)
	done < <(printf "%s\0" "${qa_checks[@]}" | LC_ALL=C sort -u -z)

	export STRIP_MASK
	prepall
	___eapi_has_docompress && prepcompress
	ecompressdir --dequeue
	ecompress --dequeue

<<<<<<< HEAD
	# PREFIX LOCAL:
	# anything outside the prefix should be caught by the Prefix QA
	# check, so if there's nothing in ED, we skip searching for QA
	# checks there, the specific QA funcs can hence rely on ED existing
	if [[ -d ${ED} ]] ; then
		case ${CHOST} in
			*-darwin*)
				# Mach-O platforms (NeXT, Darwin, OSX)
				install_qa_check_macho
			;;
			*-interix*|*-winnt*)
				# PECOFF platforms (Windows/Interix)
				install_qa_check_pecoff
			;;
			*-aix*)
				# XCOFF platforms (AIX)
				install_qa_check_xcoff
			;;
			*)
				# because this is the majority: ELF platforms (Linux,
				# Solaris, *BSD, IRIX, etc.)
				install_qa_check_elf
			;;
		esac
	fi

	# this is basically here such that the diff with trunk remains just
	# offsetted and not out of order
	install_qa_check_misc
	# END PREFIX LOCAL
}

install_qa_check_elf() {
=======
	if ___eapi_has_dostrip; then
		"${PORTAGE_BIN_PATH}"/estrip --queue "${PORTAGE_DOSTRIP[@]}"
		"${PORTAGE_BIN_PATH}"/estrip --ignore "${PORTAGE_DOSTRIP_SKIP[@]}"
		"${PORTAGE_BIN_PATH}"/estrip --dequeue
	fi

>>>>>>> 6c32161a
	# Create NEEDED.ELF.2 regardless of RESTRICT=binchecks, since this info is
	# too useful not to have (it's required for things like preserve-libs), and
	# it's tempting for ebuild authors to set RESTRICT=binchecks for packages
	# containing pre-built binaries.
	if type -P scanelf > /dev/null ; then
		# Save NEEDED information after removing self-contained providers
		rm -f "$PORTAGE_BUILDDIR"/build-info/NEEDED{,.ELF.2}
		scanelf -qyRF '%a;%p;%S;%r;%n' "${D}" | { while IFS= read -r l; do
			arch=${l%%;*}; l=${l#*;}
			obj="/${l%%;*}"; l=${l#*;}
			soname=${l%%;*}; l=${l#*;}
			rpath=${l%%;*}; l=${l#*;}; [ "${rpath}" = "  -  " ] && rpath=""
			needed=${l%%;*}; l=${l#*;}
			echo "${obj} ${needed}"	>> "${PORTAGE_BUILDDIR}"/build-info/NEEDED
			echo "${arch:3};${obj};${soname};${rpath};${needed}" >> "${PORTAGE_BUILDDIR}"/build-info/NEEDED.ELF.2
		done }

		[ -n "${QA_SONAME_NO_SYMLINK}" ] && \
			echo "${QA_SONAME_NO_SYMLINK}" > \
			"${PORTAGE_BUILDDIR}"/build-info/QA_SONAME_NO_SYMLINK

		if has binchecks ${RESTRICT} && \
			[ -s "${PORTAGE_BUILDDIR}/build-info/NEEDED.ELF.2" ] ; then
			eqawarn "QA Notice: RESTRICT=binchecks prevented checks on these ELF files:"
			eqawarn "$(while read -r x; do x=${x#*;} ; x=${x%%;*} ; echo "${x#${EPREFIX}}" ; done < "${PORTAGE_BUILDDIR}"/build-info/NEEDED.ELF.2)"
		fi
	fi
}

install_qa_check_misc() {
	# Portage regenerates this on the installed system.
	rm -f "${ED%/}"/usr/share/info/dir{,.gz,.bz2} || die "rm failed!"
}

install_qa_check_macho() {
	if ! has binchecks ${RESTRICT} ; then
		# on Darwin, dynamic libraries are called .dylibs instead of
		# .sos.  In addition the version component is before the
		# extension, not after it.  Check for this, and *only* warn
		# about it.  Some packages do ship .so files on Darwin and make
		# it work (ugly!).
		rm -f "${T}/mach-o.check"
		find ${ED%/} -name "*.so" -or -name "*.so.*" | \
		while read i ; do
			[[ $(file $i) == *"Mach-O"* ]] && \
				echo "${i#${D}}" >> "${T}/mach-o.check"
		done
		if [[ -f ${T}/mach-o.check ]] ; then
			f=$(< "${T}/mach-o.check")
			__vecho -ne '\a\n'
			eqawarn "QA Notice: Found .so dynamic libraries on Darwin:"
			eqawarn "    ${f//$'\n'/\n    }"
		fi
		rm -f "${T}/mach-o.check"

		# The naming for dynamic libraries is different on Darwin; the
		# version component is before the extention, instead of after
		# it, as with .sos.  Again, make this a warning only.
		rm -f "${T}/mach-o.check"
		find ${ED%/} -name "*.dylib.*" | \
		while read i ; do
			echo "${i#${D}}" >> "${T}/mach-o.check"
		done
		if [[ -f "${T}/mach-o.check" ]] ; then
			f=$(< "${T}/mach-o.check")
			__vecho -ne '\a\n'
			eqawarn "QA Notice: Found wrongly named dynamic libraries on Darwin:"
			eqawarn "    ${f// /\n    }"
		fi
		rm -f "${T}/mach-o.check"
	fi

	install_name_is_relative() {
		case $1 in
			"@executable_path/"*)  return 0  ;;
			"@loader_path"/*)      return 0  ;;
			"@rpath/"*)            return 0  ;;
			*)                     return 1  ;;
		esac
	}

	# While we generate the NEEDED files, check that we don't get kernel
	# traps at runtime because of broken install_names on Darwin.
	rm -f "${T}"/.install_name_check_failed
	scanmacho -qyRF '%a;%p;%S;%n' "${D}" | { while IFS= read l ; do
		arch=${l%%;*}; l=${l#*;}
		obj="/${l%%;*}"; l=${l#*;}
		install_name=${l%%;*}; l=${l#*;}
		needed=${l%%;*}; l=${l#*;}

		ignore=
		qa_var="QA_IGNORE_INSTALL_NAME_FILES_${ARCH/-/_}"
		eval "[[ -n \${!qa_var} ]] &&
			QA_IGNORE_INSTALL_NAME_FILES=(\"\${${qa_var}[@]}\")"

		if [[ ${#QA_IGNORE_INSTALL_NAME_FILES[@]} -gt 1 ]] ; then
			for x in "${QA_IGNORE_INSTALL_NAME_FILES[@]}" ; do
				[[ ${obj##*/} == ${x} ]] && \
					ignore=true
			done
		else
			local shopts=$-
			set -o noglob
			for x in ${QA_IGNORE_INSTALL_NAME_FILES} ; do
				[[ ${obj##*/} == ${x} ]] && \
					ignore=true
			done
			set +o noglob
			set -${shopts}
		fi

		# See if the self-reference install_name points to an existing
		# and to be installed file.  This usually is a symlink for the
		# major version.
		if install_name_is_relative ${install_name} ; then
			# try to locate the library in the installed image
			local inpath=${install_name#@*/}
			local libl
			for libl in $(find "${ED}" -name "${inpath##*/}") ; do
				if [[ ${libl} == */${inpath} ]] ; then
					install_name=/${libl#${D}}
					break
				fi
			done
		fi
		if [[ ! -e ${D}${install_name} ]] ; then
			eqawarn "QA Notice: invalid self-reference install_name ${install_name} in ${obj}"
			# remember we are in an implicit subshell, that's
			# why we touch a file here ... ideally we should be
			# able to die correctly/nicely here
			[[ -z ${ignore} ]] && touch "${T}"/.install_name_check_failed
		fi

		# this is ugly, paths with spaces won't work
		for lib in ${needed//,/ } ; do
			if [[ ${lib} == ${D}* ]] ; then
				eqawarn "QA Notice: install_name references \${D}: ${lib} in ${obj}"
				[[ -z ${ignore} ]] && touch "${T}"/.install_name_check_failed
			elif [[ ${lib} == ${S}* ]] ; then
				eqawarn "QA Notice: install_name references \${S}: ${lib} in ${obj}"
				[[ -z ${ignore} ]] && touch "${T}"/.install_name_check_failed
			elif ! install_name_is_relative ${lib} && [[ ! -e ${lib} && ! -e ${D}${lib} ]] ; then
				eqawarn "QA Notice: invalid reference to ${lib} in ${obj}"
				[[ -z ${ignore} ]] && touch "${T}"/.install_name_check_failed
			fi
		done

		# backwards compatibility
		echo "${obj} ${needed}" >> "${PORTAGE_BUILDDIR}"/build-info/NEEDED
		# what we use
		echo "${arch};${obj};${install_name};${needed}" >> "${PORTAGE_BUILDDIR}"/build-info/NEEDED.MACHO.3
	done }
	if [[ -f ${T}/.install_name_check_failed ]] ; then
		# secret switch "allow_broken_install_names" to get
		# around this and install broken crap (not a good idea)
		has allow_broken_install_names ${FEATURES} || \
			die "invalid install_name found, your application or library will crash at runtime"
	fi
}

install_qa_check_pecoff() {
	local _pfx_scan="readpecoff ${CHOST}"

	# this one uses readpecoff, which supports multiple prefix platforms!
	# this is absolutely _not_ optimized for speed, and there may be plenty
	# of possibilities by introducing one or the other cache!
	if ! has binchecks ${RESTRICT}; then
		# copied and adapted from the above scanelf code.
		local qa_var insecure_rpath=0 tmp_quiet=${PORTAGE_QUIET}
		local f x

		# display warnings when using stricter because we die afterwards
		if has stricter ${FEATURES} ; then
			unset PORTAGE_QUIET
		fi

		local _exec_find_opt="-executable"
		[[ ${CHOST} == *-winnt* ]] && _exec_find_opt='-name *.dll -o -name *.exe'

		# Make sure we disallow insecure RUNPATH/RPATH's
		# Don't want paths that point to the tree where the package was built
		# (older, broken libtools would do this).  Also check for null paths
		# because the loader will search $PWD when it finds null paths.

		f=$(
			find "${ED}" -type f '(' ${_exec_find_opt} ')' -print0 | xargs -0 ${_pfx_scan} | \
			while IFS=";" read arch obj soname rpath needed ; do \
			echo "${rpath}" | grep -E "(${PORTAGE_BUILDDIR}|: |::|^:|^ )" > /dev/null 2>&1 \
				&& echo "${obj}"; done;
		)
		# Reject set*id binaries with $ORIGIN in RPATH #260331
		x=$(
			find "${ED}" -type f '(' -perm -u+s -o -perm -g+s ')' -print0 | \
			xargs -0 ${_pfx_scan} | while IFS=";" read arch obj soname rpath needed; do \
			echo "${rpath}" | grep '$ORIGIN' > /dev/null 2>&1 && echo "${obj}"; done;
		)
		if [[ -n ${f}${x} ]] ; then
			__vecho -ne '\a\n'
			eqawarn "QA Notice: The following files contain insecure RUNPATH's"
			eqawarn " Please file a bug about this at http://bugs.gentoo.org/"
			eqawarn " with the maintaining herd of the package."
			eqawarn "${f}${f:+${x:+\n}}${x}"
			__vecho -ne '\a\n'
			if [[ -n ${x} ]] || has stricter ${FEATURES} ; then
				insecure_rpath=1
			else
				eqawarn "cannot automatically fix runpaths on interix platforms!"
			fi
		fi

		rm -f "${PORTAGE_BUILDDIR}"/build-info/NEEDED
		rm -f "${PORTAGE_BUILDDIR}"/build-info/NEEDED.PECOFF.1

		# Save NEEDED information after removing self-contained providers
		find "${ED}" -type f '(' ${_exec_find_opt} ')' -print0 | xargs -0 ${_pfx_scan} | { while IFS=';' read arch obj soname rpath needed; do
			# need to strip image dir from object name.
			obj="/${obj#${D}}"
			if [ -z "${rpath}" -o -n "${rpath//*ORIGIN*}" ]; then
				# object doesn't contain $ORIGIN in its runpath attribute
				echo "${obj} ${needed}"	>> "${PORTAGE_BUILDDIR}"/build-info/NEEDED
				echo "${arch};${obj};${soname};${rpath};${needed}" >> "${PORTAGE_BUILDDIR}"/build-info/NEEDED.PECOFF.1
			else
				dir=${obj%/*}
				# replace $ORIGIN with the dirname of the current object for the lookup
				opath=$(echo :${rpath}: | sed -e "s#.*:\(.*\)\$ORIGIN\(.*\):.*#\1${dir}\2#")
				sneeded=$(echo ${needed} | tr , ' ')
				rneeded=""
				for lib in ${sneeded}; do
					found=0
					for path in ${opath//:/ }; do
						[ -e "${ED}/${path}/${lib}" ] && found=1 && break
					done
					[ "${found}" -eq 0 ] && rneeded="${rneeded},${lib}"
				done
				rneeded=${rneeded:1}
				if [ -n "${rneeded}" ]; then
					echo "${obj} ${rneeded}" >> "${PORTAGE_BUILDDIR}"/build-info/NEEDED
					echo "${arch};${obj};${soname};${rpath};${rneeded}" >> "${PORTAGE_BUILDDIR}"/build-info/NEEDED.PECOFF.1
				fi
			fi
		done }
		
		if [[ ${insecure_rpath} -eq 1 ]] ; then
			die "Aborting due to serious QA concerns with RUNPATH/RPATH"
		elif [[ -n ${die_msg} ]] && has stricter ${FEATURES} ; then
			die "Aborting due to QA concerns: ${die_msg}"
		fi

		local _so_ext='.so*'

		case "${CHOST}" in
			*-winnt*) _so_ext=".dll" ;; # no "*" intentionally!
		esac

		# Run some sanity checks on shared libraries
		for d in "${ED}"lib* "${ED}"usr/lib* ; do
			[[ -d "${d}" ]] || continue
			f=$(find "${d}" -name "lib*${_so_ext}" -print0 | \
				xargs -0 ${_pfx_scan} | while IFS=";" read arch obj soname rpath needed; \
				do [[ -z "${soname}" ]] && echo "${obj}"; done)
			if [[ -n ${f} ]] ; then
				__vecho -ne '\a\n'
				eqawarn "QA Notice: The following shared libraries lack a SONAME"
				eqawarn "${f}"
				__vecho -ne '\a\n'
				sleep 1
			fi

			f=$(find "${d}" -name "lib*${_so_ext}" -print0 | \
				xargs -0 ${_pfx_scan} | while IFS=";" read arch obj soname rpath needed; \
				do [[ -z "${needed}" ]] && echo "${obj}"; done)
			if [[ -n ${f} ]] ; then
				__vecho -ne '\a\n'
				eqawarn "QA Notice: The following shared libraries lack NEEDED entries"
				eqawarn "${f}"
				__vecho -ne '\a\n'
				sleep 1
			fi
		done

		PORTAGE_QUIET=${tmp_quiet}
	fi
}

install_qa_check_xcoff() {
	if ! has binchecks ${RESTRICT}; then
		local tmp_quiet=${PORTAGE_QUIET}
		local queryline deplib
		local insecure_rpath_list= undefined_symbols_list=

		# display warnings when using stricter because we die afterwards
		if has stricter ${FEATURES} ; then
			unset PORTAGE_QUIET
		fi

		rm -f "${PORTAGE_BUILDDIR}"/build-info/NEEDED.XCOFF.1

		local neededfd
		for neededfd in {3..1024} none; do ( : <&${neededfd} ) 2>/dev/null || break; done
		[[ ${neededfd} != none ]] || die "cannot find free file descriptor handle"

		eval "exec ${neededfd}>\"${PORTAGE_BUILDDIR}\"/build-info/NEEDED.XCOFF.1" || die "cannot open ${PORTAGE_BUILDDIR}/build-info/NEEDED.XCOFF.1"

		(	# work around a problem in /usr/bin/dump (used by aixdll-query)
			# dumping core when path names get too long.
			cd "${ED}" >/dev/null &&
			find . -not -type d -exec \
				aixdll-query '{}' FILE MEMBER FLAGS FORMAT RUNPATH DEPLIBS ';'
		) > "${T}"/needed 2>/dev/null

		# Symlinking shared archive libraries is not a good idea on aix,
		# as there is nothing like "soname" on pure filesystem level.
		# So we create a copy instead of the symlink.
		local prev_FILE=
		local FILE MEMBER FLAGS FORMAT RUNPATH DEPLIBS
		while read queryline
		do
			FILE= MEMBER= FLAGS= FORMAT= RUNPATH= DEPLIBS=
			eval ${queryline}
			FILE=${FILE#./}

			if [[ ${prev_FILE} != ${FILE} ]]; then
				if [[ " ${FLAGS} " == *" SHROBJ "* && -h ${ED}${FILE} ]]; then
					prev_FILE=${FILE}
					local target=$(readlink "${ED}${FILE}")
					if [[ ${target} == /* ]]; then
						target=${D}${target}
					else
						target=${FILE%/*}/${target}
					fi
					rm -f "${ED}${FILE}" || die "cannot prune ${FILE}"
					cp -f "${ED}${target}" "${ED}${FILE}" || die "cannot copy ${target} to ${FILE}"
				fi
			fi
		done <"${T}"/needed

		prev_FILE=
		while read queryline
		do
			FILE= MEMBER= FLAGS= FORMAT= RUNPATH= DEPLIBS=
			eval ${queryline}
			FILE=${FILE#./}

			if [[ -n ${MEMBER} && ${prev_FILE} != ${FILE} ]]; then
				# Save NEEDED information for each archive library stub
				# even if it is static only: the already installed archive
				# may contain shared objects to be preserved.
				echo "${FORMAT##* }${FORMAT%%-*};${EPREFIX}/${FILE};${FILE##*/};;" >&${neededfd}
			fi
			prev_FILE=${FILE}

			# shared objects have both EXEC and SHROBJ flags,
			# while executables have EXEC flag only.
			[[ " ${FLAGS} " == *" EXEC "* ]] || continue

			# Make sure we disallow insecure RUNPATH's
			# Don't want paths that point to the tree where the package was built
			# (older, broken libtools would do this).  Also check for null paths
			# because the loader will search $PWD when it finds null paths.
			# And we really want absolute paths only.
			if [[ -n $(echo ":${RUNPATH}:" | grep -E "(${PORTAGE_BUILDDIR}|::|:[^/])") ]]; then
				insecure_rpath_list="${insecure_rpath_list}\n${FILE}${MEMBER:+[${MEMBER}]}"
			fi

			local needed=
			[[ -n ${MEMBER} ]] && needed=${FILE##*/}
			for deplib in ${DEPLIBS}; do
				eval deplib=${deplib}
				if [[ ${deplib} == '.' || ${deplib} == '..' ]]; then
					# Although we do have runtime linking, we don't want undefined symbols.
					# AIX does indicate this by needing either '.' or '..'
					undefined_symbols_list="${undefined_symbols_list}\n${FILE}"
				else
					needed="${needed}${needed:+,}${deplib}"
				fi
			done

			FILE=${EPREFIX}/${FILE}

			[[ -n ${MEMBER} ]] && MEMBER="[${MEMBER}]"
			# Save NEEDED information
			echo "${FORMAT##* }${FORMAT%%-*};${FILE}${MEMBER};${FILE##*/}${MEMBER};${RUNPATH};${needed}" >&${neededfd}
		done <"${T}"/needed

		eval "exec ${neededfd}>&-" || die "cannot close handle to ${PORTAGE_BUILDDIR}/build-info/NEEDED.XCOFF.1"

		if [[ -n ${undefined_symbols_list} ]]; then
			__vecho -ne '\a\n'
			eqawarn "QA Notice: The following files contain undefined symbols."
			eqawarn " Please file a bug about this at http://bugs.gentoo.org/"
			eqawarn " with 'prefix' as the maintaining herd of the package."
			eqawarn "${undefined_symbols_list}"
			__vecho -ne '\a\n'
		fi

		if [[ -n ${insecure_rpath_list} ]] ; then
			__vecho -ne '\a\n'
			eqawarn "QA Notice: The following files contain insecure RUNPATH's"
			eqawarn " Please file a bug about this at http://bugs.gentoo.org/"
			eqawarn " with 'prefix' as the maintaining herd of the package."
			eqawarn "${insecure_rpath_list}"
			__vecho -ne '\a\n'
			if has stricter ${FEATURES} ; then
				insecure_rpath=1
			fi
		fi

		if [[ ${insecure_rpath} -eq 1 ]] ; then
			die "Aborting due to serious QA concerns with RUNPATH/RPATH"
		elif [[ -n ${die_msg} ]] && has stricter ${FEATURES} ; then
			die "Aborting due to QA concerns: ${die_msg}"
		fi

		PORTAGE_QUIET=${tmp_quiet}
	fi
}

preinst_qa_check() {
	postinst_qa_check preinst
}

postinst_qa_check() {
	local d f paths qa_checks=() PORTAGE_QA_PHASE=${1:-postinst}
	if ! ___eapi_has_prefix_variables; then
		local EPREFIX= EROOT=${ROOT}
	fi

	cd "${EROOT}" || die "cd failed"

	# Collect the paths for QA checks, highest prio first.
	paths=(
		# sysadmin overrides
		"${PORTAGE_OVERRIDE_EPREFIX}"/usr/local/lib/${PORTAGE_QA_PHASE}-qa-check.d
		# system-wide package installs
		"${PORTAGE_OVERRIDE_EPREFIX}"/usr/lib/${PORTAGE_QA_PHASE}-qa-check.d
	)

	# Now repo-specific checks.
	# (yes, PORTAGE_ECLASS_LOCATIONS contains repo paths...)
	for d in "${PORTAGE_ECLASS_LOCATIONS[@]}"; do
		paths+=(
			"${d}"/metadata/${PORTAGE_QA_PHASE}-qa-check.d
		)
	done

	paths+=(
		# Portage built-in checks
		"${PORTAGE_OVERRIDE_EPREFIX}"/usr/lib/portage/${PORTAGE_QA_PHASE}-qa-check.d
		"${PORTAGE_BIN_PATH}"/${PORTAGE_QA_PHASE}-qa-check.d
	)

	# Collect file names of QA checks. We need them early to support
	# overrides properly.
	for d in "${paths[@]}"; do
		for f in "${d}"/*; do
			[[ -f ${f} ]] && qa_checks+=( "${f##*/}" )
		done
	done

	# Now we need to sort the filenames lexically, and process
	# them in order.
	while read -r -d '' f; do
		# Find highest priority file matching the basename.
		for d in "${paths[@]}"; do
			[[ -f ${d}/${f} ]] && break
		done

		# Run in a subshell to treat it like external script,
		# but use 'source' to pass all variables through.
		(
			# Allow inheriting eclasses.
			# XXX: we want this only in repository-wide checks.
			_IN_INSTALL_QA_CHECK=1
			source "${d}/${f}" || eerror "Post-${PORTAGE_QA_PHASE} QA check ${f} failed to run"
		)
	done < <(printf "%s\0" "${qa_checks[@]}" | LC_ALL=C sort -u -z)
}

<<<<<<< HEAD
install_mask() {
	local root="$1"
	shift
	local install_mask="$*"

	# We think of $install_mask as a space-separated list of
	# globs. We don't want globbing in the "for" loop; that is, we
	# want to keep the asterisks in the indivual entries.
	local shopts=$-
	set -o noglob
	local no_inst
	for no_inst in ${install_mask}; do
		# Here, $no_inst is a single "entry" potentially
		# containing a glob. From now on, we *do* want to
		# expand it.
		set +o noglob

		# The standard case where $no_inst is something that
		# the shell could expand on its own.
		if [[ -e "${root}"/${no_inst} || -L "${root}"/${no_inst} ||
			"${root}"/${no_inst} != $(echo "${root}"/${no_inst}) ]] ; then
			__quiet_mode || einfo "Removing ${no_inst}"
			rm -Rf "${root}"/${no_inst} >&/dev/null
		fi

		# We also want to allow the user to specify a "bare
		# glob." For example, $no_inst="*.a" should prevent
		# ALL files ending in ".a" from being installed,
		# regardless of their location/depth. We achieve this
		# by passing the pattern to `find`.
		find "${root}" \( -path "${no_inst}" -or -name "${no_inst}" \) \
			-print0 2> /dev/null \
		| LC_ALL=C sort -z \
		| while read -r -d ''; do
			__quiet_mode || einfo "Removing /${REPLY#${root}}"
			rm -Rf "${REPLY}" >&/dev/null
		done

	done
	# set everything back the way we found it
	set +o noglob
	set -${shopts}
}

preinst_aix() {
	if [[ ${CHOST} != *-aix* ]] || has binchecks ${RESTRICT}; then
		return 0
	fi
	local ar strip
	if type ${CHOST}-ar >/dev/null 2>&1 && type ${CHOST}-strip >/dev/null 2>&1; then
		ar=${CHOST}-ar
		strip=${CHOST}-strip
	elif [[ ${CBUILD} == "${CHOST}" ]] && type ar >/dev/null 2>&1 && type strip >/dev/null 2>&1; then
		ar=ar
		strip=strip
	elif [[ -x /usr/ccs/bin/ar && -x /usr/ccs/bin/strip ]]; then
		ar=/usr/ccs/bin/ar
		strip=/usr/ccs/bin/strip
	else
		die "cannot find where to use 'ar' and 'strip' from"
	fi
	local archives_members= archives=() helperfiles=()
	local archive_member soname runpath needed archive contentmember
	while read archive_member; do
		archive_member=${archive_member#*;${EPREFIX}/} # drop "^type;EPREFIX/"
		soname=${archive_member#*;}
		runpath=${soname#*;}
		needed=${runpath#*;}
		soname=${soname%%;*}
		runpath=${runpath%%;*}
		archive_member=${archive_member%%;*} # drop ";soname;runpath;needed$"
		archive=${archive_member%[*}
		if [[ ${archive_member} != *'['*']' ]]; then
			if [[ "${soname};${runpath};${needed}" == "${archive##*/};;" && -e ${EROOT}${archive} ]]; then
				# most likely is an archive stub that already exists,
				# may have to preserve members being a shared object.
				archives[${#archives[@]}]=${archive}
			fi
			continue
		fi
		archives_members="${archives_members}:(${archive_member}):"
		contentmember="${archive%/*}/.${archive##*/}${archive_member#${archive}}"
		# portage does os.lstat() on merged files every now
		# and then, so keep stamp-files for archive members
		# around to get the preserve-libs feature working.
		helperfiles[${#helperfiles[@]}]=${ED}${contentmember}
	done < "${PORTAGE_BUILDDIR}"/build-info/NEEDED.XCOFF.1
	if [[ ${#helperfiles[@]} > 0 ]]; then
		rm -f "${helperfiles[@]}" || die "cannot prune ${helperfiles[@]}"
		local f prev=
		for f in "${helperfiles[@]}"
		do
			if [[ -z ${prev} ]]; then
				{	echo "Please leave this file alone, it is an important helper"
					echo "for portage to implement the 'preserve-libs' feature on AIX." 
				} > "${f}" || die "cannot create ${f}"
				chmod 0400 "${f}" || die "cannot chmod ${f}"
				prev=${f}
			else
				ln "${prev}" "${f}" || die "cannot create hardlink ${f}"
			fi
		done
	fi

	local preservemembers libmetadir prunedirs=()
	local FILE MEMBER FLAGS
	for archive in "${archives[@]}"; do
		preservemembers=
		while read line; do
			[[ -n ${line} ]] || continue
			FILE= MEMBER= FLAGS=
			eval ${line}
			[[ ${FILE} == ${EROOT}${archive} ]] ||
			die "invalid result of aixdll-query for ${EROOT}${archive}"
			[[ -n ${MEMBER} && " ${FLAGS} " == *" SHROBJ "* ]] || continue
			[[ ${archives_members} == *":(${archive}[${MEMBER}]):"* ]] && continue
			preservemembers="${preservemembers} ${MEMBER}"
		done <<-EOF
			$(aixdll-query "${EROOT}${archive}" FILE MEMBER FLAGS)
		EOF
		[[ -n ${preservemembers} ]] || continue
		einfo "preserving (on spec) ${archive}[${preservemembers# }]"
		libmetadir=${ED}${archive%/*}/.${archive##*/}
		mkdir "${libmetadir}" || die "cannot create ${libmetadir}"
		pushd "${libmetadir}" >/dev/null || die "cannot cd to ${libmetadir}"
		${ar} -X32_64 -x "${EROOT}${archive}" ${preservemembers} || die "cannot unpack ${EROOT}${archive}"
		chmod u+w ${preservemembers} || die "cannot chmod${preservemembers}"
		${strip} -X32_64 -e ${preservemembers} || die "cannot strip${preservemembers}"
		${ar} -X32_64 -q "${ED}${archive}" ${preservemembers} || die "cannot update ${archive}"
		eend $?
		popd >/dev/null || die "cannot leave ${libmetadir}"
		prunedirs[${#prunedirs[@]}]=${libmetadir}
	done
	[[ ${#prunedirs[@]} == 0 ]] ||
	rm -rf "${prunedirs[@]}" || die "cannot prune ${prunedirs[@]}"
	return 0
}

postinst_aix() {
	if [[ ${CHOST} != *-aix* ]] || has binchecks ${RESTRICT}; then
		return 0
	fi
	local MY_PR=${PR%r0}
	local ar strip
	if type ${CHOST}-ar >/dev/null 2>&1 && type ${CHOST}-strip >/dev/null 2>&1; then
		ar=${CHOST}-ar
		strip=${CHOST}-strip
	elif [[ ${CBUILD} == "${CHOST}" ]] && type ar >/dev/null 2>&1 && type strip >/dev/null 2>&1; then
		ar=ar
		strip=strip
	elif [[ -x /usr/ccs/bin/ar && -x /usr/ccs/bin/strip ]]; then
		ar=/usr/ccs/bin/ar
		strip=/usr/ccs/bin/strip
	else
		die "cannot find where to use 'ar' and 'strip' from"
	fi
	local archives_members= archives=() activearchives=
	local archive_member soname runpath needed
	while read archive_member; do
		archive_member=${archive_member#*;${EPREFIX}/} # drop "^type;EPREFIX/"
		soname=${archive_member#*;}
		runpath=${soname#*;}
		needed=${runpath#*;}
		soname=${soname%%;*}
		runpath=${runpath%%;*}
		archive_member=${archive_member%%;*} # drop ";soname;runpath;needed$"
		[[ ${archive_member} == *'['*']' ]] && continue
		[[ "${soname};${runpath};${needed}" == "${archive_member##*/};;" ]] || continue
		# most likely is an archive stub, we might have to
		# drop members being preserved shared objects.
		archives[${#archives[@]}]=${archive_member}
		activearchives="${activearchives}:(${archive_member}):"
	done < "${PORTAGE_BUILDDIR}"/build-info/NEEDED.XCOFF.1

	local type allcontentmembers= oldarchives=()
	local contentmember
	while read type contentmember; do
		[[ ${type} == 'obj' ]] || continue
		contentmember=${contentmember% *} # drop " timestamp$"
		contentmember=${contentmember% *} # drop " hash$"
		[[ ${contentmember##*/} == *'['*']' ]] || continue
		contentmember=${contentmember#${EPREFIX}/}
		allcontentmembers="${allcontentmembers}:(${contentmember}):"
		contentmember=${contentmember%[*}
		contentmember=${contentmember%/.*}/${contentmember##*/.}
		[[ ${activearchives} == *":(${contentmember}):"* ]] && continue
		oldarchives[${#oldarchives[@]}]=${contentmember}
	done < "${EPREFIX}/var/db/pkg/${CATEGORY}/${P}${MY_PR:+-}${MY_PR}/CONTENTS"

	local archive line delmembers
	local FILE MEMBER FLAGS
	for archive in "${archives[@]}"; do
		[[ -r ${EROOT}${archive} && -w ${EROOT}${archive} ]] ||
		chmod a+r,u+w "${EROOT}${archive}" || die "cannot chmod ${EROOT}${archive}"
		delmembers=
		while read line; do
			[[ -n ${line} ]] || continue
			FILE= MEMBER= FLAGS=
			eval ${line}
			[[ ${FILE} == "${EROOT}${archive}" ]] ||
			die "invalid result '${FILE}' of aixdll-query, expected '${EROOT}${archive}'"
			[[ -n ${MEMBER} && " ${FLAGS} " == *" SHROBJ "* ]] || continue
			[[ ${allcontentmembers} == *":(${archive%/*}/.${archive##*/}[${MEMBER}]):"* ]] && continue
			delmembers="${delmembers} ${MEMBER}"
		done <<-EOF
			$(aixdll-query "${EROOT}${archive}" FILE MEMBER FLAGS)
		EOF
		[[ -n ${delmembers} ]] || continue
		einfo "dropping ${archive}[${delmembers# }]"
		rm -f "${EROOT}${archive}".new || die "cannot prune ${EROOT}${archive}.new"
		cp "${EROOT}${archive}" "${EROOT}${archive}".new || die "cannot backup ${archive}"
		${ar} -X32_64 -z -o -d "${EROOT}${archive}".new ${delmembers} || die "cannot remove${delmembers} from ${archive}.new"
		mv -f "${EROOT}${archive}".new "${EROOT}${archive}" || die "cannot put ${EROOT}${archive} in place"
		eend $?
	done
	local libmetadir keepmembers prunedirs=()
	for archive in "${oldarchives[@]}"; do
		[[ -r ${EROOT}${archive} && -w ${EROOT}${archive} ]] ||
		chmod a+r,u+w "${EROOT}${archive}" || die "cannot chmod ${EROOT}${archive}"
		keepmembers=
		while read line; do
			FILE= MEMBER= FLAGS=
			eval ${line}
			[[ ${FILE} == "${EROOT}${archive}" ]] ||
			die "invalid result of aixdll-query for ${EROOT}${archive}"
			[[ -n ${MEMBER} && " ${FLAGS} " == *" SHROBJ "* ]] || continue
			[[ ${allcontentmembers} == *":(${archive%/*}/.${archive##*/}[${MEMBER}]):"* ]] || continue
			keepmembers="${keepmembers} ${MEMBER}"
		done <<-EOF
			$(aixdll-query "${EROOT}${archive}" FILE MEMBER FLAGS)
		EOF

		if [[ -n ${keepmembers} ]]; then
			einfo "preserving (extra)${keepmembers}"
			libmetadir=${EROOT}${archive%/*}/.${archive##*/}
			[[ ! -e ${libmetadir} ]] || rm -rf "${libmetadir}" || die "cannot prune ${libmetadir}"
			mkdir "${libmetadir}" || die "cannot create ${libmetadir}"
			pushd "${libmetadir}" >/dev/null || die "cannot cd to ${libmetadir}"
			${ar} -X32_64 -x "${EROOT}${archive}" ${keepmembers} || die "cannot unpack ${archive}"
			${strip} -X32_64 -e ${keepmembers} || die "cannot strip ${keepmembers}"
			rm -f "${EROOT}${archive}.new" || die "cannot prune ${EROOT}${archive}.new"
			${ar} -X32_64 -q "${EROOT}${archive}.new" ${keepmembers} || die "cannot create ${EROOT}${archive}.new"
			mv -f "${EROOT}${archive}.new" "${EROOT}${archive}" || die "cannot put ${EROOT}${archive} in place"
			popd > /dev/null || die "cannot leave ${libmetadir}"
			prunedirs[${#prunedirs[@]}]=${libmetadir}
			eend $?
		fi
	done
	[[ ${#prunedirs[@]} == 0 ]] ||
	rm -rf "${prunedirs[@]}" || die "cannot prune ${prunedirs[@]}"
	return 0
}

=======
>>>>>>> 6c32161a
preinst_mask() {
	# Remove man pages, info pages, docs if requested. This is
	# implemented in bash in order to respect INSTALL_MASK settings
	# from bashrc.
	local f x
	for f in man info doc; do
<<<<<<< HEAD
		if has no${f} $FEATURES; then
			INSTALL_MASK="${INSTALL_MASK} ${EPREFIX}/usr/share/${f}"
=======
		if has no${f} ${FEATURES}; then
			INSTALL_MASK+=" /usr/share/${f}"
>>>>>>> 6c32161a
		fi
	done

	# Store modified variables in build-info.
	cd "${PORTAGE_BUILDDIR}"/build-info || die
	set -f

	IFS=$' \t\n\r'
	for f in INSTALL_MASK; do
		x=$(echo -n ${!f})
		[[ -n ${x} ]] && echo "${x}" > "${f}"
	done
	set +f
}

preinst_sfperms() {
	if [ -z "${D}" ]; then
		 eerror "${FUNCNAME}: D is unset"
		 return 1
	fi

	if ! ___eapi_has_prefix_variables; then
		local ED=${D}
	fi

	# Smart FileSystem Permissions
	if has sfperms $FEATURES; then
		local i
		find "${ED}" -type f -perm -4000 -print0 | \
		while read -r -d $'\0' i ; do
			if [ -n "$(find "$i" -perm -2000)" ] ; then
				ebegin ">>> SetUID and SetGID: [chmod o-r] ${i#${ED%/}}"
				chmod o-r "$i"
				eend $?
			else
				ebegin ">>> SetUID: [chmod go-r] ${i#${ED%/}}"
				chmod go-r "$i"
				eend $?
			fi
		done
		find "${ED}" -type f -perm -2000 -print0 | \
		while read -r -d $'\0' i ; do
			if [ -n "$(find "$i" -perm -4000)" ] ; then
				# This case is already handled
				# by the SetUID check above.
				true
			else
				ebegin ">>> SetGID: [chmod o-r] ${i#${ED%/}}"
				chmod o-r "$i"
				eend $?
			fi
		done
	fi
}

preinst_suid_scan() {
	if [ -z "${D}" ]; then
		 eerror "${FUNCNAME}: D is unset"
		 return 1
	fi

	if ! ___eapi_has_prefix_variables; then
		local ED=${D}
	fi

	# total suid control.
	if has suidctl $FEATURES; then
		local i sfconf x
		sfconf=${PORTAGE_CONFIGROOT}etc/portage/suidctl.conf
		# sandbox prevents us from writing directly
		# to files outside of the sandbox, but this
		# can easly be bypassed using the addwrite() function
		addwrite "${sfconf}"
		__vecho ">>> Performing suid scan in ${ED}"
		for i in $(find "${ED}" -type f \( -perm -4000 -o -perm -2000 \) ); do
			if [ -s "${sfconf}" ]; then
				install_path=${i#${ED%/}}
				if grep -q "^${install_path}\$" "${sfconf}" ; then
					__vecho "- ${install_path} is an approved suid file"
				else
					__vecho ">>> Removing sbit on non registered ${install_path}"
					LC_ALL=C sleep 1.5
					ls_ret=$(ls -ldh "${i}")
					chmod ugo-s "${i}"
					grep "^#${install_path}$" "${sfconf}" > /dev/null || {
						__vecho ">>> Appending commented out entry to ${sfconf} for ${PF}"
						echo "## ${ls_ret%${ED%/}*}${install_path}" >> "${sfconf}"
						echo "#${install_path}" >> "${sfconf}"
						# no delwrite() eh?
						# delwrite ${sconf}
					}
				fi
			else
				__vecho "suidctl feature set but you are lacking a ${sfconf}"
			fi
		done
	fi
}

preinst_selinux_labels() {
	if [ -z "${D}" ]; then
		 eerror "${FUNCNAME}: D is unset"
		 return 1
	fi
	if has selinux ${FEATURES}; then
		# SELinux file labeling (needs to execute after preinst)
		# only attempt to label if setfiles is executable
		# and 'context' is available on selinuxfs.
		if [ -f /sys/fs/selinux/context -a -x /usr/sbin/setfiles -a -x /usr/sbin/selinuxconfig ]; then
			__vecho ">>> Setting SELinux security labels"
			(
				eval "$(/usr/sbin/selinuxconfig)" || \
					die "Failed to determine SELinux policy paths.";

				addwrite /sys/fs/selinux/context

				/usr/sbin/setfiles -F -r "${D}" "${file_contexts_path}" "${D}"
			) || die "Failed to set SELinux security labels."
		else
			# nonfatal, since merging can happen outside a SE kernel
			# like during a recovery situation
			__vecho "!!! Unable to set SELinux security labels"
		fi
	fi
}

__dyn_package() {

	if ! ___eapi_has_prefix_variables; then
		local EPREFIX=
	fi

	# Make sure $PWD is not ${D} so that we don't leave gmon.out files
	# in there in case any tools were built with -pg in CFLAGS.
	cd "${T}" || die

	local tar_options=""
	[[ $PORTAGE_VERBOSE = 1 ]] && tar_options+=" -v"
	has xattr ${FEATURES} && [[ $(tar --help 2> /dev/null) == *--xattrs* ]] && tar_options+=" --xattrs"
	# Sandbox is disabled in case the user wants to use a symlink
	# for $PKGDIR and/or $PKGDIR/All.
	export SANDBOX_ON="0"
	[ -z "${PORTAGE_BINPKG_TMPFILE}" ] && \
		die "PORTAGE_BINPKG_TMPFILE is unset"
	mkdir -p "${PORTAGE_BINPKG_TMPFILE%/*}" || die "mkdir failed"
	[ -z "${PORTAGE_COMPRESSION_COMMAND}" ] && \
        die "PORTAGE_COMPRESSION_COMMAND is unset"
	tar $tar_options -cf - $PORTAGE_BINPKG_TAR_OPTS -C "${D}" . | \
		$PORTAGE_COMPRESSION_COMMAND > "$PORTAGE_BINPKG_TMPFILE"
	assert "failed to pack binary package: '$PORTAGE_BINPKG_TMPFILE'"
	PYTHONPATH=${PORTAGE_PYTHONPATH:-${PORTAGE_PYM_PATH}} \
		"${PORTAGE_PYTHON:-@PREFIX_PORTAGE_PYTHON@}" "$PORTAGE_BIN_PATH"/xpak-helper.py recompose \
		"$PORTAGE_BINPKG_TMPFILE" "$PORTAGE_BUILDDIR/build-info"
	if [ $? -ne 0 ]; then
		rm -f "${PORTAGE_BINPKG_TMPFILE}"
		die "Failed to append metadata to the tbz2 file"
	fi
	local md5_hash=""
	if type md5sum &>/dev/null ; then
		md5_hash=$(md5sum "${PORTAGE_BINPKG_TMPFILE}")
		md5_hash=${md5_hash%% *}
	elif type md5 &>/dev/null ; then
		md5_hash=$(md5 "${PORTAGE_BINPKG_TMPFILE}")
		md5_hash=${md5_hash##* }
	fi
	[ -n "${md5_hash}" ] && \
		echo ${md5_hash} > "${PORTAGE_BUILDDIR}"/build-info/BINPKGMD5
	__vecho ">>> Done."

	cd "${PORTAGE_BUILDDIR}"
	>> "$PORTAGE_BUILDDIR/.packaged" || \
		die "Failed to create $PORTAGE_BUILDDIR/.packaged"
}

__dyn_spec() {
	local sources_dir=${T}/rpmbuild/SOURCES
	mkdir -p "${sources_dir}"
	declare -a tar_args=("${EBUILD}")
	[[ -d ${FILESDIR} ]] && tar_args=("${EBUILD}" "${FILESDIR}")
	tar czf "${sources_dir}/${PF}.tar.gz" \
		"${tar_args[@]}" || \
		die "Failed to create base rpm tarball."

	cat <<__END1__ > ${PF}.spec
Summary: ${DESCRIPTION}
Name: ${PN}
Version: ${PV}
Release: ${PR}
License: GPL
Group: portage/${CATEGORY}
Source: ${PF}.tar.gz
%description
${DESCRIPTION}

${HOMEPAGE}

%prep
%setup -c

%build

%install

%clean

%files
/
__END1__

}

__dyn_rpm() {
	if ! ___eapi_has_prefix_variables; then
		local EPREFIX=
	fi

	cd "${T}" || die "cd failed"
	local machine_name=${CHOST%%-*}
	local dest_dir=${T}/rpmbuild/RPMS/${machine_name}
	addwrite "${RPMDIR}"
	__dyn_spec
	HOME=${T} \
	rpmbuild -bb --clean --nodeps --rmsource "${PF}.spec" --buildroot "${D}" --target "${CHOST}" || die "Failed to integrate rpm spec file"
	install -D "${dest_dir}/${PN}-${PV}-${PR}.${machine_name}.rpm" \
		"${RPMDIR}/${CATEGORY}/${PN}-${PV}-${PR}.rpm" || \
		die "Failed to move rpm"
}

die_hooks() {
	[[ -f $PORTAGE_BUILDDIR/.die_hooks ]] && return
	local x
	for x in $EBUILD_DEATH_HOOKS ; do
		$x >&2
	done
	> "$PORTAGE_BUILDDIR/.die_hooks"
}

success_hooks() {
	local x
	for x in $EBUILD_SUCCESS_HOOKS ; do
		$x
	done
}

install_hooks() {
	local hooks_dir="${PORTAGE_CONFIGROOT}etc/portage/hooks/install"
	local fp
	local ret=0
	shopt -s nullglob
	for fp in "${hooks_dir}"/*; do
		if [ -x "$fp" ]; then
			"$fp"
			ret=$(( $ret | $? ))
		fi
	done
	shopt -u nullglob
	return $ret
}

eqatag() {
	__eqatag "${@}"
}

if [ -n "${MISC_FUNCTIONS_ARGS}" ]; then
	__source_all_bashrcs
	[ "$PORTAGE_DEBUG" == "1" ] && set -x
	for x in ${MISC_FUNCTIONS_ARGS}; do
		${x}
	done
	unset x
	[[ -n $PORTAGE_EBUILD_EXIT_FILE ]] && > "$PORTAGE_EBUILD_EXIT_FILE"
	if [[ -n $PORTAGE_IPC_DAEMON ]] ; then
		[[ ! -s $SANDBOX_LOG ]]
		"$PORTAGE_BIN_PATH"/ebuild-ipc exit $?
	fi
fi

:<|MERGE_RESOLUTION|>--- conflicted
+++ resolved
@@ -1,10 +1,5 @@
-<<<<<<< HEAD
 #!@PORTAGE_BASH@
-# Copyright 1999-2014 Gentoo Foundation
-=======
-#!/bin/bash
 # Copyright 1999-2018 Gentoo Foundation
->>>>>>> 6c32161a
 # Distributed under the terms of the GNU General Public License v2
 #
 # Miscellaneous shell functions that make use of the ebuild env but don't need
@@ -235,7 +230,12 @@
 	ecompressdir --dequeue
 	ecompress --dequeue
 
-<<<<<<< HEAD
+	if ___eapi_has_dostrip; then
+		"${PORTAGE_BIN_PATH}"/estrip --queue "${PORTAGE_DOSTRIP[@]}"
+		"${PORTAGE_BIN_PATH}"/estrip --ignore "${PORTAGE_DOSTRIP_SKIP[@]}"
+		"${PORTAGE_BIN_PATH}"/estrip --dequeue
+	fi
+
 	# PREFIX LOCAL:
 	# anything outside the prefix should be caught by the Prefix QA
 	# check, so if there's nothing in ED, we skip searching for QA
@@ -269,14 +269,6 @@
 }
 
 install_qa_check_elf() {
-=======
-	if ___eapi_has_dostrip; then
-		"${PORTAGE_BIN_PATH}"/estrip --queue "${PORTAGE_DOSTRIP[@]}"
-		"${PORTAGE_BIN_PATH}"/estrip --ignore "${PORTAGE_DOSTRIP_SKIP[@]}"
-		"${PORTAGE_BIN_PATH}"/estrip --dequeue
-	fi
-
->>>>>>> 6c32161a
 	# Create NEEDED.ELF.2 regardless of RESTRICT=binchecks, since this info is
 	# too useful not to have (it's required for things like preserve-libs), and
 	# it's tempting for ebuild authors to set RESTRICT=binchecks for packages
@@ -755,7 +747,6 @@
 	done < <(printf "%s\0" "${qa_checks[@]}" | LC_ALL=C sort -u -z)
 }
 
-<<<<<<< HEAD
 install_mask() {
 	local root="$1"
 	shift
@@ -1009,21 +1000,14 @@
 	return 0
 }
 
-=======
->>>>>>> 6c32161a
 preinst_mask() {
 	# Remove man pages, info pages, docs if requested. This is
 	# implemented in bash in order to respect INSTALL_MASK settings
 	# from bashrc.
 	local f x
 	for f in man info doc; do
-<<<<<<< HEAD
 		if has no${f} $FEATURES; then
 			INSTALL_MASK="${INSTALL_MASK} ${EPREFIX}/usr/share/${f}"
-=======
-		if has no${f} ${FEATURES}; then
-			INSTALL_MASK+=" /usr/share/${f}"
->>>>>>> 6c32161a
 		fi
 	done
 
