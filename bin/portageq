#!@PREFIX_PORTAGE_PYTHON@ -bO
# Copyright 1999-2014 Gentoo Foundation
# Distributed under the terms of the GNU General Public License v2

from __future__ import print_function, unicode_literals

import signal
import sys
# This block ensures that ^C interrupts are handled quietly.
try:

	def exithandler(signum, _frame):
		signal.signal(signal.SIGINT, signal.SIG_IGN)
		signal.signal(signal.SIGTERM, signal.SIG_IGN)
		sys.exit(128 + signum)

	signal.signal(signal.SIGINT, exithandler)
	signal.signal(signal.SIGTERM, exithandler)

except KeyboardInterrupt:
	sys.exit(128 + signal.SIGINT)

import os
import types

# for an explanation on this logic, see pym/_emerge/__init__.py
# this differs from master, we need to revisit this when we can install
# using distutils, like master
if os.environ.__contains__("PORTAGE_PYTHONPATH"):
	pym_paths = [ os.environ["PORTAGE_PYTHONPATH"] ]
else:
	pym_paths = [ os.path.join(os.path.dirname(
		os.path.dirname(os.path.realpath(__file__))), "pym") ]
# Avoid sandbox violations after Python upgrade.
if os.environ.get("SANDBOX_ON") == "1":
	sandbox_write = os.environ.get("SANDBOX_WRITE", "").split(":")
	for pym_path in pym_paths:
		if pym_path not in sandbox_write:
			sandbox_write.append(pym_path)
			os.environ["SANDBOX_WRITE"] = ":".join(filter(None, sandbox_write))
	del pym_path, sandbox_write
del pym_paths

import portage
portage._internal_caller = True
from portage import os
from portage.eapi import eapi_has_repo_deps
from portage.util import writemsg, writemsg_stdout
from portage.util._argparse import ArgumentParser
portage.proxy.lazyimport.lazyimport(globals(),
	're',
	'subprocess',
	'_emerge.Package:Package',
	'_emerge.RootConfig:RootConfig',
	'_emerge.is_valid_package_atom:insert_category_into_atom',
	'portage.dbapi._expand_new_virt:expand_new_virt',
	'portage._sets.base:InternalPackageSet',
	'portage.xml.metadata:MetaDataXML'
)

def eval_atom_use(atom):
	if 'USE' in os.environ:
		use = frozenset(os.environ['USE'].split())
		atom = atom.evaluate_conditionals(use)
	return atom

def uses_eroot(function):
	function.uses_eroot = True
	return function

# global to hold all function docstrings to be used for argparse help.
# Avoids python compilation level 2 optimization troubles.
docstrings = {}

#-----------------------------------------------------------------------------
#
# To add functionality to this tool, add a function below.
#
# The format for functions is:
#
#   def function(argv):
#       <code>
#
#   docstrings['function'] = """<list of options for this function>
#       <description of the function>
#       """
#   function.__doc__ = docstrings['function']
#
# "argv" is an array of the command line parameters provided after the command.
#
# Make sure you document the function in the right format.  The documentation
# is used to display help on the function.
#
# You do not need to add the function to any lists, this tool is introspective,
# and will automaticly add a command by the same name as the function!
#

@uses_eroot
def has_version(argv):
	if (len(argv) < 2):
		print("ERROR: insufficient parameters!")
		return 3

	warnings = []

	allow_repo = atom_validate_strict is False or eapi_has_repo_deps(eapi)
	try:
		atom = portage.dep.Atom(argv[1], allow_repo=allow_repo)
	except portage.exception.InvalidAtom:
		if atom_validate_strict:
			portage.writemsg("ERROR: Invalid atom: '%s'\n" % argv[1],
				noiselevel=-1)
			return 2
		else:
			atom = argv[1]
	else:
		if atom_validate_strict:
			try:
				atom = portage.dep.Atom(argv[1], allow_repo=allow_repo, eapi=eapi)
			except portage.exception.InvalidAtom as e:
				warnings.append("QA Notice: %s: %s" % ('has_version', e))
		atom = eval_atom_use(atom)

	if warnings:
		elog('eqawarn', warnings)

	try:
		mylist = portage.db[argv[0]]["vartree"].dbapi.match(atom)
		if mylist:
			return 0
		else:
			return 1
	except KeyError:
		return 1
	except portage.exception.InvalidAtom:
		portage.writemsg("ERROR: Invalid atom: '%s'\n" % argv[1],
			noiselevel=-1)
		return 2

docstrings['has_version'] = """<eroot> <category/package>
	Return code 0 if it's available, 1 otherwise.
	"""
has_version.__doc__ = docstrings['has_version']


@uses_eroot
def best_version(argv):
	if (len(argv) < 2):
		print("ERROR: insufficient parameters!")
		return 3

	warnings = []

	allow_repo = atom_validate_strict is False or eapi_has_repo_deps(eapi)
	try:
		atom = portage.dep.Atom(argv[1], allow_repo=allow_repo)
	except portage.exception.InvalidAtom:
		if atom_validate_strict:
			portage.writemsg("ERROR: Invalid atom: '%s'\n" % argv[1],
				noiselevel=-1)
			return 2
		else:
			atom = argv[1]
	else:
		if atom_validate_strict:
			try:
				atom = portage.dep.Atom(argv[1], allow_repo=allow_repo, eapi=eapi)
			except portage.exception.InvalidAtom as e:
				warnings.append("QA Notice: %s: %s" % ('best_version', e))
		atom = eval_atom_use(atom)

	if warnings:
		elog('eqawarn', warnings)

	try:
		mylist = portage.db[argv[0]]["vartree"].dbapi.match(atom)
		print(portage.best(mylist))
	except KeyError:
		return 1

docstrings['best_version'] = """<eroot> <category/package>
	Returns category/package-version (without .ebuild).
	"""
best_version.__doc__ = docstrings['best_version']


@uses_eroot
def mass_best_version(argv):
	if (len(argv) < 2):
		print("ERROR: insufficient parameters!")
		return 2
	try:
		for pack in argv[1:]:
			mylist = portage.db[argv[0]]['vartree'].dbapi.match(pack)
			print('%s:%s' % (pack, portage.best(mylist)))
	except KeyError:
		return 1

docstrings['mass_best_version'] = """<eroot> [<category/package>]+
	Returns category/package-version (without .ebuild).
	"""
mass_best_version.__doc__ = docstrings['mass_best_version']


@uses_eroot
def metadata(argv):
	if (len(argv) < 4):
		print('ERROR: insufficient parameters!', file=sys.stderr)
		return 2

	eroot, pkgtype, pkgspec = argv[0:3]
	metakeys = argv[3:]
	type_map = {
		'ebuild': 'porttree',
		'binary': 'bintree',
		'installed': 'vartree'
	}
	if pkgtype not in type_map:
		print("Unrecognized package type: '%s'" % pkgtype, file=sys.stderr)
		return 1
	trees = portage.db
	repo = portage.dep.dep_getrepo(pkgspec)
	pkgspec = portage.dep.remove_slot(pkgspec)
	try:
		values = trees[eroot][type_map[pkgtype]].dbapi.aux_get(
			pkgspec, metakeys, myrepo=repo)
		writemsg_stdout(''.join('%s\n' % x for x in values), noiselevel=-1)
	except KeyError:
		print("Package not found: '%s'" % pkgspec, file=sys.stderr)
		return 1

docstrings['metadata'] = """
<eroot> <pkgtype> <category/package> [<key>]+
Returns metadata values for the specified package.
Available keys: %s
"""  % ','.join(sorted(x for x in portage.auxdbkeys \
if not x.startswith('UNUSED_')))
metadata.__doc__ = docstrings['metadata']


@uses_eroot
def contents(argv):
	if len(argv) != 2:
		print("ERROR: expected 2 parameters, got %d!" % len(argv))
		return 2

	root, cpv = argv
	vartree = portage.db[root]["vartree"]
	if not vartree.dbapi.cpv_exists(cpv):
		sys.stderr.write("Package not found: '%s'\n" % cpv)
		return 1
	cat, pkg = portage.catsplit(cpv)
	db = portage.dblink(cat, pkg, root, vartree.settings,
		treetype="vartree", vartree=vartree)
	writemsg_stdout(''.join('%s\n' % x for x in sorted(db.getcontents())),
		noiselevel=-1)

docstrings['contents'] = """<eroot> <category/package>
	List the files that are installed for a given package, with
	one file listed on each line. All file names will begin with
	<eroot>.
	"""
contents.__doc__ = docstrings['contents']


@uses_eroot
def owners(argv):
	if len(argv) < 2:
		sys.stderr.write("ERROR: insufficient parameters!\n")
		sys.stderr.flush()
		return 2

	eroot = argv[0]
	vardb = portage.db[eroot]["vartree"].dbapi
	root = portage.settings['ROOT']

	cwd = None
	try:
		cwd = os.getcwd()
	except OSError:
		pass

	files = []
	orphan_abs_paths = set()
	orphan_basenames = set()
	for f in argv[1:]:
		f = portage.normalize_path(f)
		is_basename = os.sep not in f
		if not is_basename and f[:1] != os.sep:
			if cwd is None:
				sys.stderr.write("ERROR: cwd does not exist!\n")
				sys.stderr.flush()
				return 2
			f = os.path.join(cwd, f)
			f = portage.normalize_path(f)
		if not is_basename and not f.startswith(eroot):
			sys.stderr.write("ERROR: file paths must begin with <eroot>!\n")
			sys.stderr.flush()
			return 2
		if is_basename:
			files.append(f)
			orphan_basenames.add(f)
		else:
			files.append(f[len(root)-1:])
			orphan_abs_paths.add(f)

	owners = vardb._owners.get_owners(files)

	msg = []
	for pkg, owned_files in owners.items():
		cpv = pkg.mycpv
		msg.append("%s\n" % cpv)
		for f in sorted(owned_files):
			f_abs = os.path.join(root, f.lstrip(os.path.sep))
			msg.append("\t%s\n" % (f_abs,))
			orphan_abs_paths.discard(f_abs)
			if orphan_basenames:
				orphan_basenames.discard(os.path.basename(f_abs))

	writemsg_stdout(''.join(msg), noiselevel=-1)

	if orphan_abs_paths or orphan_basenames:
		orphans = []
		orphans.extend(orphan_abs_paths)
		orphans.extend(orphan_basenames)
		orphans.sort()
		msg = []
		msg.append("None of the installed packages claim these files:\n")
		for f in orphans:
			msg.append("\t%s\n" % (f,))
		sys.stderr.write("".join(msg))
		sys.stderr.flush()

	if owners:
		return 0
	return 1

docstrings['owners'] = """<eroot> [<filename>]+
	Given a list of files, print the packages that own the files and which
	files belong to each package. Files owned by a package are listed on
	the lines below it, indented by a single tab character (\\t). All file
	paths must either start with <eroot> or be a basename alone.
	Returns 1 if no owners could be found, and 0 otherwise.
	"""
owners.__doc__ = docstrings['owners']


@uses_eroot
def is_protected(argv):
	if len(argv) != 2:
		sys.stderr.write("ERROR: expected 2 parameters, got %d!\n" % len(argv))
		sys.stderr.flush()
		return 2

	root, filename = argv

	err = sys.stderr
	cwd = None
	try:
		cwd = os.getcwd()
	except OSError:
		pass

	f = portage.normalize_path(filename)
	if not f.startswith(os.path.sep):
		if cwd is None:
			err.write("ERROR: cwd does not exist!\n")
			err.flush()
			return 2
		f = os.path.join(cwd, f)
		f = portage.normalize_path(f)

	if not f.startswith(root):
		err.write("ERROR: file paths must begin with <eroot>!\n")
		err.flush()
		return 2

	from portage.util import ConfigProtect

	settings = portage.settings
	protect = portage.util.shlex_split(settings.get("CONFIG_PROTECT", ""))
	protect_mask = portage.util.shlex_split(
		settings.get("CONFIG_PROTECT_MASK", ""))
	protect_obj = ConfigProtect(root, protect, protect_mask,
<<<<<<< HEAD
		case_insensitive = ("case-insensitive-fs" in settings.features))
=======
		case_insensitive=("case-insensitive-fs" in settings.features))
>>>>>>> f9a2d702
	if protect_obj.isprotected(f):
		return 0
	return 1

docstrings['is_protected'] = """<eroot> <filename>
	Given a single filename, return code 0 if it's protected, 1 otherwise.
	The filename must begin with <eroot>.
	"""
is_protected.__doc__ = docstrings['is_protected']


@uses_eroot
def filter_protected(argv):
	if len(argv) != 1:
		sys.stderr.write("ERROR: expected 1 parameter, got %d!\n" % len(argv))
		sys.stderr.flush()
		return 2

	root, = argv
	out = sys.stdout
	err = sys.stderr
	cwd = None
	try:
		cwd = os.getcwd()
	except OSError:
		pass

	from portage.util import ConfigProtect

	settings = portage.settings
	protect = portage.util.shlex_split(settings.get("CONFIG_PROTECT", ""))
	protect_mask = portage.util.shlex_split(
		settings.get("CONFIG_PROTECT_MASK", ""))
	protect_obj = ConfigProtect(root, protect, protect_mask,
<<<<<<< HEAD
		case_insensitive = ("case-insensitive-fs" in settings.features))
=======
		case_insensitive=("case-insensitive-fs" in settings.features))
>>>>>>> f9a2d702

	errors = 0

	for line in sys.stdin:
		filename = line.rstrip("\n")
		f = portage.normalize_path(filename)
		if not f.startswith(os.path.sep):
			if cwd is None:
				err.write("ERROR: cwd does not exist!\n")
				err.flush()
				errors += 1
				continue
			f = os.path.join(cwd, f)
			f = portage.normalize_path(f)

		if not f.startswith(root):
			err.write("ERROR: file paths must begin with <eroot>!\n")
			err.flush()
			errors += 1
			continue

		if protect_obj.isprotected(f):
			out.write("%s\n" % filename)
	out.flush()

	if errors:
		return 2

	return 0

docstrings['filter_protected'] = """<eroot>
	Read filenames from stdin and write them to stdout if they are protected.
	All filenames are delimited by \\n and must begin with <eroot>.
	"""
filter_protected.__doc__ = docstrings['filter_protected']


@uses_eroot
def best_visible(argv):
	if (len(argv) < 2):
		writemsg("ERROR: insufficient parameters!\n", noiselevel=-1)
		return 2

	pkgtype = "ebuild"
	if len(argv) > 2:
		pkgtype = argv[1]
		atom = argv[2]
	else:
		atom = argv[1]

	type_map = {
		"ebuild":"porttree",
		"binary":"bintree",
		"installed":"vartree"}

	if pkgtype not in type_map:
		writemsg("Unrecognized package type: '%s'\n" % pkgtype,
			noiselevel=-1)
		return 2

	eroot = argv[0]
	db = portage.db[eroot][type_map[pkgtype]].dbapi

	try:
		atom = portage.dep_expand(atom, mydb=db, settings=portage.settings)
	except portage.exception.InvalidAtom:
		writemsg("ERROR: Invalid atom: '%s'\n" % atom,
			noiselevel=-1)
		return 2

	root_config = RootConfig(portage.settings, portage.db[eroot], None)

	if hasattr(db, "xmatch"):
		cpv_list = db.xmatch("match-all-cpv-only", atom)
	else:
		cpv_list = db.match(atom)

	if cpv_list:
		# reversed, for descending order
		cpv_list.reverse()
		# verify match, since the atom may match the package
		# for a given cpv from one repo but not another, and
		# we can use match-all-cpv-only to avoid redundant
		# metadata access.
		atom_set = InternalPackageSet(initial_atoms=(atom,))

		if atom.repo is None and hasattr(db, "getRepositories"):
			repo_list = db.getRepositories()
		else:
			repo_list = [atom.repo]

		for cpv in cpv_list:
			for repo in repo_list:
				try:
					metadata = dict(zip(Package.metadata_keys,
						db.aux_get(cpv, Package.metadata_keys, myrepo=repo)))
				except KeyError:
					continue
				pkg = Package(built=(pkgtype != "ebuild"), cpv=cpv,
					installed=(pkgtype=="installed"), metadata=metadata,
					root_config=root_config, type_name=pkgtype)
				if not atom_set.findAtomForPackage(pkg):
					continue

				if pkg.visible:
					writemsg_stdout("%s\n" % (pkg.cpv,), noiselevel=-1)
					return os.EX_OK

	# No package found, write out an empty line.
	writemsg_stdout("\n", noiselevel=-1)

	return 1

docstrings['best_visible'] = """<eroot> [pkgtype] <atom>
	Returns category/package-version (without .ebuild).
	The pkgtype argument defaults to "ebuild" if unspecified,
	otherwise it must be one of ebuild, binary, or installed.
	"""
best_visible.__doc__ = docstrings['best_visible']


@uses_eroot
def mass_best_visible(argv):
	type_map = {
		"ebuild":"porttree",
		"binary":"bintree",
		"installed":"vartree"}

	if (len(argv) < 2):
		print("ERROR: insufficient parameters!")
		return 2
	try:
		root = argv.pop(0)
		pkgtype = "ebuild"
		if argv[0] in type_map:
			pkgtype = argv.pop(0)
		for pack in argv:
			writemsg_stdout("%s:" % pack, noiselevel=-1)
			best_visible([root, pkgtype, pack])
	except KeyError:
		return 1

docstrings['mass_best_visible'] = """<eroot> [<type>] [<category/package>]+
	Returns category/package-version (without .ebuild).
	The pkgtype argument defaults to "ebuild" if unspecified,
	otherwise it must be one of ebuild, binary, or installed.
	"""
mass_best_visible.__doc__ = docstrings['mass_best_visible']


@uses_eroot
def all_best_visible(argv):
	if len(argv) < 1:
		sys.stderr.write("ERROR: insufficient parameters!\n")
		sys.stderr.flush()
		return 2

	#print portage.db[argv[0]]["porttree"].dbapi.cp_all()
	for pkg in portage.db[argv[0]]["porttree"].dbapi.cp_all():
		mybest=portage.best(portage.db[argv[0]]["porttree"].dbapi.match(pkg))
		if mybest:
			print(mybest)

docstrings['all_best_visible'] = """<eroot>
	Returns all best_visible packages (without .ebuild).
	"""
all_best_visible.__doc__ = docstrings['all_best_visible']


@uses_eroot
def match(argv):
	if len(argv) != 2:
		print("ERROR: expected 2 parameters, got %d!" % len(argv))
		return 2
	root, atom = argv
	if not atom:
		atom = "*/*"

	vardb = portage.db[root]["vartree"].dbapi
	try:
		atom = portage.dep.Atom(atom, allow_wildcard=True, allow_repo=True)
	except portage.exception.InvalidAtom:
		# maybe it's valid but missing category
		atom = portage.dep_expand(atom, mydb=vardb, settings=vardb.settings)

	if atom.extended_syntax:
		if atom == "*/*":
			results = vardb.cpv_all()
		else:
			results = []
			require_metadata = atom.slot or atom.repo
			for cpv in vardb.cpv_all():

				if not portage.match_from_list(atom, [cpv]):
					continue

				if require_metadata:
					try:
						cpv = vardb._pkg_str(cpv, atom.repo)
					except (KeyError, portage.exception.InvalidData):
						continue
					if not portage.match_from_list(atom, [cpv]):
						continue

				results.append(cpv)

		results.sort()
	else:
		results = vardb.match(atom)
	for cpv in results:
		print(cpv)

docstrings['match'] = """<eroot> <atom>
	Returns a \\n separated list of category/package-version.
	When given an empty string, all installed packages will
	be listed.
	"""
match.__doc__ = docstrings['match']


@uses_eroot
def expand_virtual(argv):
	if len(argv) != 2:
		writemsg("ERROR: expected 2 parameters, got %d!\n" % len(argv),
			noiselevel=-1)
		return 2

	root, atom = argv

	try:
		results = list(expand_new_virt(
			portage.db[root]["vartree"].dbapi, atom))
	except portage.exception.InvalidAtom:
		writemsg("ERROR: Invalid atom: '%s'\n" % atom,
			noiselevel=-1)
		return 2

	results.sort()
	for x in results:
		if not x.blocker:
			writemsg_stdout("%s\n" % (x,))

	return os.EX_OK

docstrings['expand_virtual'] = """<eroot> <atom>
	Returns a \\n separated list of atoms expanded from a
	given virtual atom (GLEP 37 virtuals only),
	excluding blocker atoms. Satisfied
	virtual atoms are not included in the output, since
	they are expanded to real atoms which are displayed.
	Unsatisfied virtual atoms are displayed without
	any expansion. The "match" command can be used to
	resolve the returned atoms to specific installed
	packages.
	"""
expand_virtual.__doc__ = docstrings['expand_virtual']


def vdb_path(_argv):
	out = sys.stdout
	out.write(os.path.join(portage.settings["EROOT"], portage.VDB_PATH) + "\n")
	out.flush()
	return os.EX_OK

docstrings['vdb_path'] = """
	Returns the path used for the var(installed) package database for the
	set environment/configuration options.
	"""
vdb_path.__doc__ = docstrings['vdb_path']


def gentoo_mirrors(_argv):
	print(portage.settings["GENTOO_MIRRORS"])

docstrings['gentoo_mirrors'] = """
	Returns the mirrors set to use in the portage configuration.
	"""
gentoo_mirrors.__doc__ = docstrings['gentoo_mirrors']


@uses_eroot
def repositories_configuration(argv):
	if len(argv) < 1:
		print("ERROR: insufficient parameters!", file=sys.stderr)
		return 3
	sys.stdout.write(portage.db[argv[0]]["vartree"].settings.repositories.config_string())
	sys.stdout.flush()

docstrings['repositories_configuration'] = """<eroot>
	Returns the configuration of repositories.
	"""
repositories_configuration.__doc__ = docstrings['repositories_configuration']


@uses_eroot
def repos_config(argv):
	return repositories_configuration(argv)

docstrings['repos_config'] = """
	<eroot>
	This is an alias for the repositories_configuration command.
	"""
repos_config.__doc__ = docstrings['repos_config']


def portdir(_argv):
	print("WARNING: 'portageq portdir' is deprecated. Use 'portageq repositories_configuration' instead.", file=sys.stderr)
	print(portage.settings["PORTDIR"])

docstrings['portdir'] = """
	Returns the PORTDIR path.
	Deprecated in favor of repositories_configuration command.
	"""
portdir.__doc__ = docstrings['portdir']


def config_protect(_argv):
	print(portage.settings["CONFIG_PROTECT"])

docstrings['config_protect'] = """
	Returns the CONFIG_PROTECT paths.
	"""
config_protect.__doc__ = docstrings['config_protect']


def config_protect_mask(_argv):
	print(portage.settings["CONFIG_PROTECT_MASK"])

docstrings['config_protect_mask'] = """
	Returns the CONFIG_PROTECT_MASK paths.
	"""
config_protect_mask.__doc__ = docstrings['config_protect_mask']

def portdir_overlay(_argv):
	print("WARNING: 'portageq portdir_overlay' is deprecated. Use 'portageq repositories_configuration' instead.", file=sys.stderr)
	print(portage.settings["PORTDIR_OVERLAY"])

docstrings['portdir_overlay'] = """
	Returns the PORTDIR_OVERLAY path.
	Deprecated in favor of repositories_configuration command.
	"""
portdir_overlay.__doc__ = docstrings['portdir_overlay']


def pkgdir(_argv):
	print(portage.settings["PKGDIR"])

docstrings['pkgdir'] = """
	Returns the PKGDIR path.
	"""
pkgdir.__doc__ = docstrings['pkgdir']


def distdir(_argv):
	print(portage.settings["DISTDIR"])

docstrings['distdir'] = """
	Returns the DISTDIR path.
	"""
distdir.__doc__ = docstrings['distdir']


def colormap(_argv):
	print(portage.output.colormap())

docstrings['colormap'] = """
	Display the color.map as environment variables.
	"""
colormap.__doc__ = docstrings['colormap']


def envvar(argv):
	verbose = "-v" in argv
	if verbose:
		argv.pop(argv.index("-v"))

	if len(argv) == 0:
		print("ERROR: insufficient parameters!")
		return 2

	for arg in argv:
		if arg in ("PORTDIR", "PORTDIR_OVERLAY", "SYNC"):
			print("WARNING: 'portageq envvar %s' is deprecated. Use 'portageq repositories_configuration' instead." % arg, file=sys.stderr)
		if verbose:
			print(arg + "=" + portage._shell_quote(portage.settings[arg]))
		else:
			print(portage.settings[arg])

docstrings['envvar'] = """<variable>+
	Returns a specific environment variable as exists prior to ebuild.sh.
	Similar to: emerge --verbose --info | egrep '^<variable>='
	"""
envvar.__doc__ = docstrings['envvar']


@uses_eroot
def get_repos(argv):
	if len(argv) < 1:
		print("ERROR: insufficient parameters!")
		return 2
	print(" ".join(reversed(portage.db[argv[0]]["vartree"].settings.repositories.prepos_order)))

docstrings['get_repos'] = """<eroot>
	Returns all repos with names (repo_name file) argv[0] = $EROOT
	"""
get_repos.__doc__ = docstrings['get_repos']


@uses_eroot
def master_repositories(argv):
	if len(argv) < 2:
		print("ERROR: insufficient parameters!", file=sys.stderr)
		return 3
	for arg in argv[1:]:
		if portage.dep._repo_name_re.match(arg) is None:
			print("ERROR: invalid repository: %s" % arg, file=sys.stderr)
			return 2
		try:
			repo = portage.db[argv[0]]["vartree"].settings.repositories[arg]
		except KeyError:
			print("")
			return 1
		else:
			print(" ".join(x.name for x in repo.masters))

docstrings['master_repositories'] = """<eroot> <repo_id>+
	Returns space-separated list of master repositories for specified repository.
	"""
master_repositories.__doc__ = docstrings['master_repositories']


@uses_eroot
def master_repos(argv):
	return master_repositories(argv)

docstrings['master_repos'] = """<eroot> <repo_id>+
	This is an alias for the master_repositories command.
	"""
master_repos.__doc__ = docstrings['master_repos']


@uses_eroot
def get_repo_path(argv):

	if len(argv) < 2:
		print("ERROR: insufficient parameters!", file=sys.stderr)
		return 3
	for arg in argv[1:]:
		if portage.dep._repo_name_re.match(arg) is None:
			print("ERROR: invalid repository: %s" % arg, file=sys.stderr)
			return 2
		path = portage.db[argv[0]]["vartree"].settings.repositories.treemap.get(arg)
		if path is None:
			print("")
			return 1
		print(path)

docstrings['get_repo_path'] = """<eroot> <repo_id>+
	Returns the path to the repo named argv[1], argv[0] = $EROOT
	"""
get_repo_path.__doc__ = docstrings['get_repo_path']


@uses_eroot
def available_eclasses(argv):
	if len(argv) < 2:
		print("ERROR: insufficient parameters!", file=sys.stderr)
		return 3
	for arg in argv[1:]:
		if portage.dep._repo_name_re.match(arg) is None:
			print("ERROR: invalid repository: %s" % arg, file=sys.stderr)
			return 2
		try:
			repo = portage.db[argv[0]]["vartree"].settings.repositories[arg]
		except KeyError:
			print("")
			return 1
		else:
			print(" ".join(sorted(repo.eclass_db.eclasses)))

docstrings['available_eclasses'] = """<eroot> <repo_id>+
	Returns space-separated list of available eclasses for specified repository.
	"""
available_eclasses.__doc__ = docstrings['available_eclasses']


@uses_eroot
def eclass_path(argv):
	if len(argv) < 3:
		print("ERROR: insufficient parameters!", file=sys.stderr)
		return 3
	if portage.dep._repo_name_re.match(argv[1]) is None:
		print("ERROR: invalid repository: %s" % argv[1], file=sys.stderr)
		return 2
	try:
		repo = portage.db[argv[0]]["vartree"].settings.repositories[argv[1]]
	except KeyError:
		print("")
		return 1
	else:
		retval = 0
		for arg in argv[2:]:
			try:
				eclass = repo.eclass_db.eclasses[arg]
			except KeyError:
				print("")
				retval = 1
			else:
				print(eclass.location)
		return retval

docstrings['eclass_path'] = """<eroot> <repo_id> <eclass>+
	Returns the path to specified eclass for specified repository.
	"""
eclass_path.__doc__ = docstrings['eclass_path']


@uses_eroot
def license_path(argv):
	if len(argv) < 3:
		print("ERROR: insufficient parameters!", file=sys.stderr)
		return 3
	if portage.dep._repo_name_re.match(argv[1]) is None:
		print("ERROR: invalid repository: %s" % argv[1], file=sys.stderr)
		return 2
	try:
		repo = portage.db[argv[0]]["vartree"].settings.repositories[argv[1]]
	except KeyError:
		print("")
		return 1
	else:
		retval = 0
		for arg in argv[2:]:
			eclass_path = ""
			paths = reversed([os.path.join(x.location, 'licenses', arg) for x in list(repo.masters) + [repo]])
			for path in paths:
				if os.path.exists(path):
					eclass_path = path
					break
			if eclass_path == "":
				retval = 1
			print(eclass_path)
		return retval

docstrings['license_path'] = """<eroot> <repo_id> <license>+
	Returns the path to specified license for specified repository.
	"""
license_path.__doc__ = docstrings['license_path']


@uses_eroot
def list_preserved_libs(argv):
	if len(argv) != 1:
		print("ERROR: wrong number of arguments")
		return 2
	mylibs = portage.db[argv[0]]["vartree"].dbapi._plib_registry.getPreservedLibs()
	rValue = 1
	msg = []
	for cpv in sorted(mylibs):
		msg.append(cpv)
		for path in mylibs[cpv]:
			msg.append(' ' + path)
			rValue = 0
		msg.append('\n')
	writemsg_stdout(''.join(msg), noiselevel=-1)
	return rValue

docstrings['list_preserved_libs'] = """<eroot>
	Print a list of libraries preserved during a package update in the form
	package: path. Returns 1 if no preserved libraries could be found,
	0 otherwise.
	"""
list_preserved_libs.__doc__ = docstrings['list_preserved_libs']


class MaintainerEmailMatcher(object):
	def __init__(self, maintainer_emails):
		self._re = re.compile("^(%s)$" % "|".join(maintainer_emails))

	def __call__(self, metadata_xml):
		match = False
		matcher = self._re.match
		for x in metadata_xml.maintainers():
			if x.email is not None and matcher(x.email) is not None:
				match = True
				break
		return match

class HerdMatcher(object):
	def __init__(self, herds):
		self._herds = frozenset(herds)

	def __call__(self, metadata_xml):
		herds = self._herds
		return any(x in herds for x in metadata_xml.herds())


def pquery(parser, opts, args):
	portdb = portage.db[portage.root]['porttree'].dbapi
	root_config = RootConfig(portdb.settings,
		portage.db[portage.root], None)

	def _pkg(cpv, repo_name):
		try:
			metadata = dict(zip(
				Package.metadata_keys,
				portdb.aux_get(cpv,
				Package.metadata_keys,
				myrepo=repo_name)))
		except KeyError:
			raise portage.exception.PackageNotFound(cpv)
		return Package(built=False, cpv=cpv,
			installed=False, metadata=metadata,
			root_config=root_config,
			type_name="ebuild")

	need_metadata = False
	atoms = []
	for arg in args:
		if "/" not in arg.split(":")[0]:
			atom = insert_category_into_atom(arg, '*')
			if atom is None:
				writemsg("ERROR: Invalid atom: '%s'\n" % arg,
					noiselevel=-1)
				return 2
		else:
			atom = arg

		try:
			atom = portage.dep.Atom(atom, allow_wildcard=True, allow_repo=True)
		except portage.exception.InvalidAtom:
			writemsg("ERROR: Invalid atom: '%s'\n" % arg,
				noiselevel=-1)
			return 2

		if atom.slot is not None:
			need_metadata = True

		atoms.append(atom)

	if "*/*" in atoms:
		del atoms[:]
		need_metadata = False

	if not opts.no_filters:
		need_metadata = True

	xml_matchers = []
	if opts.maintainer_email:
		maintainer_emails = []
		for x in opts.maintainer_email:
			maintainer_emails.extend(x.split(","))
		xml_matchers.append(MaintainerEmailMatcher(maintainer_emails))
	if opts.herd is not None:
		herds  = []
		for x in opts.herd:
			herds.extend(x.split(","))
		xml_matchers.append(HerdMatcher(herds))

	if opts.repo is not None:
		repos = [portdb.repositories[opts.repo]]
	else:
		repos = list(portdb.repositories)

	if not atoms:
		names = None
		categories = list(portdb.categories)
	else:
		category_wildcard = False
		name_wildcard = False
		categories = []
		names = []
		for atom in atoms:
			category, name = portage.catsplit(atom.cp)
			categories.append(category)
			names.append(name)
			if "*" in category:
				category_wildcard = True
			if "*" in name:
				name_wildcard = True

		if category_wildcard:
			categories = list(portdb.categories)
		else:
			categories = list(set(categories))

		if name_wildcard:
			names = None
		else:
			names = sorted(set(names))

	no_version = opts.no_version
	categories.sort()

	for category in categories:
		if names is None:
			cp_list = portdb.cp_all(categories=(category,))
		else:
			cp_list = [category + "/" + name for name in names]
		for cp in cp_list:
			matches = []
			for repo in repos:
				match = True
				if xml_matchers:
					metadata_xml_path = os.path.join(
						repo.location, cp, 'metadata.xml')
					try:
						metadata_xml = MetaDataXML(metadata_xml_path, None)
					except (EnvironmentError, SyntaxError):
						match = False
					else:
						for matcher in xml_matchers:
							if not matcher(metadata_xml):
								match = False
								break
				if not match:
					continue
				cpv_list = portdb.cp_list(cp, mytree=[repo.location])
				if atoms:
					for cpv in cpv_list:
						pkg = None
						for atom in atoms:
							if atom.repo is not None and \
								atom.repo != repo.name:
								continue
							if not portage.match_from_list(atom, [cpv]):
								continue
							if need_metadata:
								if pkg is None:
									try:
										pkg = _pkg(cpv, repo.name)
									except portage.exception.PackageNotFound:
										continue

								if not (opts.no_filters or pkg.visible):
									continue
								if not portage.match_from_list(atom, [pkg]):
									continue
							matches.append(cpv)
							break
						if no_version and matches:
							break
				elif opts.no_filters:
					matches.extend(cpv_list)
				else:
					for cpv in cpv_list:
						try:
							pkg = _pkg(cpv, repo.name)
						except portage.exception.PackageNotFound:
							continue
						else:
							if pkg.visible:
								matches.append(cpv)
								if no_version:
									break

				if no_version and matches:
					break

			if not matches:
				continue

			if no_version:
				writemsg_stdout("%s\n" % (cp,), noiselevel=-1)
			else:
				matches = list(set(matches))
				portdb._cpv_sort_ascending(matches)
				for cpv in matches:
					writemsg_stdout("%s\n" % (cpv,), noiselevel=-1)

	return os.EX_OK

docstrings['pquery'] = """[options] [atom]+
	Emulates a subset of Pkgcore's pquery tool.
	"""
pquery.__doc__ = docstrings['pquery']


#-----------------------------------------------------------------------------
#
# DO NOT CHANGE CODE BEYOND THIS POINT - IT'S NOT NEEDED!
#

non_commands = frozenset(['elog', 'eval_atom_use', 'exithandler', 'main', 'usage', 'uses_eroot'])
commands = sorted(k for k, v in globals().items() \
	if k not in non_commands and isinstance(v, types.FunctionType) and v.__module__ == "__main__")


def add_pquery_arguments(parser):
	pquery_option_groups = (
		(
			'Repository matching options',
			(
				{
					"longopt": "--no-filters",
					"action": "store_true",
					"help": "no visibility filters (ACCEPT_KEYWORDS, package masking, etc)"
				},
				{
					"longopt": "--repo",
					"help": "repository to use (all repositories are used by default)"
				},
			)
		),
		(
			'Package matching options',
			(
				{
					"longopt": "--herd",
					"action": "append",
					"help": "exact match on a herd"
				},
				{
					"longopt": "--maintainer-email",
					"action": "append",
					"help": "comma-separated list of maintainer email regexes to search for"
				}
			)
		),
		(
			'Output formatting',
			(
				{
					"shortopt": "-n",
					"longopt": "--no-version",
					"action": "store_true",
					"help": "collapse multiple matching versions together"
				},
			)
		),
	)

	for group_title, opt_data in pquery_option_groups:
		arg_group = parser.add_argument_group(group_title)
		for opt_info in opt_data:
			pargs = []
			try:
				pargs.append(opt_info["shortopt"])
			except KeyError:
				pass
			try:
				pargs.append(opt_info["longopt"])
			except KeyError:
				pass

			kwargs = {}
			try:
				kwargs["action"] = opt_info["action"]
			except KeyError:
				pass
			try:
				kwargs["help"] = opt_info["help"]
			except KeyError:
				pass
			arg_group.add_argument(*pargs, **portage._native_kwargs(kwargs))


def usage(argv):
	print(">>> Portage information query tool")
	print(">>> %s" % portage.VERSION)
	print(">>> Usage: portageq <command> [<option> ...]")
	print("")
	print("Available commands:")

	#
	# Show our commands -- we do this by scanning the functions in this
	# file, and formatting each functions documentation.
	#
	help_mode = '--help' in argv
	for name in commands:
		doc = docstrings.get(name)
		if (doc == None):
			print("   " + name)
			print("      MISSING DOCUMENTATION!")
			print("")
			continue

		lines = doc.lstrip("\n").split("\n")
		print("   " + name + " " + lines[0].strip())
		if len(argv) > 1:
			if (not help_mode):
				lines = lines[:-1]
			for line in lines[1:]:
				print("      " + line.strip())

	print()
	print('Pkgcore pquery compatible options:')
	print()
	parser = ArgumentParser(add_help=False,
		usage='portageq pquery [options] [atom ...]')
	add_pquery_arguments(parser)
	parser.print_help()

	if len(argv) == 1:
		print("\nRun portageq with --help for info")

atom_validate_strict = "EBUILD_PHASE" in os.environ
eapi = None
if atom_validate_strict:
	eapi = os.environ.get('EAPI')

	def elog(elog_funcname, lines):
		cmd = "source '%s/isolated-functions.sh' ; " % \
			os.environ["PORTAGE_BIN_PATH"]
		for line in lines:
			cmd += "%s %s ; " % (elog_funcname, portage._shell_quote(line))
		subprocess.call([portage.const.BASH_BINARY, "-c", cmd])

else:
	def elog(elog_funcname, lines):
		pass

def main(argv):

	argv = portage._decode_argv(argv)

	nocolor = os.environ.get('NOCOLOR')
	if nocolor in ('yes', 'true'):
		portage.output.nocolor()

	parser = ArgumentParser(add_help=False)

	# used by envvar
	parser.add_argument("-v", dest="verbose", action="store_true")

	actions = parser.add_argument_group('Actions')
	actions.add_argument("-h", "--help", action="store_true")
	actions.add_argument("--version", action="store_true")

	add_pquery_arguments(parser)

	opts, args = parser.parse_known_args(argv[1:])

	if opts.help:
		usage(argv)
		return os.EX_OK
	elif opts.version:
		print("Portage", portage.VERSION)
		return os.EX_OK

	cmd = None
	if args and args[0] in commands:
		cmd = args[0]

	if cmd == 'pquery':
		cmd = None
		args = args[1:]

	if cmd is None:
		return pquery(parser, opts, args)

	if opts.verbose:
		# used by envvar
		args.append("-v")

	argv = argv[:1] + args

	if len(argv) < 2:
		usage(argv)
		sys.exit(os.EX_USAGE)

	function = globals()[cmd]
	uses_eroot = getattr(function, "uses_eroot", False) and len(argv) > 2
	if uses_eroot:
		if not os.path.isdir(argv[2]):
			sys.stderr.write("Not a directory: '%s'\n" % argv[2])
			sys.stderr.write("Run portageq with --help for info\n")
			sys.stderr.flush()
			sys.exit(os.EX_USAGE)
		# Calculate EPREFIX and ROOT that will be used to construct
		# portage.settings later. It's tempting to use
		# portage.settings["EPREFIX"] here, but that would force
		# instantiation of portage.settings, which we don't want to do
		# until after we've calculated ROOT (see bug #529200).
		eprefix = portage.data._target_eprefix()
		eroot = portage.util.normalize_path(argv[2])

		if eprefix:
			if not eroot.endswith(eprefix):
				sys.stderr.write("ERROR: This version of portageq"
						 " only supports <eroot>s ending in"
						 " '%s'. The provided <eroot>, '%s',"
						 " doesn't.\n" % (eprefix, eroot))
				sys.stderr.flush()
				sys.exit(os.EX_USAGE)
			root = eroot[:1 - len(eprefix)]
		else:
			root = eroot

		os.environ["ROOT"] = root

	args = argv[2:]

	try:
		if uses_eroot:
			args[0] = portage.settings['EROOT']
		retval = function(args)
		if retval:
			sys.exit(retval)
	except portage.exception.PermissionDenied as e:
		sys.stderr.write("Permission denied: '%s'\n" % str(e))
		sys.exit(e.errno)
	except portage.exception.ParseError as e:
		sys.stderr.write("%s\n" % str(e))
		sys.exit(1)
	except portage.exception.AmbiguousPackageName as e:
		# Multiple matches thrown from cpv_expand
		pkgs = e.args[0]
		# An error has occurred so we writemsg to stderr and exit nonzero.
		portage.writemsg("You specified an unqualified atom that matched multiple packages:\n", noiselevel=-1)
		for pkg in pkgs:
			portage.writemsg("* %s\n" % pkg, noiselevel=-1)
		portage.writemsg("\nPlease use a more specific atom.\n", noiselevel=-1)
		sys.exit(1)

if __name__ == '__main__':
	sys.exit(main(sys.argv))

#-----------------------------------------------------------------------------<|MERGE_RESOLUTION|>--- conflicted
+++ resolved
@@ -382,11 +382,7 @@
 	protect_mask = portage.util.shlex_split(
 		settings.get("CONFIG_PROTECT_MASK", ""))
 	protect_obj = ConfigProtect(root, protect, protect_mask,
-<<<<<<< HEAD
-		case_insensitive = ("case-insensitive-fs" in settings.features))
-=======
 		case_insensitive=("case-insensitive-fs" in settings.features))
->>>>>>> f9a2d702
 	if protect_obj.isprotected(f):
 		return 0
 	return 1
@@ -421,11 +417,7 @@
 	protect_mask = portage.util.shlex_split(
 		settings.get("CONFIG_PROTECT_MASK", ""))
 	protect_obj = ConfigProtect(root, protect, protect_mask,
-<<<<<<< HEAD
-		case_insensitive = ("case-insensitive-fs" in settings.features))
-=======
 		case_insensitive=("case-insensitive-fs" in settings.features))
->>>>>>> f9a2d702
 
 	errors = 0
 
